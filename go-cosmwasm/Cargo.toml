--- conflicted
+++ resolved
@@ -31,18 +31,12 @@
 production = ["cosmwasm-sgx-vm/production"]
 # This flag enales storing contracts that require the debug-print function
 debug-print = ["cosmwasm-sgx-vm/debug-print"]
-<<<<<<< HEAD
 # features that do nothing here but are just here for compatability with enclave
 light-client-validation = []
 go-tests = []
 random = []
 verify-validator-whitelist = []
-=======
-# This feature compiles a query optimized node with a second enclave used exclusively for queries.
-# Putting this functionality in a separate enclave allows improving query performace without hard forks.
-query-node = ["cosmwasm-sgx-vm/query-node"]
 epid = ["cosmwasm-sgx-vm/epid"]
->>>>>>> 3d6dcae8
 
 [dependencies]
 cosmwasm-std = { package = "secret-cosmwasm-std", features = [
