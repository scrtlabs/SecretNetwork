package cosmwasm

import (
	"encoding/json"
	"fmt"

	"github.com/enigmampc/SecretNetwork/go-cosmwasm/api"
	types "github.com/enigmampc/SecretNetwork/go-cosmwasm/types"
	v010types "github.com/enigmampc/SecretNetwork/go-cosmwasm/types/v010"
	v016types "github.com/enigmampc/SecretNetwork/go-cosmwasm/types/v016"
)

// CodeID represents an ID for a given wasm code blob, must be generated from this library
type CodeID []byte

// WasmCode is an alias for raw bytes of the wasm compiled code
type WasmCode []byte

// KVStore is a reference to some sub-kvstore that is valid for one instance of a code
type KVStore = api.KVStore

// GoAPI is a reference to some "precompiles", go callbacks
type GoAPI = api.GoAPI

// Querier lets us make read-only queries on other modules
type Querier = types.Querier

// GasMeter is a read-only version of the sdk gas meter
type GasMeter = api.GasMeter

// Wasmer is the main entry point to this library.
// You should create an instance with it's own subdirectory to manage state inside,
// and call it for all cosmwasm code related actions.
type Wasmer struct {
	cache api.Cache
}

// NewWasmer creates an new binding, with the given dataDir where
// it can store raw wasm and the pre-compile cache.
// cacheSize sets the size of an optional in-memory LRU cache for prepared VMs.
// They allow popular contracts to be executed very rapidly (no loading overhead),
// but require ~32-64MB each in memory usage.
func NewWasmer(dataDir string, supportedFeatures string, cacheSize uint64, ModuleCacheSize uint8) (*Wasmer, error) {
	cache, err := api.InitCache(dataDir, supportedFeatures, cacheSize)
	if err != nil {
		return nil, err
	}
	err = api.InitEnclaveRuntime(ModuleCacheSize)
	if err != nil {
		return nil, err
	}

	return &Wasmer{cache: cache}, nil
}

// Cleanup should be called when no longer using this to free resources on the rust-side
func (w *Wasmer) Cleanup() {
	api.ReleaseCache(w.cache)
}

// Create will compile the wasm code, and store the resulting pre-compile
// as well as the original code. Both can be referenced later via CodeID
// This must be done one time for given code, after which it can be
// instatitated many times, and each instance called many times.
//
// For example, the code for all ERC-20 contracts should be the same.
// This function stores the code for that contract only once, but it can
// be instantiated with custom inputs in the future.
//
// TODO: return gas cost? Add gas limit??? there is no metering here...
func (w *Wasmer) Create(code WasmCode) (CodeID, error) {
	return api.Create(w.cache, code)
}

// GetCode will load the original wasm code for the given code id.
// This will only succeed if that code id was previously returned from
// a call to Create.
//
// This can be used so that the (short) code id (hash) is stored in the iavl tree
// and the larger binary blobs (wasm and pre-compiles) are all managed by the
// rust library
func (w *Wasmer) GetCode(code CodeID) (WasmCode, error) {
	return api.GetCode(w.cache, code)
}

// Instantiate will create a new contract based on the given codeID.
// We can set the initMsg (contract "genesis") here, and it then receives
// an account and address and can be invoked (Execute) many times.
//
// Storage should be set with a PrefixedKVStore that this code can safely access.
//
// Under the hood, we may recompile the wasm, use a cached native compile, or even use a cached instance
// for performance.
func (w *Wasmer) Instantiate(
	code CodeID,
	env types.Env,
	initMsg []byte,
	store KVStore,
	goapi GoAPI,
	querier Querier,
	gasMeter GasMeter,
	gasLimit uint64,
	sigInfo types.VerificationInfo,
) (interface{}, []byte, uint64, error) {
	paramBin, err := json.Marshal(env)
	if err != nil {
		return nil, nil, 0, err
	}

	sigInfoBin, err := json.Marshal(sigInfo)
	if err != nil {
		return nil, nil, 0, err
	}

	data, gasUsed, err := api.Instantiate(w.cache, code, paramBin, initMsg, &gasMeter, store, &goapi, &querier, gasLimit, sigInfoBin)
	if err != nil {
		return nil, nil, gasUsed, err
	}

	key := data[0:64]
	data = data[64:]

	var respV010 v010types.InitResult
	jsonErrV010 := json.Unmarshal(data, &respV010)

	if jsonErrV010 == nil {
		// v0.10 response
		if respV010.Err != nil {
			return nil, nil, gasUsed, fmt.Errorf("%v", respV010.Err)
		}
		return respV010.Ok, key, gasUsed, nil
	}

	var respV016 v016types.ContractResult
	jsonErrV016 := json.Unmarshal(data, &respV016)

	if jsonErrV016 == nil {
		// v0.16 response
		if respV016.Err != "" {
			return nil, nil, gasUsed, fmt.Errorf(respV016.Err)
		}
		return respV016.Ok, key, gasUsed, nil
	}

	// unidentified response 🤷
	return nil, nil, gasUsed, fmt.Errorf("cannot detect response type, v0.10: %v or v0.16: %v", jsonErrV010, jsonErrV016)
}

// Execute calls a given contract. Since the only difference between contracts with the same CodeID is the
// data in their local storage, and their address in the outside world, we need no ContractID here.
// (That is a detail for the external, sdk-facing, side).
//
// The caller is responsible for passing the correct `store` (which must have been initialized exactly once),
// and setting the env with relevent info on this instance (address, balance, etc)
func (w *Wasmer) Execute(
	code CodeID,
	env types.Env,
	executeMsg []byte,
	store KVStore,
	goapi GoAPI,
	querier Querier,
	gasMeter GasMeter,
	gasLimit uint64,
	sigInfo types.VerificationInfo,
) (interface{}, uint64, error) {
	paramBin, err := json.Marshal(env)
	if err != nil {
		return nil, 0, err
	}
	sigInfoBin, err := json.Marshal(sigInfo)
	if err != nil {
		return nil, 0, err
	}

	data, gasUsed, err := api.Handle(w.cache, code, paramBin, executeMsg, &gasMeter, store, &goapi, &querier, gasLimit, sigInfoBin)
	if err != nil {
		return nil, gasUsed, err
	}

	var respV010 v010types.HandleResult
	jsonErrV010 := json.Unmarshal(data, &respV010)

	if jsonErrV010 == nil {
		// v0.10 response
		if respV010.Err != nil {
			return nil, gasUsed, fmt.Errorf("%v", respV010.Err)
		}
		return respV010.Ok, gasUsed, nil
	}

	var respV016 v016types.ContractResult
	jsonErrV016 := json.Unmarshal(data, &respV016)

	if jsonErrV016 == nil {
		// v0.16 response
		if respV016.Err != "" {
			return nil, gasUsed, fmt.Errorf(respV016.Err)
		}
		return respV016.Ok, gasUsed, nil
	}

	// unidentified response 🤷
	return nil, gasUsed, fmt.Errorf("cannot detect response type, v0.10: %v or v0.16: %v", jsonErrV010, jsonErrV016)
}

// Query allows a client to execute a contract-specific query. If the result is not empty, it should be
// valid json-encoded data to return to the client.
// The meaning of path and data can be determined by the code. Path is the suffix of the abci.QueryRequest.Path
func (w *Wasmer) Query(
	code CodeID,
	env types.Env,
	queryMsg []byte,
	store KVStore,
	goapi GoAPI,
	querier Querier,
	gasMeter GasMeter,
	gasLimit uint64,
) ([]byte, uint64, error) {
<<<<<<< HEAD
=======
	paramBin, err := json.Marshal(env)
	if err != nil {
		return nil, 0, err
	}
	data, gasUsed, err := api.Query(w.cache, code, paramBin, queryMsg, &gasMeter, store, &goapi, &querier, gasLimit)
	if err != nil {
		return nil, gasUsed, err
	}

	var resp types.QueryResponse
	err = json.Unmarshal(data, &resp)
	if err != nil {
		return nil, gasUsed, err
	}
	if resp.Err != nil {
		return nil, gasUsed, fmt.Errorf("%v", resp.Err)
	}
	return resp.Ok, gasUsed, nil
}

// Migrate will migrate an existing contract to a new code binary.
// This takes storage of the data from the original contract and the CodeID of the new contract that should
// replace it. This allows it to run a migration step if needed, or return an error if unable to migrate
// the given data.
//
// MigrateMsg has some data on how to perform the migration.
func (w *Wasmer) Migrate(
	code CodeID,
	env types.Env,
	migrateMsg []byte,
	store KVStore,
	goapi GoAPI,
	querier Querier,
	gasMeter GasMeter,
	gasLimit uint64,
) (*types.MigrateResponse, uint64, error) {
>>>>>>> 8fd31276
	paramBin, err := json.Marshal(env)
	if err != nil {
		return nil, 0, err
	}

	data, gasUsed, err := api.Query(w.cache, code, paramBin, queryMsg, &gasMeter, store, &goapi, &querier, gasLimit)
	if err != nil {
		return nil, gasUsed, err
	}

	var resp types.QueryResponse
	err = json.Unmarshal(data, &resp)
	if err != nil {
		return nil, gasUsed, err
	}
	if resp.Err != nil {
		return nil, gasUsed, fmt.Errorf("%v", resp.Err)
	}
	return resp.Ok, gasUsed, nil
}<|MERGE_RESOLUTION|>--- conflicted
+++ resolved
@@ -216,8 +216,6 @@
 	gasMeter GasMeter,
 	gasLimit uint64,
 ) ([]byte, uint64, error) {
-<<<<<<< HEAD
-=======
 	paramBin, err := json.Marshal(env)
 	if err != nil {
 		return nil, 0, err
@@ -254,7 +252,6 @@
 	gasMeter GasMeter,
 	gasLimit uint64,
 ) (*types.MigrateResponse, uint64, error) {
->>>>>>> 8fd31276
 	paramBin, err := json.Marshal(env)
 	if err != nil {
 		return nil, 0, err
