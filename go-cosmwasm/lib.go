--- conflicted
+++ resolved
@@ -139,13 +139,9 @@
 	gasMeter GasMeter,
 	gasLimit uint64,
 	sigInfo types.VerificationInfo,
-<<<<<<< HEAD
-	admin sdk.AccAddress,
+	admin []byte,
 	// data, contractKey, adminProof, gasUsed, error
 ) (interface{}, []byte, []byte, uint64, error) {
-=======
-) (interface{}, []byte, uint64, error) {
->>>>>>> 9825f579
 	paramBin, err := json.Marshal(env)
 	if err != nil {
 		return nil, nil, nil, 0, err
@@ -418,7 +414,7 @@
 	gasMeter GasMeter,
 	gasLimit uint64,
 	sigInfo types.VerificationInfo,
-	admin sdk.AccAddress,
+	admin []byte,
 	adminProof []byte,
 	// data, contractKey, adminProof, gasUsed, error
 ) (interface{}, []byte, []byte, uint64, error) {
