name: Release

on:
  push:
    # Sequence of patterns matched against refs/tags
    tags:
      - "v[0-9]+.[0-9]+.[0-9]+" # Push events to matching v*, i.e. v1.0, v20.15.10
      - "v[0-9]+.[0-9]+.[0-9]+-alpha.[0-9]+" # Push events to matching alpha releases
      - "v[0-9]+.[0-9]+.[0-9]+-beta.[0-9]+" # Push events to matching beta releases

jobs:
  build-deb-testnet:
    strategy:
      fail-fast: false
      matrix:
        db_backend: [rocksdb, goleveldb]
    runs-on: ubuntu-20.04
    env: # Or as an environment variable
      SPID_TESTNET: ${{ secrets.SPID_TESTNET }}
      API_KEY_TESTNET: ${{ secrets.API_KEY_TESTNET }}
    steps:
      - uses: actions/checkout@v3
      - name: Declare Commit Variables
        id: vars
        shell: bash
        run: |
          echo "##[set-output name=branch;]$(echo ${GITHUB_REF#refs/heads/})"
          echo "::set-output name=sha_short::$(git rev-parse --short HEAD)"
      - uses: actions/setup-go@v3
        with:
          go-version: 1.19 # The Go version to download (if necessary) and use.
      - name: Install Intel's SGX SDK
        run: |
          mkdir -p "$HOME/.sgxsdk"
          cd "$HOME/.sgxsdk"
          SDK_BIN=sgx_linux_x64_sdk_2.9.101.2.bin
          wget https://download.01.org/intel-sgx/sgx-linux/2.9.1/distro/ubuntu18.04-server/"$SDK_BIN"
          chmod +x "$SDK_BIN"
          echo yes | ./"$SDK_BIN"
      - name: Cache cargo registry
        uses: actions/cache@v3
        with:
          path: ~/.cargo/registry
          key: ${{ runner.os }}-cargo-registry-${{ hashFiles('**/Cargo.lock') }}
      - name: Cache xargo sysroot
        uses: actions/cache@v3
        with:
          path: ~/.xargo
          key: ${{ runner.os }}-xargo-sysroot
      - name: Cache build artifacts
        uses: actions/cache@v3
        with:
          path: ~/.cache/sccache
          key: ${{ runner.os }}-sccache
      - run: rustup component add rust-src clippy
      - name: Install xargo
        run: |
          cargo +stable install xargo --version 0.3.25
          xargo --version
      - name: Download sccache
        run: |
          wget https://github.com/mozilla/sccache/releases/download/0.2.13/sccache-0.2.13-x86_64-unknown-linux-musl.tar.gz
          tar xf ./sccache-*.tar.gz
          mv ./sccache*/sccache "$HOME/sccache"
      - name: Create api keys
        run: |
          echo $SPID_TESTNET > spid.txt
          echo $API_KEY_TESTNET > api_key.txt
      - name: Get the version
        id: get_version
        run: echo ::set-output name=VERSION::${GITHUB_REF/refs\/tags\/v/}
      - name: Build testnet
        run: |
          source "$HOME/.sgxsdk/sgxsdk/environment"
          VERSION=${{ steps.get_version.outputs.VERSION }} DB_BACKEND=${{ matrix.db_backend }} FEATURES_U=query-node, make build-testnet
          cp build/secretnetwork_${{ steps.get_version.outputs.VERSION }}_amd64.deb secretnetwork_${{ steps.get_version.outputs.VERSION }}_testnet_${{ matrix.db_backend }}_amd64.deb
      - uses: actions/upload-artifact@v3
        with:
          name: secretnetwork_${{ steps.get_version.outputs.VERSION }}_testnet_${{ matrix.db_backend }}_amd64.deb
          path: secretnetwork_${{ steps.get_version.outputs.VERSION }}_testnet_${{ matrix.db_backend }}_amd64.deb

  build-deb-mainnet:
    runs-on: ubuntu-20.04
    strategy:
      fail-fast: false
      matrix:
        db_backend: [goleveldb, rocksdb]
    env: # Or as an environment variable
      SPID_MAINNET: ${{ secrets.SPID_MAINNET }}
      API_KEY_MAINNET: ${{ secrets.API_KEY_MAINNET }}
      REGISTRY: ghcr.io
      IMAGE_NAME: scrtlabs/secret-network-node
    steps:
      - uses: actions/checkout@v3
      - name: Get the version
        id: get_version
        run: echo ::set-output name=VERSION::${GITHUB_REF/refs\/tags\/v/}
      - uses: actions/setup-go@v3
        with:
          go-version: 1.19 # The Go version to download (if necessary) and use.
      - name: Create api keys
        run: |
          echo $SPID_MAINNET > spid.txt
          echo $API_KEY_MAINNET > api_key.txt
      - name: Build
        run: |
          VERSION=${{ steps.get_version.outputs.VERSION }} DB_BACKEND=${{ matrix.db_backend }} FEATURES=production FEATURES_U=query-node, make build-mainnet-upgrade
          cp build/secretnetwork_${{ steps.get_version.outputs.VERSION }}_amd64.deb secretnetwork_${{ steps.get_version.outputs.VERSION }}_mainnet_${{ matrix.db_backend }}_amd64.deb
      - uses: actions/upload-artifact@v3
        with:
          name: secretnetwork_${{ steps.get_version.outputs.VERSION }}_mainnet_${{ matrix.db_backend }}_amd64.deb
          path: secretnetwork_${{ steps.get_version.outputs.VERSION }}_mainnet_${{ matrix.db_backend }}_amd64.deb
      - name: Log in to the Container registry
        if: ${{ matrix.db_backend == 'goleveldb' }}
        uses: docker/login-action@49ed152c8eca782a232dede0303416e8f356c37b
        with:
          registry: ${{ env.REGISTRY }}
          username: ${{ github.actor }}
          password: ${{ secrets.GITHUB_TOKEN }}
      - name: Push docker image
        if: ${{ matrix.db_backend == 'goleveldb' }}
        run: docker push ${{ env.REGISTRY }}/${{ env.IMAGE_NAME }}:${{ steps.get_version.outputs.VERSION }}

  native-build-cli:
    runs-on: ${{matrix.os}}
    strategy:
      matrix:
        os: [ubuntu-20.04, windows-latest, macos-latest]
    steps:
      - uses: actions/checkout@v3
      - uses: actions/setup-go@v2
        with:
          go-version: 1.19 # The Go version to download (if necessary) and use.
      - name: Build CLI
        shell: bash
        run: |
          make build_cli
          cp "secretcli" "secretcli-$RUNNER_OS"
      - uses: actions/upload-artifact@v3
        with:
          name: secretcli-${{runner.os}}
          path: secretcli-${{runner.os}}

  MacOS-ARM64-CLI:
    runs-on: ubuntu-20.04
    steps:
<<<<<<< HEAD
      - uses: actions/checkout@v2
      - uses: actions/setup-go@v2
=======
      - uses: actions/checkout@v3
      - uses: actions/setup-go@v3
>>>>>>> d723927f
        with:
          go-version: 1.19 # The Go version to download (if necessary) and use.
      - name: Install xgo
        run: |
          go install github.com/crazy-max/xgo@v0.17.0
          xgo || true # check installation
      - name: Build MacOS CLI
        shell: bash
        run: |
          make build_macos_arm64_cli
          cp "secretcli-macos-arm64" "secretcli-MacOS-arm64"
      - uses: actions/upload-artifact@v3
        with:
          name: secretcli-MacOS-arm64
          path: secretcli-MacOS-arm64

  publish-localsecret:
    runs-on: ubuntu-20.04
    env:
      REGISTRY: ghcr.io
      IMAGE_NAME: scrtlabs/localsecret
    steps:
      - uses: actions/checkout@v3
      - name: Get the version
        id: get_version
        run: echo ::set-output name=VERSION::${GITHUB_REF/refs\/tags\//}
      - name: Log in to the Container registry
        uses: docker/login-action@49ed152c8eca782a232dede0303416e8f356c37b
        with:
          registry: ${{ env.REGISTRY }}
          username: ${{ github.actor }}
          password: ${{ secrets.GITHUB_TOKEN }}
      - name: Create temp files
        shell: bash
        run: |
          echo "random data" > api_key.txt
          echo "lol this is ignored" > spid.txt
      - name: Build dev docker image
        shell: bash
        run: |
          DOCKER_TAG=${{ steps.get_version.outputs.VERSION }} make build-localsecret
      - name: Push docker image
        run: docker push ${{ env.REGISTRY }}/${{ env.IMAGE_NAME }}:${{ steps.get_version.outputs.VERSION }}

  Release:
    needs:
      [native-build-cli, build-deb-testnet, build-deb-mainnet, MacOS-ARM64-CLI]
    runs-on: ubuntu-20.04
    steps:
      - uses: actions/checkout@v3
      - name: Get the version
        id: get_version
        run: echo ::set-output name=VERSION::${GITHUB_REF/refs\/tags\/v/}
      - name: Declare Commit Variables
        id: is_pre_release
        shell: bash
        run: |
          echo "::set-output name=IS_PRE_RELEASE::$(echo "${{ steps.get_version.outputs.VERSION }}" | awk 'BEGIN{prerelease="false"} /beta|alpha/{prerelease="true"} END{print prerelease}')"
      - uses: actions/download-artifact@v3
        with:
          name: secretcli-Linux
      - uses: actions/download-artifact@v3
        with:
          name: secretcli-macOS
      - uses: actions/download-artifact@v3
        with:
          name: secretcli-Windows
      - uses: actions/download-artifact@v3
        with:
          name: secretcli-MacOS-arm64
      - uses: actions/download-artifact@v3
        with:
          name: secretnetwork_${{ steps.get_version.outputs.VERSION }}_mainnet_goleveldb_amd64.deb
      - uses: actions/download-artifact@v3
        with:
          name: secretnetwork_${{ steps.get_version.outputs.VERSION }}_mainnet_rocksdb_amd64.deb
      - uses: actions/download-artifact@v3
        with:
          name: secretnetwork_${{ steps.get_version.outputs.VERSION }}_testnet_goleveldb_amd64.deb
      - uses: actions/download-artifact@v3
        with:
          name: secretnetwork_${{ steps.get_version.outputs.VERSION }}_testnet_rocksdb_amd64.deb
      - name: Release
        uses: softprops/action-gh-release@v1
        with:
          prerelease: ${{ steps.is_pre_release.outputs.IS_PRE_RELEASE }}
          files: |
            secretnetwork_${{ steps.get_version.outputs.VERSION }}_mainnet_goleveldb_amd64.deb
            secretnetwork_${{ steps.get_version.outputs.VERSION }}_mainnet_rocksdb_amd64.deb
            secretnetwork_${{ steps.get_version.outputs.VERSION }}_testnet_goleveldb_amd64.deb
            secretnetwork_${{ steps.get_version.outputs.VERSION }}_testnet_rocksdb_amd64.deb
            secretcli-macOS
            secretcli-Windows
            secretcli-Linux
            secretcli-MacOS-arm64<|MERGE_RESOLUTION|>--- conflicted
+++ resolved
@@ -144,13 +144,8 @@
   MacOS-ARM64-CLI:
     runs-on: ubuntu-20.04
     steps:
-<<<<<<< HEAD
-      - uses: actions/checkout@v2
-      - uses: actions/setup-go@v2
-=======
       - uses: actions/checkout@v3
       - uses: actions/setup-go@v3
->>>>>>> d723927f
         with:
           go-version: 1.19 # The Go version to download (if necessary) and use.
       - name: Install xgo
