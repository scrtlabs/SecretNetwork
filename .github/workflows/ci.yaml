--- conflicted
+++ resolved
@@ -126,12 +126,7 @@
           docker run -v $PWD:/opt/mount --rm --entrypoint cp ghcr.io/scrtlabs/localsecret:v0.0.0 /usr/lib/libgo_cosmwasm.so /opt/mount/libgo_cosmwasm.so
           docker run -v $PWD:/opt/mount --rm --entrypoint cp ghcr.io/scrtlabs/localsecret:v0.0.0 /usr/lib/librust_cosmwasm_enclave.signed.so /opt/mount/librust_cosmwasm_enclave.signed.so
           docker run -v $PWD:/opt/mount --rm --entrypoint cp ghcr.io/scrtlabs/localsecret:v0.0.0 /usr/lib/librandom_api.so /opt/mount/librandom_api.so
-<<<<<<< HEAD
-          docker run -v $PWD:/opt/mount --rm --entrypoint cp ghcr.io/scrtlabs/localsecret:v0.0.0 /usr/lib/tendermint_enclave.signed.so /opt/mount/tendermint_enclave.signed.so
-      - uses: actions/download-artifact@v4
-=======
       - uses: actions/download-artifact@v3
->>>>>>> 59c3710a
         with:
           name: contract.wasm
           path: ./x/compute/internal/keeper/testdata/
