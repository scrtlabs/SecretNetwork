name: Tests

on: [push]

jobs:
  Enclave-Unit-Tests:
    runs-on: ubuntu-20.04
    steps:
      - uses: actions/checkout@v2
      - name: Install Intel's SGX SDK
        run: |
          mkdir -p "$HOME/.sgxsdk"
          cd "$HOME/.sgxsdk"
          SDK_BIN=sgx_linux_x64_sdk_2.9.101.2.bin
          wget https://download.01.org/intel-sgx/sgx-linux/2.9.1/distro/ubuntu18.04-server/"$SDK_BIN"
          chmod +x "$SDK_BIN"
          echo yes | ./"$SDK_BIN"
      - name: Cache cargo registry
        uses: actions/cache@v1
        with:
          path: ~/.cargo/registry
          key: ${{ runner.os }}-cargo-registry-${{ hashFiles('**/Cargo.lock') }}
      - name: Cache xargo sysroot
        uses: actions/cache@v1
        with:
          path: ~/.xargo
          key: ${{ runner.os }}-xargo-sysroot
      - name: Cache build artifacts
        uses: actions/cache@v1
        with:
          path: ~/.cache/sccache
          key: ${{ runner.os }}-sccache
      - run: |
          rustup component add rust-src clippy
          cd cosmwasm/enclaves/execute/
          rustup component add rust-src clippy
      - name: Install xargo
        run: |
          cargo --version
          rustc --version  
          cargo +stable install xargo --version 0.3.25
          xargo --version
      - name: Download sccache
        run: |
          wget https://github.com/mozilla/sccache/releases/download/0.2.13/sccache-0.2.13-x86_64-unknown-linux-musl.tar.gz
          tar xf ./sccache-*.tar.gz
          mv ./sccache*/sccache "$HOME/sccache"
      - name: Test enclave
        run: |
          source "$HOME/.sgxsdk/sgxsdk/environment"
          make vendor
          export SGX_MODE=SW
          RUSTC_WRAPPER="$HOME/sccache" make enclave-tests
          make clean-enclave

  Build:
    runs-on: ubuntu-20.04
    steps:
      - uses: actions/checkout@v2
      - uses: actions/setup-go@v2
        with:
          go-version: 1.19 # The Go version to download (if necessary) and use.
      - name: Install Intel's SGX SDK
        run: |
          mkdir -p "$HOME/.sgxsdk"
          cd "$HOME/.sgxsdk"
          SDK_BIN=sgx_linux_x64_sdk_2.9.101.2.bin
          wget https://download.01.org/intel-sgx/sgx-linux/2.9.1/distro/ubuntu18.04-server/"$SDK_BIN"
          chmod +x "$SDK_BIN"
          echo yes | ./"$SDK_BIN"
      - name: Cache cargo registry
        uses: actions/cache@v1
        with:
          path: ~/.cargo/registry
          key: ${{ runner.os }}-cargo-registry-${{ hashFiles('**/Cargo.lock') }}
      - name: Cache xargo sysroot
        uses: actions/cache@v1
        with:
          path: ~/.xargo
          key: ${{ runner.os }}-xargo-sysroot
      - name: Cache build artifacts
        uses: actions/cache@v1
        with:
          path: ~/.cache/sccache
          key: ${{ runner.os }}-sccache
      - run: |
          rustup component add rust-src clippy
          cd cosmwasm/enclaves/execute/
          rustup component add rust-src clippy
      - name: Install xargo
        run: |
          cargo --version
          rustc --version  
          cargo +stable install xargo --version 0.3.25
          xargo --version
      - name: Download sccache
        run: |
          wget https://github.com/mozilla/sccache/releases/download/0.2.13/sccache-0.2.13-x86_64-unknown-linux-musl.tar.gz
          tar xf ./sccache-*.tar.gz
          mv ./sccache*/sccache "$HOME/sccache"
      - name: Create fake api keys
        run: |
          mkdir -p ias_keys/sw_dummy
          mkdir -p ias_keys/develop
          echo "not_a_key" > ias_keys/sw_dummy/spid.txt
          echo "not_a_key" > ias_keys/develop/spid.txt
          echo "not_a_key" > ias_keys/sw_dummy/api_key.txt
          echo "not_a_key" > ias_keys/develop/api_key.txt
      - name: Install Requirements
        run: |
          rustup target add wasm32-unknown-unknown
          go install github.com/jteeuwen/go-bindata/go-bindata@latest
          go-bindata -version # check installation
          chmod +x ./scripts/install-wasm-tools.sh
          ./scripts/install-wasm-tools.sh
      - name: Build Executable
        run: |
          source "$HOME/.sgxsdk/sgxsdk/environment"
          make vendor
          SGX_MODE=SW BUILD_PROFILE="minimal" RUSTC_WRAPPER="$HOME/sccache" make build-linux
      - name: Build Contracts
        run: |
          make build-test-contract
          cp x/compute/internal/keeper/testdata/erc20.wasm .
      - uses: actions/upload-artifact@v2
        with:
          name: erc20.wasm
          path: erc20.wasm
      - uses: actions/upload-artifact@v2
        with:
          name: secretd
          path: secretd
      - uses: actions/upload-artifact@v2
        with:
          name: contract.wasm
          path: ./x/compute/internal/keeper/testdata/test-contract/contract.wasm
      - uses: actions/upload-artifact@v2
        with:
          name: v1-contract.wasm
          path: ./x/compute/internal/keeper/testdata/v1-sanity-contract/v1-contract.wasm
      - uses: actions/upload-artifact@v2
        with:
          name: ibc.wasm
          path: ./x/compute/internal/keeper/testdata/ibc/ibc.wasm
      - uses: actions/upload-artifact@v2
        with:
          name: enclave
          path: ./go-cosmwasm/librust_cosmwasm_enclave.signed.so
      - uses: actions/upload-artifact@v2
        with:
          name: libgo_cosmwasm
          path: ./go-cosmwasm/api/libgo_cosmwasm.so
      - uses: actions/upload-artifact@v2
        with:
          name: contract_with_floats.wasm
          path: ./x/compute/internal/keeper/testdata/test-contract/contract_with_floats.wasm
      - uses: actions/upload-artifact@v2
        with:
          name: too-high-initial-memory.wasm
          path: ./x/compute/internal/keeper/testdata/test-contract/too-high-initial-memory.wasm
      - uses: actions/upload-artifact@v2
        with:
          name: static-too-high-initial-memory.wasm
          path: ./x/compute/internal/keeper/testdata/test-contract/static-too-high-initial-memory.wasm

  Go-Tests:
    runs-on: ubuntu-20.04
    needs: Build
    steps:
      - uses: actions/checkout@v2
      - uses: actions/setup-go@v2
        with:
          go-version: 1.19 # The Go version to download (if necessary) and use.
      - name: Install Intel's SGX SDK
        run: |
          mkdir -p "$HOME/.sgxsdk"
          cd "$HOME/.sgxsdk"
          SDK_BIN=sgx_linux_x64_sdk_2.9.101.2.bin
          wget https://download.01.org/intel-sgx/sgx-linux/2.9.1/distro/ubuntu18.04-server/"$SDK_BIN"
          chmod +x "$SDK_BIN"
          echo yes | ./"$SDK_BIN"
      - uses: actions/download-artifact@v2
        with:
          name: libgo_cosmwasm
      - uses: actions/download-artifact@v2
        with:
          name: enclave
      - uses: actions/download-artifact@v2
        with:
          name: contract.wasm
      - uses: actions/download-artifact@v2
        with:
          name: v1-contract.wasm
          path: ./x/compute/internal/keeper/testdata/v1-sanity-contract
      - uses: actions/download-artifact@v2
        with:
          name: ibc.wasm
          path: ./x/compute/internal/keeper/testdata/ibc
      - uses: actions/download-artifact@v2
        with:
          name: contract_with_floats.wasm
      - uses: actions/download-artifact@v2
        with:
          name: too-high-initial-memory.wasm
      - uses: actions/download-artifact@v2
        with:
          name: static-too-high-initial-memory.wasm
      - name: Setup Files
        run: |
          find "$(pwd)" -name \*.wasm
          cp libgo_cosmwasm.so ./go-cosmwasm/api/libgo_cosmwasm.so
          cp librust_cosmwasm_enclave.signed.so ./go-cosmwasm/librust_cosmwasm_enclave.signed.so
          cp contract.wasm ./x/compute/internal/keeper/testdata/test-contract/contract.wasm
          cp too-high-initial-memory.wasm ./x/compute/internal/keeper/testdata/test-contract/too-high-initial-memory.wasm
          cp contract_with_floats.wasm ./x/compute/internal/keeper/testdata/test-contract/contract_with_floats.wasm
          cp static-too-high-initial-memory.wasm ./x/compute/internal/keeper/testdata/test-contract/static-too-high-initial-memory.wasm
          find "$(pwd)" -name \*.wasm
      - name: Test x/registration
        run: |
          source "$HOME/.sgxsdk/sgxsdk/environment"
          go test -v ./x/registration/internal/...
      - name: Test x/compute
        run: |
          source "$HOME/.sgxsdk/sgxsdk/environment"
          export SGX_MODE=SW
          cp librust_cosmwasm_enclave.signed.so ./x/compute/internal/keeper
          mkdir -p ias_keys/develop
          mkdir -p /opt/secret/.sgx_secrets/
          echo "not_a_key" > ias_keys/develop/spid.txt
          echo "not_a_key" > ias_keys/develop/api_key.txt
          LOG_LEVEL=ERROR go test -v ./x/compute/client/...
<<<<<<< HEAD
          LOG_LEVEL=ERROR GOMAXPROCS=20 go test -timeout 40m -v ./x/compute/internal/...
=======
          LOG_LEVEL=ERROR go test -p 1 -timeout 90m -v ./x/compute/internal/...
>>>>>>> daa3fe9c

  Clippy:
    runs-on: ubuntu-20.04
    steps:
      - uses: actions/checkout@v2
      - name: Install Intel's SGX SDK
        run: |
          mkdir -p "$HOME/.sgxsdk"
          cd "$HOME/.sgxsdk"
          SDK_BIN=sgx_linux_x64_sdk_2.9.101.2.bin
          wget https://download.01.org/intel-sgx/sgx-linux/2.9.1/distro/ubuntu18.04-server/"$SDK_BIN"
          chmod +x "$SDK_BIN"
          echo yes | ./"$SDK_BIN"
      - name: Cache cargo registry
        uses: actions/cache@v1
        with:
          path: ~/.cargo/registry
          key: ${{ runner.os }}-cargo-registry-${{ hashFiles('**/Cargo.lock') }}
      - name: Cache xargo sysroot
        uses: actions/cache@v1
        with:
          path: ~/.xargo
          key: ${{ runner.os }}-xargo-sysroot
      - name: Cache build artifacts
        uses: actions/cache@v1
        with:
          path: ~/.cache/sccache
          key: ${{ runner.os }}-sccache
      - run: |
          rustup component add rust-src clippy
          cd cosmwasm/enclaves/execute/
          rustup component add rust-src clippy
      - name: Install xargo
        run: |
          cd cosmwasm/enclaves/execute/
          cargo --version
          rustc --version  
          cargo +stable install xargo --version 0.3.25
          xargo --version
      - name: Download sccache
        run: |
          wget https://github.com/mozilla/sccache/releases/download/0.2.13/sccache-0.2.13-x86_64-unknown-linux-musl.tar.gz
          tar xf ./sccache-*.tar.gz
          mv ./sccache*/sccache "$HOME/sccache"
      - name: Clippy
        run: |
          source "$HOME/.sgxsdk/sgxsdk/environment"
          make vendor
          cd cosmwasm/enclaves/execute/
          SGX_MODE=SW make clippy
          SGX_MODE=HW make clippy

  MacOS-ARM64-CLI:
    runs-on: ubuntu-20.04
    steps:
      - uses: actions/checkout@v2
      - uses: actions/setup-go@v2
        with:
          go-version: 1.19 # The Go version to download (if necessary) and use.
      - name: Install xgo
        run: |
          go install github.com/crazy-max/xgo@v0.17.0
          xgo || true # check installation
      - name: Build MacOS CLI
        run: make build_macos_arm64_cli

  Integration-Tests:
    runs-on: ubuntu-20.04
    steps:
      - uses: actions/checkout@v2
      - name: Build LocalSecret
        run: |
          echo not_a_key | tee {api_key,spid}.txt
          DOCKER_TAG=v0.0.0 make build-localsecret
      - name: Build Hermes
        run: |
          DOCKER_TAG=v0.0.0 make build-ibc-hermes
      - name: Run integration tests
        run: |
          cd integration-tests
          yarn
          docker compose -f ../deployment/dockerfiles/ibc/docker-compose.yml up -d
          yarn test
      - name: Run secret.js tests
        run: |
          git clone --depth 1 https://github.com/scrtlabs/secret.js
          cd secret.js
          # Use the docker images that we built just a few steps above
          perl -i -pe 's/localsecret:.+?"/localsecret:v0.0.0"/' ./test/*
          yarn
          yarn test<|MERGE_RESOLUTION|>--- conflicted
+++ resolved
@@ -229,11 +229,7 @@
           echo "not_a_key" > ias_keys/develop/spid.txt
           echo "not_a_key" > ias_keys/develop/api_key.txt
           LOG_LEVEL=ERROR go test -v ./x/compute/client/...
-<<<<<<< HEAD
           LOG_LEVEL=ERROR GOMAXPROCS=20 go test -timeout 40m -v ./x/compute/internal/...
-=======
-          LOG_LEVEL=ERROR go test -p 1 -timeout 90m -v ./x/compute/internal/...
->>>>>>> daa3fe9c
 
   Clippy:
     runs-on: ubuntu-20.04
