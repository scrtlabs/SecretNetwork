name: Tests

on: [push]

jobs:
  Enclave-Unit-Tests:
    runs-on: ubuntu-20.04
    steps:
      - uses: actions/checkout@v2
      - name: Install Intel's SGX SDK
        run: |
          mkdir -p "$HOME/.sgxsdk"
          cd "$HOME/.sgxsdk"
          SDK_BIN=sgx_linux_x64_sdk_2.9.101.2.bin
          wget https://download.01.org/intel-sgx/sgx-linux/2.9.1/distro/ubuntu18.04-server/"$SDK_BIN"
          chmod +x "$SDK_BIN"
          echo yes | ./"$SDK_BIN"
      - name: Cache cargo registry
        uses: actions/cache@v1
        with:
          path: ~/.cargo/registry
          key: ${{ runner.os }}-cargo-registry-${{ hashFiles('**/Cargo.lock') }}
      - name: Cache xargo sysroot
        uses: actions/cache@v1
        with:
          path: ~/.xargo
          key: ${{ runner.os }}-xargo-sysroot
      - name: Cache build artifacts
        uses: actions/cache@v1
        with:
          path: ~/.cache/sccache
          key: ${{ runner.os }}-sccache
      - run: |
          rustup component add rust-src clippy
          cd cosmwasm/enclaves/execute/
          rustup component add rust-src clippy
      - name: Install xargo
        run: |
          cargo --version
          rustc --version  
          cargo +stable install xargo --version 0.3.25
          xargo --version
      - name: Download sccache
        run: |
          wget https://github.com/mozilla/sccache/releases/download/0.2.13/sccache-0.2.13-x86_64-unknown-linux-musl.tar.gz
          tar xf ./sccache-*.tar.gz
          mv ./sccache*/sccache "$HOME/sccache"
      - name: Test enclave
        run: |
          source "$HOME/.sgxsdk/sgxsdk/environment"
          make vendor
          export SGX_MODE=SW
          RUSTC_WRAPPER="$HOME/sccache" make enclave-tests
          make clean-enclave

  Build:
    runs-on: ubuntu-20.04
    steps:
      - uses: actions/checkout@v2
      - uses: actions/setup-go@v2
        with:
<<<<<<< HEAD
          go-version: 1.19 # The Go version to download (if necessary) and use.
=======
          go-version: "^1.18" # The Go version to download (if necessary) and use.
>>>>>>> 6fa4d35a
      - name: Install Intel's SGX SDK
        run: |
          mkdir -p "$HOME/.sgxsdk"
          cd "$HOME/.sgxsdk"
          SDK_BIN=sgx_linux_x64_sdk_2.9.101.2.bin
          wget https://download.01.org/intel-sgx/sgx-linux/2.9.1/distro/ubuntu18.04-server/"$SDK_BIN"
          chmod +x "$SDK_BIN"
          echo yes | ./"$SDK_BIN"
      - name: Cache cargo registry
        uses: actions/cache@v1
        with:
          path: ~/.cargo/registry
          key: ${{ runner.os }}-cargo-registry-${{ hashFiles('**/Cargo.lock') }}
      - name: Cache xargo sysroot
        uses: actions/cache@v1
        with:
          path: ~/.xargo
          key: ${{ runner.os }}-xargo-sysroot
      - name: Cache build artifacts
        uses: actions/cache@v1
        with:
          path: ~/.cache/sccache
          key: ${{ runner.os }}-sccache
      - run: |
          rustup component add rust-src clippy
          cd cosmwasm/enclaves/execute/
          rustup component add rust-src clippy
      - name: Install xargo
        run: |
          cargo --version
          rustc --version  
          cargo +stable install xargo --version 0.3.25
          xargo --version
      - name: Download sccache
        run: |
          wget https://github.com/mozilla/sccache/releases/download/0.2.13/sccache-0.2.13-x86_64-unknown-linux-musl.tar.gz
          tar xf ./sccache-*.tar.gz
          mv ./sccache*/sccache "$HOME/sccache"
      - name: Create fake api keys
        run: |
          mkdir -p ias_keys/sw_dummy
          mkdir -p ias_keys/develop
          echo "not_a_key" > ias_keys/sw_dummy/spid.txt
          echo "not_a_key" > ias_keys/develop/spid.txt
          echo "not_a_key" > ias_keys/sw_dummy/api_key.txt
          echo "not_a_key" > ias_keys/develop/api_key.txt
      - name: Install Requirements
        run: |
          rustup target add wasm32-unknown-unknown
          go install github.com/jteeuwen/go-bindata/go-bindata@latest
          go-bindata -version # check installation
          chmod +x ./scripts/install-wasm-tools.sh
          ./scripts/install-wasm-tools.sh
      - name: Build Executable
        run: |
          source "$HOME/.sgxsdk/sgxsdk/environment"
          make vendor
          SGX_MODE=SW BUILD_PROFILE="minimal" RUSTC_WRAPPER="$HOME/sccache" make build-linux
      - name: Build Contracts
        run: |
          make build-test-contract
          cp x/compute/internal/keeper/testdata/erc20.wasm .
      - uses: actions/upload-artifact@v2
        with:
          name: erc20.wasm
          path: erc20.wasm
      - uses: actions/upload-artifact@v2
        with:
          name: secretd
          path: secretd
      - uses: actions/upload-artifact@v2
        with:
          name: contract.wasm
          path: ./x/compute/internal/keeper/testdata/test-contract/contract.wasm
      - uses: actions/upload-artifact@v2
        with:
          name: v1-contract.wasm
          path: ./x/compute/internal/keeper/testdata/v1-sanity-contract/v1-contract.wasm
      - uses: actions/upload-artifact@v2
        with:
          name: ibc.wasm
          path: ./x/compute/internal/keeper/testdata/ibc/ibc.wasm
      - uses: actions/upload-artifact@v2
        with:
          name: enclave
          path: ./go-cosmwasm/librust_cosmwasm_enclave.signed.so
      - uses: actions/upload-artifact@v2
        with:
          name: libgo_cosmwasm
          path: ./go-cosmwasm/api/libgo_cosmwasm.so
      - uses: actions/upload-artifact@v2
        with:
          name: contract_with_floats.wasm
          path: ./x/compute/internal/keeper/testdata/test-contract/contract_with_floats.wasm
      - uses: actions/upload-artifact@v2
        with:
          name: too-high-initial-memory.wasm
          path: ./x/compute/internal/keeper/testdata/test-contract/too-high-initial-memory.wasm
      - uses: actions/upload-artifact@v2
        with:
          name: static-too-high-initial-memory.wasm
          path: ./x/compute/internal/keeper/testdata/test-contract/static-too-high-initial-memory.wasm

  Go-Tests:
    runs-on: ubuntu-20.04
    needs: Build
    steps:
      - uses: actions/checkout@v2
      - uses: actions/setup-go@v2
        with:
<<<<<<< HEAD
          go-version: 1.19 # The Go version to download (if necessary) and use.
=======
          go-version: "^1.18" # The Go version to download (if necessary) and use.
>>>>>>> 6fa4d35a
      - name: Install Intel's SGX SDK
        run: |
          mkdir -p "$HOME/.sgxsdk"
          cd "$HOME/.sgxsdk"
          SDK_BIN=sgx_linux_x64_sdk_2.9.101.2.bin
          wget https://download.01.org/intel-sgx/sgx-linux/2.9.1/distro/ubuntu18.04-server/"$SDK_BIN"
          chmod +x "$SDK_BIN"
          echo yes | ./"$SDK_BIN"
      - uses: actions/download-artifact@v2
        with:
          name: libgo_cosmwasm
      - uses: actions/download-artifact@v2
        with:
          name: enclave
      - uses: actions/download-artifact@v2
        with:
          name: contract.wasm
      - uses: actions/download-artifact@v2
        with:
          name: v1-contract.wasm
          path: ./x/compute/internal/keeper/testdata/v1-sanity-contract
      - uses: actions/download-artifact@v2
        with:
          name: ibc.wasm
          path: ./x/compute/internal/keeper/testdata/ibc
      - uses: actions/download-artifact@v2
        with:
          name: contract_with_floats.wasm
      - uses: actions/download-artifact@v2
        with:
          name: too-high-initial-memory.wasm
      - uses: actions/download-artifact@v2
        with:
          name: static-too-high-initial-memory.wasm
      - name: Setup Files
        run: |
          find "$(pwd)" -name \*.wasm
          cp libgo_cosmwasm.so ./go-cosmwasm/api/libgo_cosmwasm.so
          cp librust_cosmwasm_enclave.signed.so ./go-cosmwasm/librust_cosmwasm_enclave.signed.so
          cp contract.wasm ./x/compute/internal/keeper/testdata/test-contract/contract.wasm
          cp too-high-initial-memory.wasm ./x/compute/internal/keeper/testdata/test-contract/too-high-initial-memory.wasm
          cp contract_with_floats.wasm ./x/compute/internal/keeper/testdata/test-contract/contract_with_floats.wasm
          cp static-too-high-initial-memory.wasm ./x/compute/internal/keeper/testdata/test-contract/static-too-high-initial-memory.wasm
          find "$(pwd)" -name \*.wasm
      - name: Test x/registration
        run: |
          source "$HOME/.sgxsdk/sgxsdk/environment"
          go test -v ./x/registration/internal/...
      - name: Test x/compute
        run: |
          source "$HOME/.sgxsdk/sgxsdk/environment"
          export SGX_MODE=SW
          cp librust_cosmwasm_enclave.signed.so ./x/compute/internal/keeper
          mkdir -p ias_keys/develop
          mkdir -p /opt/secret/.sgx_secrets/
          echo "not_a_key" > ias_keys/develop/spid.txt
          echo "not_a_key" > ias_keys/develop/api_key.txt
          LOG_LEVEL=ERROR go test -v ./x/compute/client/...
          LOG_LEVEL=ERROR go test -p 1 -timeout 90m -v ./x/compute/internal/...

  Clippy:
    runs-on: ubuntu-20.04
    steps:
      - uses: actions/checkout@v2
      - name: Install Intel's SGX SDK
        run: |
          mkdir -p "$HOME/.sgxsdk"
          cd "$HOME/.sgxsdk"
          SDK_BIN=sgx_linux_x64_sdk_2.9.101.2.bin
          wget https://download.01.org/intel-sgx/sgx-linux/2.9.1/distro/ubuntu18.04-server/"$SDK_BIN"
          chmod +x "$SDK_BIN"
          echo yes | ./"$SDK_BIN"
      - name: Cache cargo registry
        uses: actions/cache@v1
        with:
          path: ~/.cargo/registry
          key: ${{ runner.os }}-cargo-registry-${{ hashFiles('**/Cargo.lock') }}
      - name: Cache xargo sysroot
        uses: actions/cache@v1
        with:
          path: ~/.xargo
          key: ${{ runner.os }}-xargo-sysroot
      - name: Cache build artifacts
        uses: actions/cache@v1
        with:
          path: ~/.cache/sccache
          key: ${{ runner.os }}-sccache
      - run: |
          rustup component add rust-src clippy
          cd cosmwasm/enclaves/execute/
          rustup component add rust-src clippy
      - name: Install xargo
        run: |
          cd cosmwasm/enclaves/execute/
          cargo --version
          rustc --version  
          cargo +stable install xargo --version 0.3.25
          xargo --version
      - name: Download sccache
        run: |
          wget https://github.com/mozilla/sccache/releases/download/0.2.13/sccache-0.2.13-x86_64-unknown-linux-musl.tar.gz
          tar xf ./sccache-*.tar.gz
          mv ./sccache*/sccache "$HOME/sccache"
      - name: Clippy
        run: |
          source "$HOME/.sgxsdk/sgxsdk/environment"
          make vendor
          cd cosmwasm/enclaves/execute/
          SGX_MODE=SW make clippy
          SGX_MODE=HW make clippy

  MacOS-ARM64-CLI:
    runs-on: ubuntu-20.04
    steps:
      - uses: actions/checkout@v2
      - uses: actions/setup-go@v2
        with:
<<<<<<< HEAD
          go-version: 1.19 # The Go version to download (if necessary) and use.
=======
          go-version: "^1.18" # The Go version to download (if necessary) and use.
>>>>>>> 6fa4d35a
      - name: Install xgo
        run: |
          go install github.com/crazy-max/xgo@v0.17.0
          xgo || true # check installation
      - name: Build MacOS CLI
        run: make build_macos_arm64_cli

  Integration-Tests:
    runs-on: ubuntu-20.04
    steps:
      - uses: actions/checkout@v2
      - uses: satackey/action-docker-layer-caching@v0.0.11
        continue-on-error: true
      - name: Build LocalSecret
        run: |
          echo not_a_key | tee {api_key,spid}.txt
          DOCKER_TAG=v0.0.0 make build-localsecret
      - name: Build Hermes
        run: |
          DOCKER_TAG=v0.0.0 make build-ibc-hermes
      - name: Run integration tests
        run: |
          cd integration-tests
          yarn
          docker compose -f ../deployment/dockerfiles/ibc/docker-compose.yml up -d
          # docker compose -f ../deployment/dockerfiles/ibc/docker-compose.yml logs -f &
          yarn test
          make kill-localsecret # next step needs the localsecret ports
      - name: Run secret.js tests
        run: |
          git clone --depth 1 --branch lior-fix-based-on-rpc-2 https://github.com/scrtlabs/secret.js
          cd secret.js
          # Use the docker images that we built just a few steps above
          perl -i -pe 's/localsecret:.+?"/localsecret:v0.0.0"/' ./test/*
          yarn
          yarn test<|MERGE_RESOLUTION|>--- conflicted
+++ resolved
@@ -59,11 +59,7 @@
       - uses: actions/checkout@v2
       - uses: actions/setup-go@v2
         with:
-<<<<<<< HEAD
           go-version: 1.19 # The Go version to download (if necessary) and use.
-=======
-          go-version: "^1.18" # The Go version to download (if necessary) and use.
->>>>>>> 6fa4d35a
       - name: Install Intel's SGX SDK
         run: |
           mkdir -p "$HOME/.sgxsdk"
@@ -174,11 +170,7 @@
       - uses: actions/checkout@v2
       - uses: actions/setup-go@v2
         with:
-<<<<<<< HEAD
           go-version: 1.19 # The Go version to download (if necessary) and use.
-=======
-          go-version: "^1.18" # The Go version to download (if necessary) and use.
->>>>>>> 6fa4d35a
       - name: Install Intel's SGX SDK
         run: |
           mkdir -p "$HOME/.sgxsdk"
@@ -296,11 +288,7 @@
       - uses: actions/checkout@v2
       - uses: actions/setup-go@v2
         with:
-<<<<<<< HEAD
           go-version: 1.19 # The Go version to download (if necessary) and use.
-=======
-          go-version: "^1.18" # The Go version to download (if necessary) and use.
->>>>>>> 6fa4d35a
       - name: Install xgo
         run: |
           go install github.com/crazy-max/xgo@v0.17.0
@@ -331,7 +319,7 @@
           make kill-localsecret # next step needs the localsecret ports
       - name: Run secret.js tests
         run: |
-          git clone --depth 1 --branch lior-fix-based-on-rpc-2 https://github.com/scrtlabs/secret.js
+          git clone --depth 1 --branch cosmwasm-v1 https://github.com/scrtlabs/secret.js
           cd secret.js
           # Use the docker images that we built just a few steps above
           perl -i -pe 's/localsecret:.+?"/localsecret:v0.0.0"/' ./test/*
