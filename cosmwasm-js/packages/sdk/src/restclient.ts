import { Encoding, isNonNullObject } from "@iov/encoding";
import axios, { AxiosError, AxiosInstance } from "axios";

import EnigmaUtils, { SecretUtils } from "./enigmautils";
import { Attribute, Log } from "./logs";
import { decodeTxData, MsgData } from "./ProtoEncoding";
import {
  Coin,
  CosmosSdkTx,
  JsonObject,
  Model,
  Msg,
  MsgExecuteContract,
  MsgInstantiateContract,
  parseWasmData,
  StdTx,
  WasmData,
} from "./types";
<<<<<<< HEAD
import { sleep } from "@iov/utils";
=======
import EnigmaUtils, { SecretUtils } from "./enigmautils";
>>>>>>> 9fedf33d

export interface CosmosSdkAccount {
  /** Bech32 account address */
  readonly address: string;
  readonly coins: ReadonlyArray<Coin>;
  /** Bech32 encoded pubkey */
  readonly public_key: string;
  readonly account_number: number;
  readonly sequence: number;
}

export interface NodeInfo {
  readonly protocol_version: {
    readonly p2p: string;
    readonly block: string;
    readonly app: string;
  };
  readonly id: string;
  readonly listen_addr: string;
  readonly network: string;
  readonly version: string;
  readonly channels: string;
  readonly moniker: string;
  readonly other: {
    readonly tx_index: string;
    readonly rpc_address: string;
  };
}

export interface ApplicationVersion {
  readonly name: string;
  readonly server_name: string;
  readonly client_name: string;
  readonly version: string;
  readonly commit: string;
  readonly build_tags: string;
  readonly go: string;
}

export interface NodeInfoResponse {
  readonly node_info: NodeInfo;
  readonly application_version: ApplicationVersion;
}

export interface BlockId {
  readonly hash: string;
  // TODO: here we also have this
  // parts: {
  //   total: '1',
  //   hash: '7AF200C78FBF9236944E1AB270F4045CD60972B7C265E3A9DA42973397572931'
  // }
}

export interface BlockHeader {
  readonly version: {
    readonly block: string;
    readonly app: string;
  };
  readonly height: string;
  readonly chain_id: string;
  /** An RFC 3339 time string like e.g. '2020-02-15T10:39:10.4696305Z' */
  readonly time: string;
  readonly last_commit_hash: string;
  readonly last_block_id: BlockId;
  /** Can be empty */
  readonly data_hash: string;
  readonly validators_hash: string;
  readonly next_validators_hash: string;
  readonly consensus_hash: string;
  readonly app_hash: string;
  /** Can be empty */
  readonly last_results_hash: string;
  /** Can be empty */
  readonly evidence_hash: string;
  readonly proposer_address: string;
}

export interface Block {
  readonly header: BlockHeader;
  readonly data: {
    /** Array of base64 encoded transactions */
    readonly txs: ReadonlyArray<string> | null;
  };
}

export interface BlockResponse {
  readonly block_id: BlockId;
  readonly block: Block;
}

interface AuthAccountsResponse {
  readonly height: string;
  readonly result: {
    readonly type: "cosmos-sdk/Account";
    readonly value: CosmosSdkAccount;
  };
}

interface ContractHashResponse {
  readonly height: string;
  readonly result: string;
}

// Currently all wasm query responses return json-encoded strings...
// later deprecate this and use the specific types for result
// (assuming it is inlined, no second parse needed)
type WasmResponse<T = string> = WasmSuccess<T> | WasmError;

interface WasmSuccess<T = string> {
  readonly height: string;
  readonly result: T;
}

interface WasmError {
  readonly error: string;
}

export interface TxsResponse {
  readonly height: string;
  readonly txhash: string;
  /** 🤷‍♂️ */
  readonly codespace?: string;
  /** Falsy when transaction execution succeeded. Contains error code on error. */
  readonly code?: number;
  raw_log: string;
  data: string;
  logs?: Log[];
  readonly tx: CosmosSdkTx;
  /** The gas limit as set by the user */
  readonly gas_wanted?: string;
  /** The gas used by the execution */
  readonly gas_used?: string;
  readonly timestamp: string;
}

interface SearchTxsResponse {
  readonly total_count: string;
  readonly count: string;
  readonly page_number: string;
  readonly page_total: string;
  readonly limit: string;
  readonly txs: TxsResponse[];
}

export interface PostTxsResponse {
  readonly height: string;
  readonly txhash: string;
  readonly code?: number;
  readonly raw_log?: string;
  data: any;
  /** The same as `raw_log` but deserialized? */
  readonly logs?: object;
  /** The gas limit as set by the user */
  readonly gas_wanted?: string;
  /** The gas used by the execution */
  readonly gas_used?: string;
}

interface EncodeTxResponse {
  // base64-encoded amino-binary encoded representation
  readonly tx: string;
}

export interface CodeInfo {
  readonly id: number;
  /** Bech32 account address */
  readonly creator: string;
  /** Hex-encoded sha256 hash of the code stored here */
  readonly data_hash: string;
  // TODO: these are not supported in current wasmd
  readonly source?: string;
  readonly builder?: string;
}

export interface CodeDetails extends CodeInfo {
  /** Base64 encoded raw wasm data */
  readonly data: any;
}

// This is list view, without contract info
export interface ContractInfo {
  readonly address: string;
  readonly code_id: number;
  /** Bech32 account address */
  readonly creator: string;
  readonly label: string;
}

export interface ContractDetails extends ContractInfo {
  /** Argument passed on initialization of the contract */
  readonly init_msg: object;
}

interface SmartQueryResponse {
  // base64 encoded response
  readonly smart: string;
}

type RestClientResponse =
  | NodeInfoResponse
  | BlockResponse
  | AuthAccountsResponse
  | TxsResponse
  | SearchTxsResponse
  | PostTxsResponse
  | EncodeTxResponse
  | WasmResponse<string>
  | WasmResponse<CodeInfo[]>
  | WasmResponse<CodeDetails>
  | WasmResponse<ContractInfo[] | null>
  | WasmResponse<ContractDetails | null>
  | WasmResponse<ContractHashResponse | null>;

/** Unfortunately, Cosmos SDK encodes empty arrays as null */
type CosmosSdkArray<T> = ReadonlyArray<T> | null;

function normalizeArray<T>(backend: CosmosSdkArray<T>): ReadonlyArray<T> {
  return backend || [];
}

/**
 * The mode used to send transaction
 *
 * @see https://cosmos.network/rpc/#/Transactions/post_txs
 */
export enum BroadcastMode {
  /** Return after tx commit */
  Block = "block",
  /** Return afer CheckTx */
  Sync = "sync",
  /** Return right away */
  Async = "async",
}

function isWasmError<T>(resp: WasmResponse<T>): resp is WasmError {
  return (resp as WasmError).error !== undefined;
}

function unwrapWasmResponse<T>(response: WasmResponse<T>): T {
  if (isWasmError(response)) {
    throw new Error(response.error);
  }
  return response.result;
}

// We want to get message data from 500 errors
// https://stackoverflow.com/questions/56577124/how-to-handle-500-error-message-with-axios
// this should be chained to catch one error and throw a more informative one
function parseAxiosError(err: AxiosError): never {
  // use the error message sent from server, not default 500 msg
  if (err.response?.data) {
    let errorText: string;
    const data = err.response.data;
    // expect { error: string }, but otherwise dump
    if (data.error && typeof data.error === "string") {
      errorText = data.error;
    } else if (typeof data === "string") {
      errorText = data;
    } else {
      errorText = JSON.stringify(data);
    }
    throw new Error(`${errorText} (HTTP ${err.response.status})`);
  } else {
    throw err;
  }
}

export class RestClient {
  private readonly client: AxiosInstance;
  public readonly broadcastMode: BroadcastMode;
  public enigmautils: SecretUtils;

  public codeHashCache: Map<string | number, string>;

  /**
   * Creates a new client to interact with a Cosmos SDK light client daemon.
   * This class tries to be a direct mapping onto the API. Some basic decoding and normalizatin is done
   * but things like caching are done at a higher level.
   *
   * When building apps, you should not need to use this class directly. If you do, this indicates a missing feature
   * in higher level components. Feel free to raise an issue in this case.
   *
   * @param apiUrl The URL of a Cosmos SDK light client daemon API (sometimes called REST server or REST API)
   * @param broadcastMode Defines at which point of the transaction processing the postTx method (i.e. transaction broadcasting) returns
   * @param seed - The seed used to generate sender TX encryption key. If empty will generate random new one
   */
  public constructor(apiUrl: string, broadcastMode = BroadcastMode.Block, seed?: Uint8Array) {
    const headers = {
      post: { "Content-Type": "application/json" },
    };
    this.client = axios.create({
      baseURL: apiUrl,
      headers: headers,
    });
    this.broadcastMode = broadcastMode;
    this.enigmautils = new EnigmaUtils(apiUrl, seed);
    this.codeHashCache = new Map<any, string>();
  }

  public async get(path: string): Promise<RestClientResponse> {
    const { data } = await this.client.get(path).catch(parseAxiosError);
    if (data === null) {
      throw new Error("Received null response from server");
    }
    return data;
  }

  public async post(path: string, params: any): Promise<RestClientResponse> {
    if (!isNonNullObject(params)) throw new Error("Got unexpected type of params. Expected object.");
    const { data } = await this.client.post(path, params).catch(parseAxiosError);
    if (data === null) {
      throw new Error("Received null response from server");
    }
    return data;
  }

  // The /auth endpoints
  public async authAccounts(address: string): Promise<AuthAccountsResponse> {
    const [authResp, bankResp]: [
      {
        height: string;
        result: {
          type: string;
          value: {
            address: string;
            public_key: {
              type: string;
              value: string;
            };
            account_number: string;
            sequence: string;
          };
        };
      },
      { height: string; result: Coin[] },
    ] = (await Promise.all([
      this.get(`/auth/accounts/${address}`),
      this.get(`/bank/balances/${address}`),
    ])) as any;

    const result = {
      height: bankResp.height,
      result: {
        type: "cosmos-sdk/Account",
        value: {
          address: authResp.result.value.address,
          coins: bankResp.result,
          public_key: JSON.stringify(authResp.result.value.public_key),
          account_number: Number(authResp.result.value.account_number || 0),
          sequence: Number(authResp.result.value.sequence || 0),
        },
      },
    };

    return result as AuthAccountsResponse;
  }

  // The /blocks endpoints
  public async blocksLatest(): Promise<BlockResponse> {
    const responseData = await this.get("/blocks/latest");
    if (!(responseData as any).block) {
      throw new Error("Unexpected response data format");
    }
    return responseData as BlockResponse;
  }

  public async blocks(height: number): Promise<BlockResponse> {
    const responseData = await this.get(`/blocks/${height}`);
    if (!(responseData as any).block) {
      throw new Error("Unexpected response data format");
    }
    return responseData as BlockResponse;
  }

  // The /node_info endpoint
  public async nodeInfo(): Promise<NodeInfoResponse> {
    const responseData = await this.get("/node_info");
    if (!(responseData as any).node_info) {
      throw new Error("Unexpected response data format");
    }
    return responseData as NodeInfoResponse;
  }

  // The /txs endpoints
<<<<<<< HEAD
  public async txById(id: string, tryToDecrypt = true): Promise<TxsResponse> {
=======
  public async txById(id: string, tryToDecrypt: boolean = true): Promise<TxsResponse> {
>>>>>>> 9fedf33d
    const responseData = await this.get(`/txs/${id}`);
    if (!(responseData as any).tx) {
      throw new Error("Unexpected response data format");
    }

    if (tryToDecrypt) {
      return this.decryptTxsResponse(responseData as TxsResponse);
    } else {
      return responseData as TxsResponse;
    }
  }

  public async txsQuery(query: string, tryToDecrypt = true): Promise<SearchTxsResponse> {
    const responseData = await this.get(`/txs?${query}`);
    if (!(responseData as any).txs) {
      throw new Error("Unexpected response data format");
    }

    const resp = responseData as SearchTxsResponse;

    if (tryToDecrypt) {
      for (let i = 0; i < resp.txs.length; i++) {
        resp.txs[i] = await this.decryptTxsResponse(resp.txs[i]);
      }
    }

    return resp;
  }

  /** returns the amino-encoding of the transaction performed by the server */
  public async encodeTx(tx: CosmosSdkTx): Promise<Uint8Array> {
    const responseData = await this.post("/txs/encode", tx);
    if (!(responseData as any).tx) {
      throw new Error("Unexpected response data format");
    }
    return Encoding.fromBase64((responseData as EncodeTxResponse).tx);
  }

  /**
   * Broadcasts a signed transaction to into the transaction pool.
   * Depending on the RestClient's broadcast mode, this might or might
   * wait for checkTx or deliverTx to be executed before returning.
   *
   * @param tx a signed transaction as StdTx (i.e. not wrapped in type/value container)
   */
  public async postTx(tx: StdTx): Promise<PostTxsResponse> {
    const params = {
      tx: tx,
      mode: this.broadcastMode,
    };
    const responseData = await this.post("/txs", params);
    if (!(responseData as any).txhash) {
      throw new Error("Unexpected response data format");
    }
    return responseData as PostTxsResponse;
  }

  // The /wasm endpoints

  // wasm rest queries are listed here: https://github.com/cosmwasm/wasmd/blob/master/x/wasm/client/rest/query.go#L19-L27
  public async listCodeInfo(): Promise<readonly CodeInfo[]> {
    const path = `/wasm/code`;
    const responseData = (await this.get(path)) as WasmResponse<CosmosSdkArray<CodeInfo>>;
    return normalizeArray(await unwrapWasmResponse(responseData));
  }

  // this will download the original wasm bytecode by code id
  // throws error if no code with this id
  public async getCode(id: number): Promise<CodeDetails> {
    const path = `/wasm/code/${id}`;
    const responseData = (await this.get(path)) as WasmResponse<CodeDetails>;
    return await unwrapWasmResponse(responseData);
  }

  public async listContractsByCodeId(id: number): Promise<readonly ContractInfo[]> {
    const path = `/wasm/code/${id}/contracts`;
    const responseData = (await this.get(path)) as WasmResponse<CosmosSdkArray<ContractInfo>>;
    return normalizeArray(await unwrapWasmResponse(responseData));
  }

  public async getCodeHashByCodeId(id: number): Promise<string> {
    const codeHashFromCache = this.codeHashCache.get(id);
    if (typeof codeHashFromCache === "string") {
      return codeHashFromCache;
    }

    const path = `/wasm/code/${id}/hash`;
    const responseData = (await this.get(path)) as ContractHashResponse;

    this.codeHashCache.set(id, responseData.result);
    return responseData.result;
  }

  public async getCodeHashByContractAddr(addr: string): Promise<string> {
    const codeHashFromCache = this.codeHashCache.get(addr);
    if (typeof codeHashFromCache === "string") {
      return codeHashFromCache;
    }

    const path = `/wasm/contract/${addr}/code-hash`;
    const responseData = (await this.get(path)) as ContractHashResponse;

    this.codeHashCache.set(addr, responseData.result);
    return responseData.result;
  }

  /**
   * Returns null when contract was not found at this address.
   */
  public async getContractInfo(address: string): Promise<ContractDetails | null> {
    const path = `/wasm/contract/${address}`;
    const response = (await this.get(path)) as WasmResponse<ContractDetails | null>;
    return await unwrapWasmResponse(response);
  }

  /**
   * Makes a smart query on the contract and parses the reponse as JSON.
   * Throws error if no such contract exists, the query format is invalid or the response is invalid.
   */
  public async queryContractSmart(
    contractAddress: string,
    query: object,
    addedParams?: object,
    contractCodeHash?: string,
  ): Promise<JsonObject> {
    if (!contractCodeHash) {
      contractCodeHash = await this.getCodeHashByContractAddr(contractAddress);
    } else {
      this.codeHashCache.set(contractAddress, contractCodeHash);
    }

    const encrypted = await this.enigmautils.encrypt(contractCodeHash, query);
    const nonce = encrypted.slice(0, 32);

    const encoded = Encoding.toHex(Encoding.toUtf8(Encoding.toBase64(encrypted)));

    // @ts-ignore
    const paramString = new URLSearchParams(addedParams).toString();

    const path = `/wasm/contract/${contractAddress}/query/${encoded}?encoding=hex&${paramString}`;

    let responseData;
    try {
      responseData = (await this.get(path)) as WasmResponse<SmartQueryResponse>;
    } catch (err) {
      try {
        const errorMessageRgx = /encrypted: (.+?): (?:instantiate|execute|query) contract failed \(HTTP 500\)/g;
        const rgxMatches = errorMessageRgx.exec(err.message);
        if (rgxMatches == null || rgxMatches?.length != 2) {
          throw err;
        }

        const errorCipherB64 = rgxMatches[1];
        const errorCipherBz = Encoding.fromBase64(errorCipherB64);

        const errorPlainBz = await this.enigmautils.decrypt(errorCipherBz, nonce);

        err.message = err.message.replace(errorCipherB64, Encoding.fromUtf8(errorPlainBz));
      } catch (decryptionError) {
        throw new Error(`Failed to decrypt the following error message: ${err.message}.`);
      }

      throw err;
    }

    if (isWasmError(responseData)) {
      throw new Error(
        JSON.stringify(await this.enigmautils.decrypt(Encoding.fromBase64(responseData.error), nonce)),
      );
    }

    // By convention, smart queries must return a valid JSON document (see https://github.com/CosmWasm/cosmwasm/issues/144)
    return JSON.parse(
      Encoding.fromUtf8(
        Encoding.fromBase64(
          Encoding.fromUtf8(
            await this.enigmautils.decrypt(Encoding.fromBase64(responseData.result.smart), nonce),
          ),
        ),
      ),
    );
  }

  /**
   * Get the consensus keypair for IO encryption
   */
  public async getMasterCerts(address: string, query: object): Promise<any> {
    return this.get("/register/master-cert");
  }

<<<<<<< HEAD
  public async decryptDataField(dataField = "", nonces: Array<Uint8Array>): Promise<Uint8Array> {
=======
  public async decryptDataField(dataField: string = "", nonces: Array<Uint8Array>): Promise<Uint8Array> {
>>>>>>> 9fedf33d
    const wasmOutputDataCipherBz = Encoding.fromHex(dataField);

    let error;
    for (const nonce of nonces) {
      try {
        const data = Encoding.fromBase64(
          Encoding.fromUtf8(await this.enigmautils.decrypt(wasmOutputDataCipherBz, nonce)),
        );

        return data;
      } catch (e) {
        error = e;
      }
    }

    throw error;
  }

  public async decryptLogs(logs: readonly Log[], nonces: Array<Uint8Array>): Promise<readonly Log[]> {
    for (const l of logs) {
      for (const e of l.events) {
        if (e.type === "wasm") {
          for (const nonce of nonces) {
            let nonceOk = false;
            for (const a of e.attributes) {
              try {
                a.key = Encoding.fromUtf8(await this.enigmautils.decrypt(Encoding.fromBase64(a.key), nonce));
                nonceOk = true;
              } catch (e) {}
              try {
                a.value = Encoding.fromUtf8(
                  await this.enigmautils.decrypt(Encoding.fromBase64(a.value), nonce),
                );
                nonceOk = true;
              } catch (e) {}
            }
            if (nonceOk) {
              continue;
            }
          }
        }
      }
    }

    return logs;
  }

  public async decryptTxsResponse(txsResponse: TxsResponse): Promise<TxsResponse> {
<<<<<<< HEAD
    let dataFields = undefined;
    let data = Uint8Array.from([]);
    if (txsResponse.data) {
      // @ts-ignore
      dataFields = decodeTxData(Encoding.fromHex(txsResponse.data));
    }

    let logs: Log[] | undefined = txsResponse.logs;

    if (logs) {
      logs[0].msg_index = 0;
    }

    for (let i = 0; i < txsResponse.tx.value.msg?.length; i++) {
=======
    for (let i = 0; i < txsResponse.tx.value.msg.length; i++) {
>>>>>>> 9fedf33d
      const msg: Msg = txsResponse.tx.value.msg[i];

      let inputMsgEncrypted: Uint8Array;
      if (msg.type === "wasm/MsgExecuteContract") {
        inputMsgEncrypted = Encoding.fromBase64((msg as MsgExecuteContract).value.msg);
      } else if (msg.type === "wasm/MsgInstantiateContract") {
        inputMsgEncrypted = Encoding.fromBase64((msg as MsgInstantiateContract).value.init_msg);
      } else {
        continue;
      }

      const inputMsgPubkey = inputMsgEncrypted.slice(32, 64);
      if (Encoding.toBase64(await this.enigmautils.getPubkey()) === Encoding.toBase64(inputMsgPubkey)) {
        // my pubkey, can decrypt
        const nonce = inputMsgEncrypted.slice(0, 32);

        // decrypt input
        const inputMsg = Encoding.fromUtf8(
          await this.enigmautils.decrypt(inputMsgEncrypted.slice(64), nonce),
        );

        if (msg.type === "wasm/MsgExecuteContract") {
          // decrypt input
          (txsResponse.tx.value.msg[i] as MsgExecuteContract).value.msg = inputMsg;
<<<<<<< HEAD

          // decrypt output data
          // stupid workaround because only 1st message data is returned
          if (dataFields && i == 0 && dataFields[0].data) {
            data = await this.decryptDataField(Encoding.toHex(Encoding.fromBase64(dataFields[0].data)), [
              nonce,
            ]);
=======
          // decrypt output
          // stupid workaround because only 1st message data is returned
          if (i == 0 && txsResponse.data) {
            txsResponse.data = await this.decryptDataField(txsResponse.data, [nonce]);
>>>>>>> 9fedf33d
          }
        } else if (msg.type === "wasm/MsgInstantiateContract") {
          // decrypt input
          (txsResponse.tx.value.msg[i] as MsgInstantiateContract).value.init_msg = inputMsg;
        }

        // decrypt output logs
<<<<<<< HEAD
        if (txsResponse.logs && logs) {
          if (!txsResponse.logs[i]?.log) {
            logs[i].log = "";
          }
          logs[i] = (await this.decryptLogs([txsResponse.logs[i]], [nonce]))[0];
=======
        let logs;
        if (txsResponse.logs) {
          logs = await this.decryptLogs(txsResponse.logs, [nonce]);
          txsResponse = Object.assign({}, txsResponse, { logs: logs });
>>>>>>> 9fedf33d
        }
        // failed to execute message; message index: 0: encrypted: (.+?): (?:instantiate|execute|query) contract failed
        // decrypt error
<<<<<<< HEAD
        const errorMessageRgx = new RegExp(
          `failed to execute message; message index: ${i}: encrypted: (.+?): (?:instantiate|execute|query) contract failed`,
          "g",
        );
=======
        const errorMessageRgx = /contract failed: encrypted: (.+?): failed to execute message/g;
>>>>>>> 9fedf33d

        const rgxMatches = errorMessageRgx.exec(txsResponse.raw_log);

        if (Array.isArray(rgxMatches) && rgxMatches?.length === 2) {
          const errorCipherB64 = rgxMatches[1];
          const errorCipherBz = Encoding.fromBase64(errorCipherB64);

          const errorPlainBz = await this.enigmautils.decrypt(errorCipherBz, nonce);

          txsResponse.raw_log = txsResponse.raw_log.replace(errorCipherB64, Encoding.fromUtf8(errorPlainBz));
        }
      }
    }

    txsResponse = Object.assign({}, txsResponse, { logs: logs });
    // @ts-ignore
    txsResponse.data = data;

    return txsResponse;
  }
}<|MERGE_RESOLUTION|>--- conflicted
+++ resolved
@@ -16,11 +16,7 @@
   StdTx,
   WasmData,
 } from "./types";
-<<<<<<< HEAD
 import { sleep } from "@iov/utils";
-=======
-import EnigmaUtils, { SecretUtils } from "./enigmautils";
->>>>>>> 9fedf33d
 
 export interface CosmosSdkAccount {
   /** Bech32 account address */
@@ -405,11 +401,7 @@
   }
 
   // The /txs endpoints
-<<<<<<< HEAD
   public async txById(id: string, tryToDecrypt = true): Promise<TxsResponse> {
-=======
-  public async txById(id: string, tryToDecrypt: boolean = true): Promise<TxsResponse> {
->>>>>>> 9fedf33d
     const responseData = await this.get(`/txs/${id}`);
     if (!(responseData as any).tx) {
       throw new Error("Unexpected response data format");
@@ -600,11 +592,7 @@
     return this.get("/register/master-cert");
   }
 
-<<<<<<< HEAD
   public async decryptDataField(dataField = "", nonces: Array<Uint8Array>): Promise<Uint8Array> {
-=======
-  public async decryptDataField(dataField: string = "", nonces: Array<Uint8Array>): Promise<Uint8Array> {
->>>>>>> 9fedf33d
     const wasmOutputDataCipherBz = Encoding.fromHex(dataField);
 
     let error;
@@ -653,7 +641,6 @@
   }
 
   public async decryptTxsResponse(txsResponse: TxsResponse): Promise<TxsResponse> {
-<<<<<<< HEAD
     let dataFields = undefined;
     let data = Uint8Array.from([]);
     if (txsResponse.data) {
@@ -668,9 +655,6 @@
     }
 
     for (let i = 0; i < txsResponse.tx.value.msg?.length; i++) {
-=======
-    for (let i = 0; i < txsResponse.tx.value.msg.length; i++) {
->>>>>>> 9fedf33d
       const msg: Msg = txsResponse.tx.value.msg[i];
 
       let inputMsgEncrypted: Uint8Array;
@@ -695,7 +679,6 @@
         if (msg.type === "wasm/MsgExecuteContract") {
           // decrypt input
           (txsResponse.tx.value.msg[i] as MsgExecuteContract).value.msg = inputMsg;
-<<<<<<< HEAD
 
           // decrypt output data
           // stupid workaround because only 1st message data is returned
@@ -703,12 +686,6 @@
             data = await this.decryptDataField(Encoding.toHex(Encoding.fromBase64(dataFields[0].data)), [
               nonce,
             ]);
-=======
-          // decrypt output
-          // stupid workaround because only 1st message data is returned
-          if (i == 0 && txsResponse.data) {
-            txsResponse.data = await this.decryptDataField(txsResponse.data, [nonce]);
->>>>>>> 9fedf33d
           }
         } else if (msg.type === "wasm/MsgInstantiateContract") {
           // decrypt input
@@ -716,29 +693,18 @@
         }
 
         // decrypt output logs
-<<<<<<< HEAD
         if (txsResponse.logs && logs) {
           if (!txsResponse.logs[i]?.log) {
             logs[i].log = "";
           }
           logs[i] = (await this.decryptLogs([txsResponse.logs[i]], [nonce]))[0];
-=======
-        let logs;
-        if (txsResponse.logs) {
-          logs = await this.decryptLogs(txsResponse.logs, [nonce]);
-          txsResponse = Object.assign({}, txsResponse, { logs: logs });
->>>>>>> 9fedf33d
         }
         // failed to execute message; message index: 0: encrypted: (.+?): (?:instantiate|execute|query) contract failed
         // decrypt error
-<<<<<<< HEAD
         const errorMessageRgx = new RegExp(
           `failed to execute message; message index: ${i}: encrypted: (.+?): (?:instantiate|execute|query) contract failed`,
           "g",
         );
-=======
-        const errorMessageRgx = /contract failed: encrypted: (.+?): failed to execute message/g;
->>>>>>> 9fedf33d
 
         const rgxMatches = errorMessageRgx.exec(txsResponse.raw_log);
 
