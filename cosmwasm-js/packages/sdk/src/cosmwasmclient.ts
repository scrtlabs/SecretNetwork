import { Sha256 } from "@iov/crypto";
import { Encoding } from "@iov/encoding";

import { Log, parseLogs } from "./logs";
import { decodeBech32Pubkey } from "./pubkey";
import { BroadcastMode, RestClient } from "./restclient";
import {
  Coin,
  CosmosSdkTx,
  JsonObject,
  Msg,
  MsgExecuteContract,
  MsgInstantiateContract,
  PubKey,
  StdTx,
} from "./types";

export interface GetNonceResult {
  readonly accountNumber: number;
  readonly sequence: number;
}

export interface Account {
  /** Bech32 account address */
  readonly address: string;
  readonly balance: ReadonlyArray<Coin>;
  readonly pubkey: PubKey | undefined;
  readonly accountNumber: number;
  readonly sequence: number;
}

export interface PostTxResult {
  readonly logs: readonly Log[];
  readonly rawLog: string;
  readonly data: any;
  /** Transaction hash (might be used as transaction ID). Guaranteed to be non-empty upper-case hex */
  readonly transactionHash: string;
}

export interface SearchByIdQuery {
  readonly id: string;
}

export interface SearchByHeightQuery {
  readonly height: number;
}

export interface SearchBySentFromOrToQuery {
  readonly sentFromOrTo: string;
}

/**
 * This query type allows you to pass arbitrary key/value pairs to the backend. It is
 * more powerful and slightly lower level than the other search options.
 */
export interface SearchByTagsQuery {
  readonly tags: readonly { readonly key: string; readonly value: string }[];
}

export type SearchTxQuery =
  | SearchByIdQuery
  | SearchByHeightQuery
  | SearchBySentFromOrToQuery
  | SearchByTagsQuery;

function isSearchByIdQuery(query: SearchTxQuery): query is SearchByIdQuery {
  return (query as SearchByIdQuery).id !== undefined;
}

function isSearchByHeightQuery(query: SearchTxQuery): query is SearchByHeightQuery {
  return (query as SearchByHeightQuery).height !== undefined;
}

function isSearchBySentFromOrToQuery(query: SearchTxQuery): query is SearchBySentFromOrToQuery {
  return (query as SearchBySentFromOrToQuery).sentFromOrTo !== undefined;
}

function isSearchByTagsQuery(query: SearchTxQuery): query is SearchByTagsQuery {
  return (query as SearchByTagsQuery).tags !== undefined;
}

export interface SearchTxFilter {
  readonly minHeight?: number;
  readonly maxHeight?: number;
}

export interface Code {
  readonly id: number;
  /** Bech32 account address */
  readonly creator: string;
  /** Hex-encoded sha256 hash of the code stored here */
  readonly checksum: string;
  readonly source?: string;
  readonly builder?: string;
}

export interface CodeDetails extends Code {
  /** The original wasm bytes */
  readonly data: Uint8Array;
}

export interface Contract {
  readonly address: string;
  readonly codeId: number;
  /** Bech32 account address */
  readonly creator: string;
  readonly label: string;
}

export interface ContractDetails extends Contract {
  /** Argument passed on initialization of the contract */
  readonly initMsg: object;
}

/** A transaction that is indexed as part of the transaction history */
export interface IndexedTx {
  readonly height: number;
  /** Transaction hash (might be used as transaction ID). Guaranteed to be non-empty upper-case hex */
  readonly hash: string;
  /** Transaction execution error code. 0 on success. */
  readonly code: number;
  readonly rawLog: string;
  readonly logs: readonly Log[];
  readonly tx: CosmosSdkTx;
  /** The gas limit as set by the user */
  readonly gasWanted?: number;
  /** The gas used by the execution */
  readonly gasUsed?: number;
  /** An RFC 3339 time string like e.g. '2020-02-15T10:39:10.4696305Z' */
  readonly timestamp: string;
}

export interface BlockHeader {
  readonly version: {
    readonly block: string;
    readonly app: string;
  };
  readonly height: number;
  readonly chainId: string;
  /** An RFC 3339 time string like e.g. '2020-02-15T10:39:10.4696305Z' */
  readonly time: string;
}

export interface Block {
  /** The ID is a hash of the block header (uppercase hex) */
  readonly id: string;
  readonly header: BlockHeader;
  /** Array of raw transactions */
  readonly txs: ReadonlyArray<Uint8Array>;
}

/** Use for testing only */
export interface PrivateCosmWasmClient {
  readonly restClient: RestClient;
}

export class CosmWasmClient {
  public readonly restClient: RestClient;
  /** Any address the chain considers valid (valid bech32 with proper prefix) */
  protected anyValidAddress: string | undefined;

  private readonly codesCache = new Map<number, CodeDetails>();
  private chainId: string | undefined;

  /**
   * Creates a new client to interact with a CosmWasm blockchain.
   *
   * This instance does a lot of caching. In order to benefit from that you should try to use one instance
   * for the lifetime of your application. When switching backends, a new instance must be created.
   *
   * @param apiUrl The URL of a Cosmos SDK light client daemon API (sometimes called REST server or REST API)
   * @param broadcastMode Defines at which point of the transaction processing the postTx method (i.e. transaction broadcasting) returns
   */
  public constructor(apiUrl: string, seed?: Uint8Array, broadcastMode = BroadcastMode.Block) {
    this.restClient = new RestClient(apiUrl, broadcastMode, seed);
  }

  public async getChainId(): Promise<string> {
    if (!this.chainId) {
      const response = await this.restClient.nodeInfo();
      const chainId = response.node_info.network;
      if (!chainId) throw new Error("Chain ID must not be empty");
      this.chainId = chainId;
    }

    return this.chainId;
  }

  public async getHeight(): Promise<number> {
    if (this.anyValidAddress) {
      const { height } = await this.restClient.authAccounts(this.anyValidAddress);
      return parseInt(height, 10);
    } else {
      // Note: this gets inefficient when blocks contain a lot of transactions since it
      // requires downloading and deserializing all transactions in the block.
      const latest = await this.restClient.blocksLatest();
      return parseInt(latest.block.header.height, 10);
    }
  }

  /**
   * Returns a 32 byte upper-case hex transaction hash (typically used as the transaction ID)
   */
  public async getIdentifier(tx: CosmosSdkTx): Promise<string> {
    // We consult the REST API because we don't have a local amino encoder
    const bytes = await this.restClient.encodeTx(tx);
    const hash = new Sha256(bytes).digest();
    return Encoding.toHex(hash).toUpperCase();
  }

  /**
   * Returns account number and sequence.
   *
   * Throws if the account does not exist on chain.
   *
   * @param address returns data for this address. When unset, the client's sender adddress is used.
   */
  public async getNonce(address: string): Promise<GetNonceResult> {
    const account = await this.getAccount(address);
    if (!account || !account.address) {
      throw new Error(
        "Account does not exist on chain. Send some tokens there before trying to query nonces.",
      );
    }
    return {
      accountNumber: account.accountNumber,
      sequence: account.sequence,
    };
  }

  public async getAccount(address: string): Promise<Account | undefined> {
    const account = await this.restClient.authAccounts(address);
    const value = account.result.value;
    if (value.address === undefined || value.address === "") {
      return undefined;
    } else {
      this.anyValidAddress = value.address;
      return {
        address: value.address,
        balance: value.coins,
        pubkey: !!value?.public_key ? JSON.parse(value.public_key) as PubKey : undefined,
        accountNumber: value.account_number,
        sequence: value.sequence,
      };
    }
  }

  /**
   * Gets block header and meta
   *
   * @param height The height of the block. If undefined, the latest height is used.
   */
  public async getBlock(height?: number): Promise<Block> {
    const response =
      height !== undefined ? await this.restClient.blocks(height) : await this.restClient.blocksLatest();

    return {
      id: response.block_id.hash,
      header: {
        version: response.block.header.version,
        time: response.block.header.time,
        height: parseInt(response.block.header.height, 10),
        chainId: response.block.header.chain_id,
      },
      txs: (response.block.data.txs || []).map((encoded) => Encoding.fromBase64(encoded)),
    };
  }

  public async searchTx(query: SearchTxQuery, filter: SearchTxFilter = {}): Promise<readonly IndexedTx[]> {
    const minHeight = filter.minHeight || 0;
    const maxHeight = filter.maxHeight || Number.MAX_SAFE_INTEGER;

    if (maxHeight < minHeight) return []; // optional optimization

    function withFilters(originalQuery: string): string {
      return `${originalQuery}&tx.minheight=${minHeight}&tx.maxheight=${maxHeight}`;
    }

    let txs: readonly IndexedTx[];
    if (isSearchByIdQuery(query)) {
      txs = await this.txsQuery(`tx.hash=${query.id}`);
    } else if (isSearchByHeightQuery(query)) {
      // optional optimization to avoid network request
      if (query.height < minHeight || query.height > maxHeight) {
        txs = [];
      } else {
        txs = await this.txsQuery(`tx.height=${query.height}`);
      }
    } else if (isSearchBySentFromOrToQuery(query)) {
      // We cannot get both in one request (see https://github.com/cosmos/gaia/issues/75)
      const sentQuery = withFilters(`message.module=bank&message.sender=${query.sentFromOrTo}`);
      const receivedQuery = withFilters(`message.module=bank&transfer.recipient=${query.sentFromOrTo}`);
      const sent = await this.txsQuery(sentQuery);
      const received = await this.txsQuery(receivedQuery);

      const sentHashes = sent.map((t) => t.hash);
      txs = [...sent, ...received.filter((t) => !sentHashes.includes(t.hash))];
    } else if (isSearchByTagsQuery(query)) {
      const rawQuery = withFilters(query.tags.map((t) => `${t.key}=${t.value}`).join("&"));
      txs = await this.txsQuery(rawQuery);
    } else {
      throw new Error("Unknown query type");
    }

    // backend sometimes messes up with min/max height filtering
    const filtered = txs.filter((tx) => tx.height >= minHeight && tx.height <= maxHeight);

    return filtered;
  }

  public async postTx(tx: StdTx): Promise<PostTxResult> {
    const result = await this.restClient.postTx(tx);
    if (!result.txhash.match(/^([0-9A-F][0-9A-F])+$/)) {
      throw new Error("Received ill-formatted txhash. Must be non-empty upper-case hex");
    }

    if (result.code) {
      throw new Error(
        `Error when posting tx ${result.txhash}. Code: ${result.code}; Raw log: ${result.raw_log}`,
      );
    }

    return {
      logs: result.logs ? parseLogs(result.logs) : [],
      rawLog: result.raw_log || "",
      transactionHash: result.txhash,
      data: result.data || "",
    };
  }

  public async getCodes(): Promise<readonly Code[]> {
    const result = await this.restClient.listCodeInfo();
    return result.map(
      (entry): Code => {
        this.anyValidAddress = entry.creator;
        return {
          id: entry.id,
          creator: entry.creator,
          checksum: Encoding.toHex(Encoding.fromHex(entry.data_hash)),
          source: entry.source || undefined,
          builder: entry.builder || undefined,
        };
      },
    );
  }

  public async getCodeDetails(codeId: number): Promise<CodeDetails> {
    const cached = this.codesCache.get(codeId);
    if (cached) return cached;

    const getCodeResult = await this.restClient.getCode(codeId);
    const codeDetails: CodeDetails = {
      id: getCodeResult.id,
      creator: getCodeResult.creator,
      checksum: Encoding.toHex(Encoding.fromHex(getCodeResult.data_hash)),
      source: getCodeResult.source || undefined,
      builder: getCodeResult.builder || undefined,
      data: Encoding.fromBase64(getCodeResult.data),
    };
    this.codesCache.set(codeId, codeDetails);
    return codeDetails;
  }

  public async getContracts(codeId: number): Promise<readonly Contract[]> {
    const result = await this.restClient.listContractsByCodeId(codeId);
    return result.map(
      (entry): Contract => ({
        address: entry.address,
        codeId: entry.code_id,
        creator: entry.creator,
        label: entry.label,
      }),
    );
  }

  /**
   * Throws an error if no contract was found at the address
   */
  public async getContract(address: string): Promise<ContractDetails> {
    const result = await this.restClient.getContractInfo(address);
    if (!result) throw new Error(`No contract found at address "${address}"`);
    return {
      address: result.address,
      codeId: result.code_id,
      creator: result.creator,
      label: result.label,
      initMsg: result.init_msg,
    };
  }

  /**
   * Makes a smart query on the contract, returns the parsed JSON document.
   *
   * Promise is rejected when contract does not exist.
   * Promise is rejected for invalid query format.
   * Promise is rejected for invalid response format.
   *
   * Note: addedParams allows for query string additions such as "&height=1234567"
   */
  public async queryContractSmart(
    contractAddress: string,
    queryMsg: object,
    addedParams?: object,
    contractCodeHash?: string,
  ): Promise<JsonObject> {
    try {
<<<<<<< HEAD
      return await this.restClient.queryContractSmart(
        contractAddress,
        queryMsg,
        addedParams,
        contractCodeHash,
      );
=======
      return await this.restClient.queryContractSmart(contractAddress, queryMsg, addedParams,contractCodeHash);
>>>>>>> 9fedf33d
    } catch (error) {
      if (error instanceof Error) {
        if (error.message.startsWith("not found: contract")) {
          throw new Error(`No contract found at address "${contractAddress}"`);
        } else {
          throw error;
        }
      } else {
        throw error;
      }
    }
  }

  private async txsQuery(query: string): Promise<readonly IndexedTx[]> {
    // TODO: we need proper pagination support
    const limit = 100;
    const result = await this.restClient.txsQuery(`${query}&limit=${limit}`);
    const pages = parseInt(result.page_total, 10);
    if (pages > 1) {
      throw new Error(
        `Found more results on the backend than we can process currently. Results: ${result.total_count}, supported: ${limit}`,
      );
    }
    return result.txs.map(
      (restItem): IndexedTx => ({
        height: parseInt(restItem.height, 10),
        hash: restItem.txhash,
        code: restItem.code || 0,
        rawLog: restItem.raw_log,
        logs: parseLogs(restItem.logs || []),
        tx: restItem.tx,
        timestamp: restItem.timestamp,
      }),
    );
  }

  public getCodeHashByCodeId(id: number): Promise<string> {
    return this.restClient.getCodeHashByCodeId(id);
  }

  public getCodeHashByContractAddr(addr: string): Promise<string> {
    return this.restClient.getCodeHashByContractAddr(addr);
  }

  public async getNonceByTxId(txhash: string): Promise<Array<Uint8Array | null>> {
    const txResponse = await this.restClient.txById(txhash, false);

    const msgs: Msg[] = txResponse.tx.value.msg;
    const result: Array<Uint8Array | null> = [];

    for (const msg of msgs) {
      let nonce: Uint8Array | null;
      if (msg.type === "wasm/MsgExecuteContract") {
        nonce = Encoding.fromBase64((msg as MsgExecuteContract).value.msg).slice(0, 32);
      } else if (msg.type === "wasm/MsgInstantiateContract") {
        nonce = Encoding.fromBase64((msg as MsgInstantiateContract).value.init_msg).slice(0, 32);
      } else {
        nonce = null;
      }

      result.push(nonce);
    }

    return result;
  }
}<|MERGE_RESOLUTION|>--- conflicted
+++ resolved
@@ -238,7 +238,7 @@
       return {
         address: value.address,
         balance: value.coins,
-        pubkey: !!value?.public_key ? JSON.parse(value.public_key) as PubKey : undefined,
+        pubkey: !!value?.public_key ? (JSON.parse(value.public_key) as PubKey) : undefined,
         accountNumber: value.account_number,
         sequence: value.sequence,
       };
@@ -404,16 +404,12 @@
     contractCodeHash?: string,
   ): Promise<JsonObject> {
     try {
-<<<<<<< HEAD
       return await this.restClient.queryContractSmart(
         contractAddress,
         queryMsg,
         addedParams,
         contractCodeHash,
       );
-=======
-      return await this.restClient.queryContractSmart(contractAddress, queryMsg, addedParams,contractCodeHash);
->>>>>>> 9fedf33d
     } catch (error) {
       if (error instanceof Error) {
         if (error.message.startsWith("not found: contract")) {
