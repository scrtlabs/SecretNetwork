[package]
name = "cosmwasm-sgx-vm"
version = "0.7.0"
authors = [
    "Ethan Frey <ethanfrey@users.noreply.github.com>",
    "Enigma Team <info@enigma.co>"
]
edition = "2018"
description = "VM bindings to run cosmwams contracts inside an SGX enclave"
repository = "https://github.com/enigmampc/EnigmaBlockchain/tree/master/cosmwasm/lib/sgx-vm"
license = "Apache-2.0"

[features]
# enable this for better error reporting
default = ["backtraces"]
backtraces = ["snafu/backtraces"]

[dependencies]
cosmwasm = { path = "../..", version = "0.7.0" }
serde-json-wasm = "0.1.0"
schemars = "0.5"
serde = { version = "1.0.103", default-features = false, features = [
    "derive",
    "alloc"
] }
snafu = { version = "0.5.0", default-features = false, features = [
    "rust_1_30"
] }
sha2 = "0.8.0"
hex = "0.3.1"
memmap = "0.7"
lru = "0.3.1"
parity-wasm = "0.41"
<<<<<<< HEAD
=======
blake3 = "0.1.0"

>>>>>>> 2617c90b
lazy_static = "1.4"
downcast-rs = "1"
enclave-ffi-types = { path = "../enclave-ffi-types" }
sgx_types = { git = "https://github.com/apache/teaclave-sgx-sdk.git", tag = "v1.1.1" }
sgx_urts = { git = "https://github.com/apache/teaclave-sgx-sdk.git", tag = "v1.1.1" }
log = "0.4.8"

[dev-dependencies]
tempfile = "3.1.0"
wabt = "0.9.1"<|MERGE_RESOLUTION|>--- conflicted
+++ resolved
@@ -31,16 +31,11 @@
 memmap = "0.7"
 lru = "0.3.1"
 parity-wasm = "0.41"
-<<<<<<< HEAD
-=======
-blake3 = "0.1.0"
-
->>>>>>> 2617c90b
 lazy_static = "1.4"
 downcast-rs = "1"
 enclave-ffi-types = { path = "../enclave-ffi-types" }
-sgx_types = { git = "https://github.com/apache/teaclave-sgx-sdk.git", tag = "v1.1.1" }
-sgx_urts = { git = "https://github.com/apache/teaclave-sgx-sdk.git", tag = "v1.1.1" }
+sgx_types = { git = "https://github.com/apache/teaclave-sgx-sdk.git", rev = "v1.1.1" }
+sgx_urts = { git = "https://github.com/apache/teaclave-sgx-sdk.git", rev = "v1.1.1" }
 log = "0.4.8"
 
 [dev-dependencies]
