[package]
name = "wasmi-runtime"
version = "0.1.0"
authors = ["Reuven Podmazo <reuven@enigma.co>"]
edition = "2018"
description = "An enclave running wasmi, to be used by cosmwasm-sgx-vm"

[lib]
name = "wasmi_runtime_enclave"
crate-type = ["staticlib"]

[features]
default = ["SGX_MODE_SW"]
SGX_MODE_SW = []
SGX_MODE_HW = []
production = []
test = []

[target.'cfg(not(target_env = "sgx"))'.dependencies]
sgx_tse       = { rev = "v1.1.2", git = "https://github.com/apache/teaclave-sgx-sdk.git" }
sgx_tstd      = { rev = "v1.1.2", git = "https://github.com/apache/teaclave-sgx-sdk.git", features = ["net", "untrusted_fs","backtrace"] }
sgx_rand      = { rev = "v1.1.2", git = "https://github.com/apache/teaclave-sgx-sdk.git" }
sgx_trts      = { rev = "v1.1.2", git = "https://github.com/apache/teaclave-sgx-sdk.git" }
sgx_types     = { rev = "v1.1.2", git = "https://github.com/apache/teaclave-sgx-sdk.git" }
sgx_tseal     = { rev = "v1.1.2", git = "https://github.com/apache/teaclave-sgx-sdk.git" }
sgx_tcrypto   = { rev = "v1.1.2", git = "https://github.com/apache/teaclave-sgx-sdk.git" }

[dependencies]
<<<<<<< HEAD
enclave-ffi-types = { path = "../enclave-ffi-types" }
pwasm-utils = { version = "0.12.0", default-features = false }
parity-wasm = { version = "0.41.0", default-features = false }
wasmi = { git = "https://github.com/paritytech/wasmi", rev = "39a18a433a765a36383d34d4edd536ba1e0664d2", default-features = false, features = ["core"] }
serde_json = { git = "https://github.com/mesalock-linux/serde-json-sgx" }
log = { version = "0.4.8" }
ctor = "0.1.13"
bech32 = "0.7"
derive_more = "0.99"

# for attestation
chrono          = { version = "0.4.7",  git = "https://github.com/mesalock-linux/chrono-sgx" }
base64          = { version = "0.10", git = "https://github.com/mesalock-linux/rust-base64-sgx" }
num-bigint      = { version = "0.2", git = "https://github.com/mesalock-linux/num-bigint-sgx" }
# serde_derive    = { version = "1.0", git = "https://github.com/mesalock-linux/serde-sgx" }
httparse        = { version = "1.3",  default-features = false }
itertools       = { version = "0.8",  default-features = false, features = []}
bit-vec         = { version = "0.6",    default-features = false }
base58          = { rev = "sgx_1.1.2", package="rust-base58", git = "https://github.com/mesalock-linux/rust-base58-sgx", default-features = false, features=["mesalock_sgx"] }

[dependencies.webpki]
git              = "https://github.com/mesalock-linux/webpki"
branch           = "mesalock_sgx"
version          = "0.21.0"

[dependencies.webpki-roots]
git              = "https://github.com/mesalock-linux/webpki-roots"
branch           = "mesalock_sgx"
version          = "0.19.0"

[dependencies.yasna]
git      = "https://github.com/mesalock-linux/yasna.rs-sgx"
rev      = "sgx_1.1.2"
default-features = false
features = ["bit-vec", "num-bigint", "chrono", "mesalock_sgx"]

[dependencies.rustls]
git      = "https://github.com/mesalock-linux/rustls"
rev      = "sgx_1.1.2"
default-features = false
features = ["dangerous_configuration", "mesalock_sgx"]

[dev-dependencies]
sgx_edl   = { rev = "v1.1.2", git = "https://github.com/apache/teaclave-sgx-sdk.git" }

# Comment out these following lines to use rust-sgx-sdk from git
# [patch.'https://github.com/apache/teaclave-sgx-sdk.git']
# sgx_alloc = { path = "../incubator-teaclave-sgx-sdk/sgx_alloc" }
# sgx_backtrace = { path = "../incubator-teaclave-sgx-sdk/sgx_backtrace" }
# sgx_backtrace_sys = { path = "../incubator-teaclave-sgx-sdk/sgx_backtrace_sys" }
# sgx_build_helper = { path = "../incubator-teaclave-sgx-sdk/sgx_build_helper" }
# sgx_cov = { path = "../incubator-teaclave-sgx-sdk/sgx_cov" }
# sgx_crypto_helper = { path = "../incubator-teaclave-sgx-sdk/sgx_crypto_helper" }
# sgx_demangle = { path = "../incubator-teaclave-sgx-sdk/sgx_demangle" }
# sgx_libc = { path = "../incubator-teaclave-sgx-sdk/sgx_libc" }
# sgx_rand = { path = "../incubator-teaclave-sgx-sdk/sgx_rand" }
# sgx_rand_derive = { path = "../incubator-teaclave-sgx-sdk/sgx_rand_derive" }
# sgx_serialize = { path = "../incubator-teaclave-sgx-sdk/sgx_serialize" }
# sgx_serialize_derive = { path = "../incubator-teaclave-sgx-sdk/sgx_serialize_derive" }
# sgx_serialize_derive_internals = { path = "../incubator-teaclave-sgx-sdk/sgx_serialize_derive_internals" }
# sgx_tcrypto = { path = "../incubator-teaclave-sgx-sdk/sgx_tcrypto" }
# sgx_tcrypto_helper = { path = "../incubator-teaclave-sgx-sdk/sgx_tcrypto_helper" }
# sgx_tdh = { path = "../incubator-teaclave-sgx-sdk/sgx_tdh" }
# sgx_tkey_exchange = { path = "../incubator-teaclave-sgx-sdk/sgx_tkey_exchange" }
# sgx_tprotected_fs = { path = "../incubator-teaclave-sgx-sdk/sgx_tprotected_fs" }
# sgx_trts = { path = "../incubator-teaclave-sgx-sdk/sgx_trts" }
# sgx_tse = { path = "../incubator-teaclave-sgx-sdk/sgx_tse" }
# sgx_tseal = { path = "../incubator-teaclave-sgx-sdk/sgx_tseal" }
# sgx_tstd = { path = "../incubator-teaclave-sgx-sdk/sgx_tstd" }
# sgx_tunittest = { path = "../incubator-teaclave-sgx-sdk/sgx_tunittest" }
# sgx_types = { path = "../incubator-teaclave-sgx-sdk/sgx_types" }
# sgx_ucrypto = { path = "../incubator-teaclave-sgx-sdk/sgx_ucrypto" }
# sgx_unwind = { path = "../incubator-teaclave-sgx-sdk/sgx_unwind" }
# sgx_urts = { path = "../incubator-teaclave-sgx-sdk/sgx_urts" }
=======
derive_more = "0.99"
sgx_types = { git = "https://github.com/apache/teaclave-sgx-sdk.git", rev = "v1.1.2" }
sgx_trts = { git = "https://github.com/apache/teaclave-sgx-sdk.git", rev = "v1.1.2" }
sgx_tseal = { git = "https://github.com/apache/teaclave-sgx-sdk.git", rev = "v1.1.2" }
enclave-ffi-types = { path = "../enclave-ffi-types" }
wasmi = { git = "https://github.com/paritytech/wasmi", rev = "39a18a433a765a36383d34d4edd536ba1e0664d2", default-features = false, features = [
    "core"
] }
bech32 = "0.7"
pwasm-utils = { version = "0.12.0", default-features = false }
parity-wasm = { version = "0.41.0", default-features = false }
log = "0.4.8"
ctor = "0.1.13"
secp256k1 = "0.17.2"
sha2 = "0.8.1"
ring = { git = "https://github.com/mesalock-linux/ring-sgx", rev = "v0.16.5" }

[dev-dependencies]
sgx_edl = { git = "https://github.com/apache/teaclave-sgx-sdk.git", rev = "v1.1.2" }
>>>>>>> 1dc2c9c0
<|MERGE_RESOLUTION|>--- conflicted
+++ resolved
@@ -17,61 +17,69 @@
 test = []
 
 [target.'cfg(not(target_env = "sgx"))'.dependencies]
-sgx_tse       = { rev = "v1.1.2", git = "https://github.com/apache/teaclave-sgx-sdk.git" }
-sgx_tstd      = { rev = "v1.1.2", git = "https://github.com/apache/teaclave-sgx-sdk.git", features = ["net", "untrusted_fs","backtrace"] }
-sgx_rand      = { rev = "v1.1.2", git = "https://github.com/apache/teaclave-sgx-sdk.git" }
-sgx_trts      = { rev = "v1.1.2", git = "https://github.com/apache/teaclave-sgx-sdk.git" }
-sgx_types     = { rev = "v1.1.2", git = "https://github.com/apache/teaclave-sgx-sdk.git" }
-sgx_tseal     = { rev = "v1.1.2", git = "https://github.com/apache/teaclave-sgx-sdk.git" }
-sgx_tcrypto   = { rev = "v1.1.2", git = "https://github.com/apache/teaclave-sgx-sdk.git" }
+sgx_tse = { rev = "v1.1.2", git = "https://github.com/apache/teaclave-sgx-sdk.git" }
+sgx_tstd = { rev = "v1.1.2", git = "https://github.com/apache/teaclave-sgx-sdk.git", features = [
+    "net",
+    "untrusted_fs",
+    "backtrace"
+] }
+sgx_rand = { rev = "v1.1.2", git = "https://github.com/apache/teaclave-sgx-sdk.git" }
+sgx_trts = { rev = "v1.1.2", git = "https://github.com/apache/teaclave-sgx-sdk.git" }
+sgx_types = { rev = "v1.1.2", git = "https://github.com/apache/teaclave-sgx-sdk.git" }
+sgx_tseal = { rev = "v1.1.2", git = "https://github.com/apache/teaclave-sgx-sdk.git" }
+sgx_tcrypto = { rev = "v1.1.2", git = "https://github.com/apache/teaclave-sgx-sdk.git" }
 
 [dependencies]
-<<<<<<< HEAD
 enclave-ffi-types = { path = "../enclave-ffi-types" }
 pwasm-utils = { version = "0.12.0", default-features = false }
 parity-wasm = { version = "0.41.0", default-features = false }
-wasmi = { git = "https://github.com/paritytech/wasmi", rev = "39a18a433a765a36383d34d4edd536ba1e0664d2", default-features = false, features = ["core"] }
+wasmi = { git = "https://github.com/paritytech/wasmi", rev = "39a18a433a765a36383d34d4edd536ba1e0664d2", default-features = false, features = [
+    "core"
+] }
 serde_json = { git = "https://github.com/mesalock-linux/serde-json-sgx" }
 log = { version = "0.4.8" }
 ctor = "0.1.13"
 bech32 = "0.7"
 derive_more = "0.99"
-
+secp256k1 = "0.17.2"
+sha2 = "0.8.1"
+ring = { git = "https://github.com/mesalock-linux/ring-sgx", tag = "v0.16.5" }
 # for attestation
-chrono          = { version = "0.4.7",  git = "https://github.com/mesalock-linux/chrono-sgx" }
-base64          = { version = "0.10", git = "https://github.com/mesalock-linux/rust-base64-sgx" }
-num-bigint      = { version = "0.2", git = "https://github.com/mesalock-linux/num-bigint-sgx" }
+chrono = { version = "0.4.7", git = "https://github.com/mesalock-linux/chrono-sgx" }
+base64 = { version = "0.10", git = "https://github.com/mesalock-linux/rust-base64-sgx" }
+num-bigint = { version = "0.2", git = "https://github.com/mesalock-linux/num-bigint-sgx" }
 # serde_derive    = { version = "1.0", git = "https://github.com/mesalock-linux/serde-sgx" }
-httparse        = { version = "1.3",  default-features = false }
-itertools       = { version = "0.8",  default-features = false, features = []}
-bit-vec         = { version = "0.6",    default-features = false }
-base58          = { rev = "sgx_1.1.2", package="rust-base58", git = "https://github.com/mesalock-linux/rust-base58-sgx", default-features = false, features=["mesalock_sgx"] }
+httparse = { version = "1.3", default-features = false }
+itertools = { version = "0.8", default-features = false, features = [] }
+bit-vec = { version = "0.6", default-features = false }
+base58 = { rev = "sgx_1.1.2", package = "rust-base58", git = "https://github.com/mesalock-linux/rust-base58-sgx", default-features = false, features = [
+    "mesalock_sgx"
+] }
 
 [dependencies.webpki]
-git              = "https://github.com/mesalock-linux/webpki"
-branch           = "mesalock_sgx"
-version          = "0.21.0"
+git = "https://github.com/mesalock-linux/webpki"
+branch = "mesalock_sgx"
+version = "0.21.0"
 
 [dependencies.webpki-roots]
-git              = "https://github.com/mesalock-linux/webpki-roots"
-branch           = "mesalock_sgx"
-version          = "0.19.0"
+git = "https://github.com/mesalock-linux/webpki-roots"
+branch = "mesalock_sgx"
+version = "0.19.0"
 
 [dependencies.yasna]
-git      = "https://github.com/mesalock-linux/yasna.rs-sgx"
-rev      = "sgx_1.1.2"
+git = "https://github.com/mesalock-linux/yasna.rs-sgx"
+rev = "sgx_1.1.2"
 default-features = false
 features = ["bit-vec", "num-bigint", "chrono", "mesalock_sgx"]
 
 [dependencies.rustls]
-git      = "https://github.com/mesalock-linux/rustls"
-rev      = "sgx_1.1.2"
+git = "https://github.com/mesalock-linux/rustls"
+rev = "sgx_1.1.2"
 default-features = false
 features = ["dangerous_configuration", "mesalock_sgx"]
 
 [dev-dependencies]
-sgx_edl   = { rev = "v1.1.2", git = "https://github.com/apache/teaclave-sgx-sdk.git" }
-
+sgx_edl = { rev = "v1.1.2", git = "https://github.com/apache/teaclave-sgx-sdk.git" }
 # Comment out these following lines to use rust-sgx-sdk from git
 # [patch.'https://github.com/apache/teaclave-sgx-sdk.git']
 # sgx_alloc = { path = "../incubator-teaclave-sgx-sdk/sgx_alloc" }
@@ -100,25 +108,4 @@
 # sgx_types = { path = "../incubator-teaclave-sgx-sdk/sgx_types" }
 # sgx_ucrypto = { path = "../incubator-teaclave-sgx-sdk/sgx_ucrypto" }
 # sgx_unwind = { path = "../incubator-teaclave-sgx-sdk/sgx_unwind" }
-# sgx_urts = { path = "../incubator-teaclave-sgx-sdk/sgx_urts" }
-=======
-derive_more = "0.99"
-sgx_types = { git = "https://github.com/apache/teaclave-sgx-sdk.git", rev = "v1.1.2" }
-sgx_trts = { git = "https://github.com/apache/teaclave-sgx-sdk.git", rev = "v1.1.2" }
-sgx_tseal = { git = "https://github.com/apache/teaclave-sgx-sdk.git", rev = "v1.1.2" }
-enclave-ffi-types = { path = "../enclave-ffi-types" }
-wasmi = { git = "https://github.com/paritytech/wasmi", rev = "39a18a433a765a36383d34d4edd536ba1e0664d2", default-features = false, features = [
-    "core"
-] }
-bech32 = "0.7"
-pwasm-utils = { version = "0.12.0", default-features = false }
-parity-wasm = { version = "0.41.0", default-features = false }
-log = "0.4.8"
-ctor = "0.1.13"
-secp256k1 = "0.17.2"
-sha2 = "0.8.1"
-ring = { git = "https://github.com/mesalock-linux/ring-sgx", rev = "v0.16.5" }
-
-[dev-dependencies]
-sgx_edl = { git = "https://github.com/apache/teaclave-sgx-sdk.git", rev = "v1.1.2" }
->>>>>>> 1dc2c9c0
+# sgx_urts = { path = "../incubator-teaclave-sgx-sdk/sgx_urts" }