--- conflicted
+++ resolved
@@ -3,9 +3,9 @@
 // #[macro_use]
 // extern crate serde_json;
 
+mod consts;
 mod contract_operations;
 mod errors;
-mod consts;
 pub mod exports;
 mod gas;
 pub mod imports;
@@ -13,12 +13,8 @@
 mod node_reg;
 mod results;
 mod runtime;
-<<<<<<< HEAD
 mod storage;
 
-=======
-mod document_storage_t;
->>>>>>> 2617c90b
 use ctor::*;
 use log::LevelFilter;
 
