use enclave_ffi_types::{Ctx, EnclaveBuffer, HandleResult, InitResult, QueryResult};
use std::ffi::c_void;

use crate::crypto;
use crate::crypto::{
    AESKey, Keychain, Seed, PUBLIC_KEY_SIZE, SEED_KEY_SIZE, UNCOMPRESSED_PUBLIC_KEY_SIZE,
};
use crate::results::{
    result_handle_success_to_handleresult, result_init_success_to_initresult,
    result_query_success_to_queryresult,
};
use log::*;
use sgx_trts::trts::{
    rsgx_lfence, rsgx_raw_is_outside_enclave, rsgx_sfence, rsgx_slice_is_outside_enclave,
};
use sgx_types::{sgx_quote_sign_type_t, sgx_status_t};
use std::slice;

<<<<<<< HEAD
use crate::utils::{validate_const_ptr, validate_mut_ptr};

use crate::consts::{NODE_SK_SEALING_PATH, SEED_SEALING_PATH, IO_KEY_SEALING_KEY_PATH, ENCRYPTED_SEED_SIZE};
pub use crate::crypto::traits::{SealedKey, Encryptable, Kdf};

use crate::cert::verify_ra_cert;
=======
use crate::consts::*;
pub use crate::crypto::traits::{Encryptable, Kdf, SealedKey};

#[cfg(feature = "SGX_MODE_HW")]
>>>>>>> f5da0002
use crate::attestation::create_attestation_certificate;

use crate::storage::write_to_untrusted;

#[no_mangle]
pub extern "C" fn ecall_allocate(buffer: *const u8, length: usize) -> EnclaveBuffer {
    let slice = unsafe { std::slice::from_raw_parts(buffer, length) };
    let vector_copy = slice.to_vec();
    let boxed_vector = Box::new(vector_copy);
    let heap_pointer = Box::into_raw(boxed_vector);
    EnclaveBuffer {
        ptr: heap_pointer as *mut c_void,
    }
}

/// Take a pointer as returned by `ecall_allocate` and recover the Vec<u8> inside of it.
pub unsafe fn recover_buffer(ptr: EnclaveBuffer) -> Option<Vec<u8>> {
    if ptr.ptr.is_null() {
        return None;
    }
    let boxed_vector = Box::from_raw(ptr.ptr as *mut Vec<u8>);
    Some(*boxed_vector)
}

#[no_mangle]
pub extern "C" fn ecall_init(
    context: Ctx,
    gas_limit: u64,
    contract: *const u8,
    contract_len: usize,
    env: *const u8,
    env_len: usize,
    msg: *const u8,
    msg_len: usize,
) -> InitResult {
    let contract = unsafe { std::slice::from_raw_parts(contract, contract_len) };
    let env = unsafe { std::slice::from_raw_parts(env, env_len) };
    let msg = unsafe { std::slice::from_raw_parts(msg, msg_len) };

    let result = super::contract_operations::init(context, gas_limit, contract, env, msg);
    result_init_success_to_initresult(result)
}

#[no_mangle]
pub extern "C" fn ecall_handle(
    context: Ctx,
    gas_limit: u64,
    contract: *const u8,
    contract_len: usize,
    env: *const u8,
    env_len: usize,
    msg: *const u8,
    msg_len: usize,
) -> HandleResult {
    let contract = unsafe { std::slice::from_raw_parts(contract, contract_len) };
    let env = unsafe { std::slice::from_raw_parts(env, env_len) };
    let msg = unsafe { std::slice::from_raw_parts(msg, msg_len) };

    let result = super::contract_operations::handle(context, gas_limit, contract, env, msg);
    result_handle_success_to_handleresult(result)
}

#[no_mangle]
pub extern "C" fn ecall_query(
    context: Ctx,
    gas_limit: u64,
    contract: *const u8,
    contract_len: usize,
    msg: *const u8,
    msg_len: usize,
) -> QueryResult {
    let contract = unsafe { std::slice::from_raw_parts(contract, contract_len) };
    let msg = unsafe { std::slice::from_raw_parts(msg, msg_len) };

    let result = super::contract_operations::query(context, gas_limit, contract, msg);
    result_query_success_to_queryresult(result)
}

// gen (sk_node,pk_node) keypair for new node registration
#[no_mangle]
pub unsafe extern "C" fn ecall_key_gen(
    public_key: &mut [u8; PUBLIC_KEY_SIZE],
) -> sgx_types::sgx_status_t {
    if rsgx_slice_is_outside_enclave(public_key) {
        error!("Tried to access memory outside enclave -- rsgx_slice_is_outside_enclave");
        return sgx_status_t::SGX_ERROR_UNEXPECTED;
    }
    rsgx_sfence();

    let mut key_manager = Keychain::new();

    key_manager.create_new_node_seed_exchange_keypair();

    let pubkey = key_manager
        .get_new_node_seed_exchange_keypair()
        .unwrap()
        .get_pubkey();
    info!("ecall_key_gen key pk: {:?}", public_key.to_vec());
    public_key.clone_from_slice(&pubkey[1..UNCOMPRESSED_PUBLIC_KEY_SIZE]);
    sgx_status_t::SGX_SUCCESS
}

#[no_mangle]
/**
 * `ecall_get_attestation_report`
 *
 * Creates the attestation report to be used to authenticate with the blockchain. The output of this
 * function is an X.509 certificate signed by the enclave, which contains the report signed by Intel.
 *
 * Verifying functions will verify the public key bytes sent in the extra data of the __report__ (which
 * may or may not match the public key of the __certificate__ -- depending on implementation choices)
 *
 * This x509 certificate can be used in the future for mutual-RA cross-enclave TLS channels, or for
 * other creative usages.
 */
pub extern "C" fn ecall_get_attestation_report() -> sgx_status_t {
    let mut key_manager = Keychain::new();
    let kp = key_manager.get_new_node_seed_exchange_keypair().unwrap();
    info!(
        "ecall_get_attestation_report key pk: {:?}",
        &kp.get_pubkey().to_vec()
    );
    let (private_key_der, cert) = match create_attestation_certificate(
        &kp,
        sgx_quote_sign_type_t::SGX_UNLINKABLE_SIGNATURE,
    ) {
        Err(e) => {
            error!("Error in create_attestation_certificate: {:?}", e);
            return e;
        }
        Ok(res) => res,
    };
    // info!("private key {:?}, cert: {:?}", private_key_der, cert);

    if let Err(status) = write_to_untrusted(cert.as_slice(), "attestation_cert.der") {
        return status;
    }
    //seal(private_key_der, "ecc_cert_private.der")
    sgx_status_t::SGX_SUCCESS
}

<<<<<<< HEAD
=======
#[cfg(not(feature = "SGX_MODE_HW"))]
#[no_mangle]
/**
 * `ecall_get_attestation_report` (SW mode)
 *
 * Creates the attestation report to be used to authenticate with the blockchain. In software mode
 * I'm not yet sure what this function is actually going to do (empty, just quote, or what?)
 *
 */
pub extern "C" fn ecall_get_attestation_report() -> sgx_status_t {
    software_mode_quote()
}

#[cfg(not(feature = "SGX_MODE_HW"))]
#[no_mangle]
/**
 *  `ecall_get_encrypted_seed` (SW Mode)
 *
 *  This call is used to help new nodes register in the network. The function will authenticate the
 *  new node, based on a received certificate. If the node is authenticated successfully, the seed
 *  will be encrypted and shared with the registering node.
 *
 *  The seed is encrypted with a key derived from the secret master key of the chain, and the public
 *  key of the requesting chain
 *
 */
// todo: replace 32 with crypto consts once I have crypto library
pub extern "C" fn ecall_get_encrypted_seed(
    cert: *const u8,
    cert_len: u32,
    seed: &mut [u8; ENCRYPTED_SEED_SIZE],
) -> sgx_status_t {
    // just return the seed
    sgx_status_t::SGX_SUCCESS
}

>>>>>>> f5da0002
/**
 * `ecall_init_bootstrap`
 *
 *  Function to handle the initialization of the bootstrap node. Generates the master private/public
 *  key (seed + pk_io/sk_io). This happens once at the initialization of a chain. Returns the master
 *  public key (pk_io), which is saved on-chain, and used to propagate the seed to registering nodes
 *
 */
#[no_mangle]
pub extern "C" fn ecall_init_bootstrap(public_key: &mut [u8; PUBLIC_KEY_SIZE]) -> sgx_status_t {
<<<<<<< HEAD

    if let Err(e) = validate_mut_ptr(public_key.as_mut_ptr(), public_key.len()) {
=======
    if rsgx_slice_is_outside_enclave(public_key) {
        error!("Tried to access memory outside enclave -- rsgx_slice_is_outside_enclave");
>>>>>>> f5da0002
        return sgx_status_t::SGX_ERROR_UNEXPECTED;
    }

    let mut key_manager = Keychain::new();

    if let Err(e) = key_manager.create_consensus_master_seed() {
        return sgx_status_t::SGX_ERROR_UNEXPECTED;
    }

    if let Err(e) = key_manager.generate_consensus_master_keys() {
        return sgx_status_t::SGX_ERROR_UNEXPECTED;
    }

    let mut key_manager = Keychain::new();
    let kp = key_manager.get_io_key().unwrap();
    let (_, cert) =
        match create_attestation_certificate(&kp, sgx_quote_sign_type_t::SGX_UNLINKABLE_SIGNATURE) {
            Err(e) => {
                error!("Error in create_attestation_certificate: {:?}", e);
                return e;
            }
            Ok(res) => res,
        };
    // info!("private key {:?}, cert: {:?}", private_key_der, cert);

    if let Err(status) = write_to_untrusted(cert.as_slice(), "attestation_cert.der") {
        return status;
    }

    // don't want to copy the first byte (no need to pass the 0x4 uncompressed byte)
    public_key.copy_from_slice(
        &key_manager
            .get_consensus_seed_exchange_keypair()
            .unwrap()
            .get_pubkey()[1..UNCOMPRESSED_PUBLIC_KEY_SIZE],
    );
    debug!(
        "ecall_init_bootstrap consensus_seed_exchange_keypair public key: {:?}",
        &public_key.to_vec()
    );

    sgx_status_t::SGX_SUCCESS
}

/**
<<<<<<< HEAD
  *  `ecall_get_encrypted_seed`
  *
  *  This call is used to help new nodes register in the network. The function will authenticate the
  *  new node, based on a received certificate. If the node is authenticated successfully, the seed
  *  will be encrypted and shared with the registering node.
  *
  *  The seed is encrypted with a key derived from the secret master key of the chain, and the public
  *  key of the requesting chain
  *
  */
=======
 *  `ecall_get_encrypted_seed` (HW mode)
 *
 *  This call is used to help new nodes register in the network. The function will authenticate the
 *  new node, based on a received certificate. If the node is authenticated successfully, the seed
 *  will be encrypted and shared with the registering node.
 *
 *  The seed is encrypted with a key derived from the secret master key of the chain, and the public
 *  key of the requesting chain
 *
 */
#[cfg(feature = "SGX_MODE_HW")]
>>>>>>> f5da0002
#[no_mangle]
// todo: replace 32 with crypto consts once I have crypto library
pub extern "C" fn ecall_get_encrypted_seed(
    cert: *const u8,
    cert_len: u32,
    seed: &mut [u8; ENCRYPTED_SEED_SIZE],
) -> sgx_status_t {

    if let Err(e) = validate_mut_ptr(seed.as_mut_ptr(), seed.len()) {
        return sgx_status_t::SGX_ERROR_UNEXPECTED;
    }

    if let Err(e) = validate_const_ptr(cert, cert_len as usize) {
        return sgx_status_t::SGX_ERROR_UNEXPECTED;
    }

    let cert_slice = unsafe { std::slice::from_raw_parts(cert, cert_len as usize) };
    let key_manager = Keychain::new();

    // verify certificate, and return the public key in the extra data of the report
    let pk = match verify_ra_cert(cert_slice) {
        Err(e) => {
            error!("Error in validating certificate: {:?}", e);
            return e;
        }
        Ok(res) => res,
    };

    // just make sure the length isn't wrong for some reason (certificate may be malformed)
    if pk.len() != crypto::PUBLIC_KEY_SIZE {
        error!(
            "Got public key from certificate with the wrong size: {:?}",
            pk.len()
        );
        return sgx_status_t::SGX_ERROR_UNEXPECTED;
    }

    let mut target_public_key: [u8; 65] = [4u8; 65];

    target_public_key[1..].copy_from_slice(&pk);
    debug!(
        "ecall_get_encrypted_seed target_public_key key pk: {:?}",
        &target_public_key.to_vec()
    );

    let shared_enc_key = match key_manager
        .get_consensus_seed_exchange_keypair()
        .unwrap()
        .derive_key(&target_public_key)
    {
        Ok(r) => r,
        Err(e) => return sgx_status_t::SGX_ERROR_UNEXPECTED,
    };

    // encrypt the seed using the symmetric key derived in the previous stage
    let res = match AESKey::new_from_slice(&shared_enc_key).encrypt(
        &key_manager
            .get_consensus_master_seed()
            .unwrap()
            .get()
            .to_vec(),
    ) {
        Ok(r) => {
            if r.len() != ENCRYPTED_SEED_SIZE {
                error!("wtf? {:?}", r.len());
                return sgx_status_t::SGX_ERROR_UNEXPECTED;
            }
            r
        }
        Err(e) => return sgx_status_t::SGX_ERROR_UNEXPECTED,
    };

    seed.copy_from_slice(&res);

    sgx_status_t::SGX_SUCCESS
}

/**
 *  `ecall_init_seed`
 *
 *  This function is called during initialization of __non__ bootstrap nodes.
 *
 *  It receives the master public key (pk_io) and uses it, and its node key (generated in [ecall_key_gen])
 *  to decrypt the seed.
 *
 *  The seed was encrypted using Diffie-Hellman in the function [ecall_get_encrypted_seed]
 *
 */
#[no_mangle]
pub unsafe extern "C" fn ecall_init_seed(
    master_cert: *const u8,
    master_cert_len: u32,
    encrypted_seed: *const u8,
    encrypted_seed_len: u32,
) -> sgx_status_t {
    if let Err(e) = validate_const_ptr(master_cert, master_cert_len as usize) {
        return sgx_status_t::SGX_ERROR_UNEXPECTED;
    }

    if let Err(e) = validate_const_ptr(encrypted_seed, encrypted_seed_len as usize) {
        return sgx_status_t::SGX_ERROR_UNEXPECTED;
    }

    let mut key_manager = Keychain::new();

    let cert_slice = slice::from_raw_parts(master_cert, master_cert_len as usize);
    let encrypted_seed_slice = slice::from_raw_parts(encrypted_seed, encrypted_seed_len as usize);

    let mut target_public_key: [u8; UNCOMPRESSED_PUBLIC_KEY_SIZE] = [4u8; UNCOMPRESSED_PUBLIC_KEY_SIZE];

    let pk = match verify_ra_cert(cert_slice) {
        Err(e) => {
            error!("Error in validating certificate: {:?}", e);
            return e;
        }
        Ok(res) => res,
    };
    // just make sure the length isn't wrong for some reason (certificate may be malformed)
    if pk.len() != crypto::PUBLIC_KEY_SIZE {
        error!("Got public key from certificate with the wrong size: {:?}", pk.len());
        return sgx_status_t::SGX_ERROR_UNEXPECTED
    }
    target_public_key[1..].copy_from_slice(&pk);

    let shared_enc_key = match key_manager
        .get_new_node_seed_exchange_keypair()
        .unwrap()
        .derive_key(&target_public_key)
    {
        Ok(r) => r,
        Err(e) => return sgx_status_t::SGX_ERROR_UNEXPECTED,
    };

    let res = match AESKey::new_from_slice(&shared_enc_key).decrypt(&encrypted_seed_slice) {
        Ok(r) => {
            if r.len() != SEED_KEY_SIZE {
                error!("wtf2? {:?}", r.len());
                return sgx_status_t::SGX_ERROR_UNEXPECTED;
            }
            r
        }
        Err(e) => return sgx_status_t::SGX_ERROR_UNEXPECTED,
    };

    let mut seed_buf: [u8; 32] = [0u8; 32];
    seed_buf.copy_from_slice(&res);

    info!("Decrypted seed: {:?}", seed_buf);

    let seed = Seed::new_from_slice(&seed_buf);

    if let Err(e) = key_manager.set_consensus_master_seed(seed) {
        return sgx_status_t::SGX_ERROR_UNEXPECTED;
    }

    if let Err(e) = key_manager.generate_consensus_master_keys() {
        return sgx_status_t::SGX_ERROR_UNEXPECTED;
    }

    sgx_status_t::SGX_SUCCESS
}<|MERGE_RESOLUTION|>--- conflicted
+++ resolved
@@ -16,19 +16,10 @@
 use sgx_types::{sgx_quote_sign_type_t, sgx_status_t};
 use std::slice;
 
-<<<<<<< HEAD
-use crate::utils::{validate_const_ptr, validate_mut_ptr};
-
-use crate::consts::{NODE_SK_SEALING_PATH, SEED_SEALING_PATH, IO_KEY_SEALING_KEY_PATH, ENCRYPTED_SEED_SIZE};
-pub use crate::crypto::traits::{SealedKey, Encryptable, Kdf};
-
-use crate::cert::verify_ra_cert;
-=======
 use crate::consts::*;
 pub use crate::crypto::traits::{Encryptable, Kdf, SealedKey};
 
-#[cfg(feature = "SGX_MODE_HW")]
->>>>>>> f5da0002
+use crate::cert::verify_ra_cert;
 use crate::attestation::create_attestation_certificate;
 
 use crate::storage::write_to_untrusted;
@@ -170,45 +161,6 @@
     sgx_status_t::SGX_SUCCESS
 }
 
-<<<<<<< HEAD
-=======
-#[cfg(not(feature = "SGX_MODE_HW"))]
-#[no_mangle]
-/**
- * `ecall_get_attestation_report` (SW mode)
- *
- * Creates the attestation report to be used to authenticate with the blockchain. In software mode
- * I'm not yet sure what this function is actually going to do (empty, just quote, or what?)
- *
- */
-pub extern "C" fn ecall_get_attestation_report() -> sgx_status_t {
-    software_mode_quote()
-}
-
-#[cfg(not(feature = "SGX_MODE_HW"))]
-#[no_mangle]
-/**
- *  `ecall_get_encrypted_seed` (SW Mode)
- *
- *  This call is used to help new nodes register in the network. The function will authenticate the
- *  new node, based on a received certificate. If the node is authenticated successfully, the seed
- *  will be encrypted and shared with the registering node.
- *
- *  The seed is encrypted with a key derived from the secret master key of the chain, and the public
- *  key of the requesting chain
- *
- */
-// todo: replace 32 with crypto consts once I have crypto library
-pub extern "C" fn ecall_get_encrypted_seed(
-    cert: *const u8,
-    cert_len: u32,
-    seed: &mut [u8; ENCRYPTED_SEED_SIZE],
-) -> sgx_status_t {
-    // just return the seed
-    sgx_status_t::SGX_SUCCESS
-}
-
->>>>>>> f5da0002
 /**
  * `ecall_init_bootstrap`
  *
@@ -219,13 +171,8 @@
  */
 #[no_mangle]
 pub extern "C" fn ecall_init_bootstrap(public_key: &mut [u8; PUBLIC_KEY_SIZE]) -> sgx_status_t {
-<<<<<<< HEAD
 
     if let Err(e) = validate_mut_ptr(public_key.as_mut_ptr(), public_key.len()) {
-=======
-    if rsgx_slice_is_outside_enclave(public_key) {
-        error!("Tried to access memory outside enclave -- rsgx_slice_is_outside_enclave");
->>>>>>> f5da0002
         return sgx_status_t::SGX_ERROR_UNEXPECTED;
     }
 
@@ -271,7 +218,6 @@
 }
 
 /**
-<<<<<<< HEAD
   *  `ecall_get_encrypted_seed`
   *
   *  This call is used to help new nodes register in the network. The function will authenticate the
@@ -282,19 +228,6 @@
   *  key of the requesting chain
   *
   */
-=======
- *  `ecall_get_encrypted_seed` (HW mode)
- *
- *  This call is used to help new nodes register in the network. The function will authenticate the
- *  new node, based on a received certificate. If the node is authenticated successfully, the seed
- *  will be encrypted and shared with the registering node.
- *
- *  The seed is encrypted with a key derived from the secret master key of the chain, and the public
- *  key of the requesting chain
- *
- */
-#[cfg(feature = "SGX_MODE_HW")]
->>>>>>> f5da0002
 #[no_mangle]
 // todo: replace 32 with crypto consts once I have crypto library
 pub extern "C" fn ecall_get_encrypted_seed(
