use crate::crypto::key_manager;
use crate::crypto::traits::Encryptable;
use crate::crypto::*;
use bech32;
use bech32::{FromBase32, ToBase32};
use log::{error, trace, warn};
use sgx_types::{sgx_status_t, SgxError, SgxResult};
use std::str;
use wasmi::{
    Error as InterpreterError, Externals, FuncInstance, FuncRef, MemoryRef, ModuleImportResolver,
    ModuleRef, RuntimeArgs, RuntimeValue, Signature, Trap, ValueType,
};

use enclave_ffi_types::{Ctx, EnclaveBuffer};

use super::errors::WasmEngineError;

// --------------------------------
// Functions to expose to WASM code
// --------------------------------
// TODO find better name for `Runtime`

// EnigmaImportResolver maps function name to its function signature and also to function index in Runtime
// When instansiating a module we give it this resolver
// When invoking a function inside the module we can give it different runtimes (which we probably won't do)
#[derive(Debug, Clone)]
pub struct EnigmaImportResolver {}

// These functions should be available to invoke from wasm code
// These should pass the request up to go-cosmwasm:
// fn read_db(key: *const c_void, value: *mut c_void) -> i32;
// fn write_db(key: *const c_void, value: *mut c_void);
// These should be implemented here: + TODO: Check Cosmwasm implementation for these:
// fn canonicalize_address(human: *const c_void, canonical: *mut c_void) -> i32;
// fn humanize_address(canonical: *const c_void, human: *mut c_void) -> i32;
impl ModuleImportResolver for EnigmaImportResolver {
    fn resolve_func(
        &self,
        func_name: &str,
        _signature: &Signature,
    ) -> Result<FuncRef, InterpreterError> {
        let func_ref = match func_name {
            // fn read_db(key: *const c_void, value: *mut c_void) -> i32;
            "read_db" => FuncInstance::alloc_host(
                Signature::new(&[ValueType::I32, ValueType::I32][..], Some(ValueType::I32)),
                READ_DB_INDEX,
            ),
            // fn write_db(key: *const c_void, value: *mut c_void);
            "write_db" => FuncInstance::alloc_host(
                Signature::new(&[ValueType::I32, ValueType::I32][..], None),
                WRITE_DB_INDEX,
            ),
            // fn canonicalize_address(human: *const c_void, canonical: *mut c_void) -> i32;
            "canonicalize_address" => FuncInstance::alloc_host(
                Signature::new(&[ValueType::I32, ValueType::I32][..], Some(ValueType::I32)),
                CANONICALIZE_ADDRESS_INDEX,
            ),
            // fn humanize_address(canonical: *const c_void, human: *mut c_void) -> i32;
            "humanize_address" => FuncInstance::alloc_host(
                Signature::new(&[ValueType::I32, ValueType::I32][..], Some(ValueType::I32)),
                HUMANIZE_ADDRESS_INDEX,
            ),
            // fn gas(amount: i32);
            "gas" => {
                FuncInstance::alloc_host(Signature::new(&[ValueType::I32][..], None), GAS_INDEX)
            }
            _ => {
                return Err(InterpreterError::Function(format!(
                    "host module doesn't export function with name {}",
                    func_name
                )));
            }
        };
        Ok(func_ref)
    }
}

// Runtime maps function index to implementation
// When instansiating a module we give it the EnigmaImportResolver resolver
// When invoking a function inside the module we give it this runtime which is the acctual functions implementation ()
use super::exports;
use super::imports;

/// Safe wrapper around reads from the contract storage
fn read_db(context: &Ctx, key: &[u8]) -> SgxResult<Option<Vec<u8>>> {
    let mut enclave_buffer = std::mem::MaybeUninit::<EnclaveBuffer>::uninit();
    unsafe {
        match imports::ocall_read_db(
            enclave_buffer.as_mut_ptr(),
            context.clone(),
            key.as_ptr(),
            key.len(),
        ) {
            sgx_status_t::SGX_SUCCESS => { /* continue */ }
            error_status => return Err(error_status),
        }
        let enclave_buffer = enclave_buffer.assume_init();
        // TODO add validation of this pointer before returning its contents.
        Ok(exports::recover_buffer(enclave_buffer))
    }
}

/// Safe wrapper around writes to the contract storage
fn write_db(context: Ctx, key: &[u8], value: &[u8]) -> SgxError {
    match unsafe {
        imports::ocall_write_db(
            context,
            key.as_ptr(),
            key.len(),
            value.as_ptr(),
            value.len(),
        )
    } {
        sgx_status_t::SGX_SUCCESS => Ok(()),
        err => Err(err),
    }
}

pub struct Runtime {
    pub context: Ctx,
    pub memory: MemoryRef,
    pub gas_limit: u64,
    pub gas_used: u64,
}

impl Runtime {
    pub fn new(context: Ctx, memory: MemoryRef, gas_limit: u64) -> Self {
        Self {
            context,
            memory,
            gas_limit,
            gas_used: 0,
        }
    }
}

const READ_DB_INDEX: usize = 0;
const WRITE_DB_INDEX: usize = 1;
const CANONICALIZE_ADDRESS_INDEX: usize = 2;
const HUMANIZE_ADDRESS_INDEX: usize = 3;
const GAS_INDEX: usize = 4;

/// An unknown error occurred when writing to region
const ERROR_WRITE_TO_REGION_UNKNONW: i32 = -1000001;
/// Could not write to region because it is too small
const ERROR_WRITE_TO_REGION_TOO_SMALL: i32 = -1000002;

impl Externals for Runtime {
    fn invoke_index(
        &mut self,
        index: usize,
        args: RuntimeArgs,
    ) -> Result<Option<RuntimeValue>, Trap> {
        match index {
            READ_DB_INDEX => {
                // This function is imported to WASM code

                // We get 2 args:
                // 1. "key" to read from Tendermint (buffer of bytes)
                // 2. "value" - a buffer that was allocated in WASM code - we need to write the read_db result to this buffer
                // Both of them are pointers to a region "struct" of "pointer" and "length"
                // Lets say Region looks like { ptr: u32, len: u32 }

                // Get pointer to the region of the key name
                // extract_vectors extract key into a buffer
                let key_ptr_ptr_in_wasm: i32 = args.nth_checked(0).map_err(|err| {
                    error!(
                        "read_db() error reading arguments, stopping wasm: {:?}",
                        err
                    );
                    err
                })?;
                let state_key_name = match extract_vector(&self.memory, key_ptr_ptr_in_wasm as u32)
                {
                    Err(err) => {
                        warn!(
                            "read_db() error while trying to read state_key_name from wasm memory: {:?}",
                            err
                        );
                        return Ok(Some(RuntimeValue::I32(-1)));
                    }
                    Ok(value) => value,
                };

                trace!(
                    "read_db() was called from WASM code with state_key_name: {:?}",
                    String::from_utf8_lossy(&state_key_name)
                );

                // Call read_db (this bubbles up to Tendermint via ocalls and FFI to Go code)
                // This returns the value from Tendermint
                // fn read_db(context: Ctx, key: &[u8]) -> Option<Vec<u8>> {
                let value = match read_db(unsafe { &self.context.clone() }, &state_key_name)
                    .map_err(|err| {
                        error!(
                            "read_db() got an error from ocall_read_db, stopping wasm: {:?}",
                            err
                        );
                        WasmEngineError::FailedOcall
                    })? {
                    None => return Ok(Some(RuntimeValue::I32(0))),
                    Some(value) => value,
                };

                // TODO KEY_MANAGER should be initialized in the boot process and after that it'll never panic, if it panics on boot than the node is in a broken state and should panic
                // TODO derive encryption key for these key-value on this contract
                let base_state_key = key_manager::KEY_MANAGER.get_consensus_state_ikm().unwrap();
<<<<<<< HEAD
                let encrypted_state_key_name = base_state_key.encrypt(&state_key_name).map_err(|err| {
                    error!(
                        "read_db() got an error while trying to encrypt the state_key_name {:?}, stopping wasm: {:?}",
                        String::from_utf8_lossy(&state_key_name),
                        err
                    );
                    WasmEngineError::EncryptionError
                })?;
=======
                let base_state_key = AESKey::new_from_slice(base_state_key.get());
>>>>>>> 68cb5a95

                let decrypted_value = base_state_key.decrypt_siv(&value, &vec![]).map_err(|err| {
                    error!(
                        "read_db() got an error while trying to decrypt the value for key {:?}, stopping wasm: {:?}",
                        String::from_utf8_lossy(&state_key_name),
                        err
                    );
                    WasmEngineError::DecryptionError
                })?;

                // Get pointer to the region of the value buffer
                let value_ptr_ptr_in_wasm: i32 = args.nth_checked(1)?;

                // Get pointer to the buffer (this was allocated in WASM)
                let value_ptr_in_wasm: u32 = match self
                    .memory
                    .get_value::<u32>(value_ptr_ptr_in_wasm as u32)
                {
                    Ok(x) => x,
                    Err(err) => {
                        warn!("read_db() error while trying to get pointer for the result buffer: {:?}", err);
                        return Ok(Some(RuntimeValue::I32(ERROR_WRITE_TO_REGION_UNKNONW)));
                    }
                };
                // Get length of the buffer (this was allocated in WASM)
                let value_len_in_wasm: u32 = match self
                    .memory
                    .get_value::<u32>((value_ptr_ptr_in_wasm + 4) as u32)
                {
                    Ok(x) => x,
                    Err(err) => {
                        warn!(
                            "read_db() error while trying to get length of result buffer: {:?}",
                            err
                        );
                        return Ok(Some(RuntimeValue::I32(ERROR_WRITE_TO_REGION_UNKNONW)));
                    }
                };

                // Check that value is not too big to write into the allocated buffer
                if value_len_in_wasm < decrypted_value.len() as u32 {
                    warn!(
                        "read_db() result to big ({} bytes) to write to allocated wasm buffer ({} bytes)" ,decrypted_value.len(),value_len_in_wasm
                    );
                    return Ok(Some(RuntimeValue::I32(ERROR_WRITE_TO_REGION_TOO_SMALL)));
                }

                // Write value returned from read_db to WASM memory
                if let Err(err) = self.memory.set(value_ptr_in_wasm, &decrypted_value) {
                    warn!(
                        "read_db() error while trying to write to result buffer: {:?}",
                        err
                    );
                    return Ok(Some(RuntimeValue::I32(ERROR_WRITE_TO_REGION_UNKNONW)));
                }

                // Return how many bytes were written to the buffer
                Ok(Some(RuntimeValue::I32(value.len() as i32)))
            }
            WRITE_DB_INDEX => {
                // This function is imported to WASM code

                // We get 2 args:
                // 1. "key" to write to Tendermint (buffer of bytes)
                // 2. "value" to write to Tendermint (buffer of bytes)
                // Both of them are pointers to a region "struct" of "pointer" and "length"
                // Lets say Region looks like { ptr: u32, len: u32 }

                // Get pointer to the region of the key name
                let key_ptr_ptr_in_wasm: i32 = args.nth_checked(0).map_err(|err| {
                    error!(
                        "write_db() error reading arguments, stopping wasm: {:?}",
                        err
                    );
                    err
                })?;
                // extract_vector extracts key into a buffer
                let state_key_name = match extract_vector(&self.memory, key_ptr_ptr_in_wasm as u32)
                {
                    Err(err) => {
                        warn!(
                            "write_db() error while trying to read key from wasm memory: {:?}",
                            err
                        );
                        return Ok(Some(RuntimeValue::I32(-1)));
                    }
                    Ok(value) => value,
                };

                // Get pointer to the region of the value
                let value_ptr_ptr_in_wasm: i32 = args.nth_checked(1)?;
                // extract_vector extracts value into a buffer
                let value = match extract_vector(&self.memory, value_ptr_ptr_in_wasm as u32) {
                    Err(err) => {
                        warn!(
                            "write_db() error while trying to read value from wasm memory: {:?}",
                            err
                        );
                        return Ok(Some(RuntimeValue::I32(-2)));
                    }
                    Ok(value) => value,
                };

                trace!(
                    "write_db() was called from WASM code with state_key_name: {:?} value: {:?}... (first 20 bytes)",
                    String::from_utf8_lossy(&state_key_name),
                    String::from_utf8_lossy(value.get(0..std::cmp::min(20, value.len())).unwrap())
                );

                // TODO KEY_MANAGER should be initialized in the boot process and after that it'll never panic, if it panics on boot than the node is in a broken state and should panic
                // TODO derive encryption key for these key-value on this contract
                let base_state_key = key_manager::KEY_MANAGER.get_consensus_state_ikm().unwrap();
<<<<<<< HEAD
                let encrypted_state_key_name = base_state_key.encrypt(&state_key_name).map_err(|err| {
                    error!(
                        "write_db() got an error while trying to encrypt the state_key_name {:?}, stopping wasm: {:?}",
                        String::from_utf8_lossy(&state_key_name),
                        err
                    );
                    WasmEngineError::EncryptionError
                })?;
                let encrypted_value = base_state_key.encrypt(&value).map_err(|err| {
=======
                let base_state_key = AESKey::new_from_slice(base_state_key.get());

                let encrypted_value = base_state_key.encrypt_siv(&value,&vec![]).map_err(|err| {
>>>>>>> 68cb5a95
                    error!(
                        "write_db() got an error while trying to encrypt the value {:?}, stopping wasm: {:?}",
                        String::from_utf8_lossy(&value),
                        err
                    );
                    WasmEngineError::EncryptionError
                })?;

                // Call write_db (this bubbles up to Tendermint via ocalls and FFI to Go code)
                // fn write_db(context: Ctx, key: &[u8], value: &[u8]) {
                write_db(
                    unsafe { self.context.clone() },
                    &state_key_name,
                    &encrypted_value,
                )
                .map_err(|err| {
                    error!(
                        "write_db() go an error from ocall_write_db, stopping wasm: {:?}",
                        err
                    );
                    WasmEngineError::FailedOcall
                })?;

                // Return nothing because this is the api ¯\_(ツ)_/¯
                Ok(None)
            }
            // fn canonicalize_address(human: *const c_void, canonical: *mut c_void) -> i32;
            CANONICALIZE_ADDRESS_INDEX => {
                let human_ptr_ptr_in_wasm: i32 = args.nth_checked(0).map_err(|err| {
                    error!(
                        "canonicalize_address() error reading arguments, stopping wasm: {:?}",
                        err
                    );
                    err
                })?;

                // extract_vector extracts human addr into a buffer
                let human = match extract_vector(&self.memory, human_ptr_ptr_in_wasm as u32) {
                    Err(err) => {
                        warn!(
                            "canonicalize_address() error while trying to read human address from wasm memory: {:?}",
                            err
                        );
                        return Ok(Some(RuntimeValue::I32(-1)));
                    }
                    Ok(value) => value,
                };

                trace!(
                    "canonicalize_address() was called from WASM code with {:?}",
                    String::from_utf8_lossy(&human)
                );

                // Turn Vec<u8> to str
                let mut human_addr_str = match str::from_utf8(&human) {
                    Err(err) => {
                        warn!(
                            "canonicalize_address() error while trying to parse human address from bytes to string: {:?}",
                            err
                        );
                        return Ok(Some(RuntimeValue::I32(-2)));
                    }
                    Ok(x) => x,
                };

                human_addr_str = human_addr_str.trim();
                if human_addr_str.len() == 0 {
                    return Ok(Some(RuntimeValue::I32(0)));
                }
                let (decoded_prefix, data) = match bech32::decode(&human_addr_str) {
                    Err(err) => {
                        warn!(
                            "canonicalize_address() error while trying to decode human address {:?} as bech32: {:?}",
                           human_addr_str, err
                        );
                        return Ok(Some(RuntimeValue::I32(-3)));
                    }
                    Ok(x) => x,
                };

                if decoded_prefix != BECH32_PREFIX_ACC_ADDR {
                    warn!(
                        "canonicalize_address() wrong prefix {:?} (expected {:?}) while decoding human address {:?} as bech32",
                       decoded_prefix,
                       BECH32_PREFIX_ACC_ADDR,
                       human_addr_str
                    );
                    return Ok(Some(RuntimeValue::I32(-4)));
                }

                let canonical = match Vec::<u8>::from_base32(&data) {
                    Err(err) => {
                        warn!(
                            "canonicalize_address() error while trying to decode bytes from base32 {:?}: {:?}",
                            data,
                            err
                        );
                        return Ok(Some(RuntimeValue::I32(-5)));
                    }
                    Ok(x) => x,
                };

                if canonical.len() != 20 {
                    // cosmos address length is 20
                    // https://github.com/cosmos/cosmos-sdk/blob/v0.38.1/types/address.go#L32
                    warn!(
                        "canonicalize_address() decoded canonical address is not 20 bytes: {:?}",
                        canonical
                    );
                    return Ok(Some(RuntimeValue::I32(-6)));
                }

                // Get pointer to the region of the canonical buffer
                let canonical_ptr_ptr_in_wasm: i32 = args.nth_checked(1)?;

                // Get pointer to the buffer (this was allocated in WASM)
                let canonical_ptr_in_wasm: u32 = match self
                    .memory
                    .get_value::<u32>(canonical_ptr_ptr_in_wasm as u32)
                {
                    Ok(x) => x,
                    Err(err) => {
                        warn!(
                            "canonicalize_address() error while trying to get pointer for the result buffer: {:?}", err
                        );
                        return Ok(Some(RuntimeValue::I32(ERROR_WRITE_TO_REGION_UNKNONW)));
                    }
                };
                // Get length of the buffer (this was allocated in WASM)
                let canonical_len_in_wasm: u32 = match self
                    .memory
                    .get_value::<u32>((canonical_ptr_ptr_in_wasm + 4) as u32)
                {
                    Ok(x) => x,
                    Err(err) => {
                        warn!(
                            "canonicalize_address() error while trying to get length of result buffer: {:?}", err
                        );
                        return Ok(Some(RuntimeValue::I32(ERROR_WRITE_TO_REGION_UNKNONW)));
                    }
                };

                // Check that canonical is not too big to write into the allocated buffer (canonical should always be 20 bytes)
                if canonical_len_in_wasm < canonical.len() as u32 {
                    warn!(
                        "canonicalize_address() result to big ({} bytes) to write to allocated wasm buffer ({} bytes)",
                        canonical.len(),
                        canonical_len_in_wasm
                    );
                    return Ok(Some(RuntimeValue::I32(ERROR_WRITE_TO_REGION_TOO_SMALL)));
                }

                // Write the canonical address to WASM memory
                if let Err(err) = self.memory.set(canonical_ptr_in_wasm, &canonical) {
                    warn!(
                        "canonicalize_address() error while trying to write to result buffer: {:?}",
                        err
                    );
                    return Ok(Some(RuntimeValue::I32(ERROR_WRITE_TO_REGION_UNKNONW)));
                }
                // return AccAddress(bz), nil
                Ok(Some(RuntimeValue::I32(canonical.len() as i32)))
            }
            // fn humanize_address(canonical: *const c_void, human: *mut c_void) -> i32;
            HUMANIZE_ADDRESS_INDEX => {
                // func humanAddress(canon []byte) (string, error) {
                //     if len(canon) != sdk.AddrLen {
                //         return "", fmt.Errorf("Expected %d byte address", sdk.AddrLen)
                //     }
                //     return sdk.AccAddress(canon).String(), nil
                // }
                let canonical_ptr_ptr_in_wasm: i32 = args.nth_checked(0).map_err(|err| {
                    error!(
                        "humanize_address() error reading arguments, stopping wasm: {:?}",
                        err
                    );
                    err
                })?;

                // extract_vector extracts canonical address into a buffer
                let canonical = match extract_vector(&self.memory, canonical_ptr_ptr_in_wasm as u32)
                {
                    Err(err) => {
                        warn!(
                            "humanize_address() error while trying to read human address from wasm memory: {:?}",
                            err
                        );
                        return Ok(Some(RuntimeValue::I32(-1)));
                    }
                    Ok(value) => value,
                };

                trace!(
                    "humanize_address() was called from WASM code with {:?}",
                    canonical
                );

                if canonical.len() != 20 {
                    // cosmos address length is 20
                    // https://github.com/cosmos/cosmos-sdk/blob/v0.38.1/types/address.go#L32
                    warn!(
                        "humanize_address() input canonical address must be 20 bytes: {:?}",
                        canonical
                    );
                    return Ok(Some(RuntimeValue::I32(-2)));
                }

                let human_addr_str = match bech32::encode(
                    BECH32_PREFIX_ACC_ADDR,
                    canonical.to_base32(),
                ) {
                    Err(err) => {
                        warn!(
                            "humanize_address() error while trying to encode canonical address {:?} to human: {:?}",
                            canonical,
                            err
                        );
                        return Ok(Some(RuntimeValue::I32(-3)));
                    }
                    Ok(value) => value,
                };

                let human_bytes = human_addr_str.into_bytes();

                // Get pointer to the region of the human buffer
                let human_ptr_ptr_in_wasm: i32 = args.nth_checked(1)?;

                // Get pointer to the buffer (this was allocated in WASM)
                let human_ptr_in_wasm: u32 = match self
                    .memory
                    .get_value::<u32>(human_ptr_ptr_in_wasm as u32)
                {
                    Ok(x) => x,
                    Err(err) => {
                        warn!("humanize_address() error while trying to get pointer for the result buffer: {:?}", err);
                        return Ok(Some(RuntimeValue::I32(ERROR_WRITE_TO_REGION_UNKNONW)));
                    }
                };
                // Get length of the buffer (this was allocated in WASM)
                let human_len_in_wasm: u32 = match self
                    .memory
                    .get_value::<u32>((human_ptr_ptr_in_wasm + 4) as u32)
                {
                    Ok(x) => x,
                    Err(err) => {
                        warn!("humanize_address() error while trying to get length of result buffer: {:?}", err);
                        return Ok(Some(RuntimeValue::I32(ERROR_WRITE_TO_REGION_UNKNONW)));
                    }
                };

                // Check that human_bytes is not too big to write into the allocated buffer (human_bytes should always be 45 bytes)
                if human_len_in_wasm < human_bytes.len() as u32 {
                    warn!(
                        "humanize_address() result to big ({} bytes) to write to allocated wasm buffer ({} bytes)",
                        human_bytes.len(),
                        human_len_in_wasm
                    );
                    return Ok(Some(RuntimeValue::I32(ERROR_WRITE_TO_REGION_TOO_SMALL)));
                }

                // Write the canonical address to WASM memory
                if let Err(err) = self.memory.set(human_ptr_in_wasm, &human_bytes) {
                    warn!(
                        "humanize_address() error while trying to write to result buffer: {:?}",
                        err
                    );
                    return Ok(Some(RuntimeValue::I32(ERROR_WRITE_TO_REGION_UNKNONW)));
                }

                Ok(Some(RuntimeValue::I32(human_bytes.len() as i32)))
            }
            GAS_INDEX => {
                // Get the gas_amount argument
                let gas_amount: i32 = args.nth_checked(0).map_err(|err| {
                    error!("gas() error reading arguments, stopping wasm: {:?}", err);
                    err
                })?;

                // Add amount to a static counter
                self.gas_used += gas_amount as u64;

                // Check if new amount is bigger than gas limit
                // If is above the limit, halt execution
                if self.gas_used > self.gas_limit {
                    warn!(
                        "Out of gas! Gas limit: {}, gas used: {}",
                        self.gas_limit, self.gas_used
                    );
                    Err(WasmEngineError::OutOfGas)?;
                }

                Ok(None)
            }
            _ => panic!("unknown function index"),
        }
    }
}

const BECH32_PREFIX_ACC_ADDR: &'static str = "enigma";

pub struct Engine {
    runtime: Runtime,
    instance: ModuleRef,
}

impl Engine {
    pub fn new(runtime: Runtime, instance: ModuleRef) -> Self {
        Self { runtime, instance }
    }

    pub fn gas_used(&self) -> u64 {
        self.runtime.gas_used
    }

    pub fn allocate(&mut self, len: u32) -> Result<u32, InterpreterError> {
        match self.instance.invoke_export(
            "allocate",
            &[RuntimeValue::I32(len as i32)],
            &mut self.runtime,
        )? {
            Some(RuntimeValue::I32(offset)) => Ok(offset as u32),
            other => Err(InterpreterError::Value(format!(
                "allocate method returned value which wasn't u32: {:?}",
                other
            ))),
        }
    }

    pub fn memory(&self) -> MemoryRef {
        self.instance
            .export_by_name("memory")
            .expect("Module expected to have 'memory' export")
            .as_memory()
            .cloned()
            .expect("'memory' export should be a memory")
    }

    pub fn write_to_memory(&mut self, buffer: &[u8]) -> Result<u32, InterpreterError> {
        // WASM pointers are pointers to "Region"
        // Region is a struct that looks like this:
        // ptr_to_region -> | 4byte = buffer_addr | 4bytes = buffer_len |

        // allocate return a poiter to a region
        let ptr_to_region_in_wasm_vm = self.allocate(buffer.len() as u32)?;

        // extract the buffer pointer from the region
        let buffer_addr_in_wasm: u32 = self.memory().get_value::<u32>(ptr_to_region_in_wasm_vm)?;

        let buffer_len_in_wasm: u32 = self
            .memory()
            .get_value::<u32>(ptr_to_region_in_wasm_vm + 4)?;
        if buffer_len_in_wasm != buffer.len() as u32 {
            // TODO return an Error? Or maybe this is already covered by allocate?
        }

        self.memory().set(buffer_addr_in_wasm, buffer)?;

        // return the WASM pointer
        Ok(ptr_to_region_in_wasm_vm)
    }

    pub fn extract_vector(&self, vec_ptr_ptr: u32) -> Result<Vec<u8>, InterpreterError> {
        extract_vector(&self.memory(), vec_ptr_ptr)
    }

    pub fn init(&mut self, env_ptr: u32, msg_ptr: u32) -> Result<u32, InterpreterError> {
        trace!("Invoking init() in wasm");

        match self.instance.invoke_export(
            "init",
            &[
                RuntimeValue::I32(env_ptr as i32),
                RuntimeValue::I32(msg_ptr as i32),
            ],
            &mut self.runtime,
        )? {
            Some(RuntimeValue::I32(offset)) => Ok(offset as u32),
            other => Err(InterpreterError::Value(format!(
                "init method returned value which wasn't u32: {:?}",
                other
            ))),
        }
    }

    pub fn handle(&mut self, env_ptr: u32, msg_ptr: u32) -> Result<u32, InterpreterError> {
        trace!("Invoking handle() in wasm");

        match self.instance.invoke_export(
            "handle",
            &[
                RuntimeValue::I32(env_ptr as i32),
                RuntimeValue::I32(msg_ptr as i32),
            ],
            &mut self.runtime,
        )? {
            Some(RuntimeValue::I32(offset)) => Ok(offset as u32),
            other => Err(InterpreterError::Value(format!(
                "handle method returned value which wasn't u32: {:?}",
                other
            ))),
        }
    }

    pub fn query(&mut self, msg_ptr: u32) -> Result<u32, InterpreterError> {
        trace!("Invoking query() in wasm");

        match self.instance.invoke_export(
            "query",
            &[RuntimeValue::I32(msg_ptr as i32)],
            &mut self.runtime,
        )? {
            Some(RuntimeValue::I32(offset)) => Ok(offset as u32),
            other => Err(InterpreterError::Value(format!(
                "query method returned value which wasn't u32: {:?}",
                other
            ))),
        }
    }
}

fn extract_vector(memory: &MemoryRef, vec_ptr_ptr: u32) -> Result<Vec<u8>, InterpreterError> {
    let ptr: u32 = memory.get_value(vec_ptr_ptr)?;
    let len: u32 = memory.get_value(vec_ptr_ptr + 4)?;

    memory.get(ptr, len as usize)
}<|MERGE_RESOLUTION|>--- conflicted
+++ resolved
@@ -205,18 +205,6 @@
                 // TODO KEY_MANAGER should be initialized in the boot process and after that it'll never panic, if it panics on boot than the node is in a broken state and should panic
                 // TODO derive encryption key for these key-value on this contract
                 let base_state_key = key_manager::KEY_MANAGER.get_consensus_state_ikm().unwrap();
-<<<<<<< HEAD
-                let encrypted_state_key_name = base_state_key.encrypt(&state_key_name).map_err(|err| {
-                    error!(
-                        "read_db() got an error while trying to encrypt the state_key_name {:?}, stopping wasm: {:?}",
-                        String::from_utf8_lossy(&state_key_name),
-                        err
-                    );
-                    WasmEngineError::EncryptionError
-                })?;
-=======
-                let base_state_key = AESKey::new_from_slice(base_state_key.get());
->>>>>>> 68cb5a95
 
                 let decrypted_value = base_state_key.decrypt_siv(&value, &vec![]).map_err(|err| {
                     error!(
@@ -329,21 +317,7 @@
                 // TODO KEY_MANAGER should be initialized in the boot process and after that it'll never panic, if it panics on boot than the node is in a broken state and should panic
                 // TODO derive encryption key for these key-value on this contract
                 let base_state_key = key_manager::KEY_MANAGER.get_consensus_state_ikm().unwrap();
-<<<<<<< HEAD
-                let encrypted_state_key_name = base_state_key.encrypt(&state_key_name).map_err(|err| {
-                    error!(
-                        "write_db() got an error while trying to encrypt the state_key_name {:?}, stopping wasm: {:?}",
-                        String::from_utf8_lossy(&state_key_name),
-                        err
-                    );
-                    WasmEngineError::EncryptionError
-                })?;
-                let encrypted_value = base_state_key.encrypt(&value).map_err(|err| {
-=======
-                let base_state_key = AESKey::new_from_slice(base_state_key.get());
-
                 let encrypted_value = base_state_key.encrypt_siv(&value,&vec![]).map_err(|err| {
->>>>>>> 68cb5a95
                     error!(
                         "write_db() got an error while trying to encrypt the value {:?}, stopping wasm: {:?}",
                         String::from_utf8_lossy(&value),
