--- conflicted
+++ resolved
@@ -3,11 +3,6 @@
 mod types;
 
 pub use types::{
-<<<<<<< HEAD
-    CryptoError, Ctx, EnclaveBuffer, EnclaveError, HandleResult, InitResult, KeyGenResult,
-    QueryResult, UserSpaceBuffer
-=======
     CryptoError, Ctx, EnclaveBuffer, EnclaveError, HandleResult, InitResult, QueryResult,
     UserSpaceBuffer,
->>>>>>> 1dc2c9c0
 };