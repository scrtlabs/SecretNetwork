<<<<<<< HEAD
use enclave_crypto::KeyPair;
use std::vec::Vec;

#[cfg(feature = "SGX_MODE_HW")]
use log::*;

#[cfg(feature = "SGX_MODE_HW")]
use itertools::Itertools;

#[cfg(feature = "SGX_MODE_HW")]
use sgx_rand::{os, Rng};

#[cfg(feature = "SGX_MODE_HW")]
use sgx_tse::{rsgx_create_report, rsgx_self_report, rsgx_verify_report};

#[cfg(feature = "SGX_MODE_HW")]
use sgx_tcrypto::rsgx_sha256_slice;

use sgx_tcrypto::SgxEccHandle;

use sgx_types::{sgx_quote_sign_type_t, sgx_status_t};

#[cfg(feature = "SGX_MODE_HW")]
use sgx_types::{
    c_int, sgx_epid_group_id_t, sgx_quote_nonce_t, sgx_report_data_t, sgx_report_t, sgx_spid_t,
    sgx_target_info_t, SgxResult,
};

#[cfg(feature = "SGX_MODE_HW")]
use std::{
    io::{Read, Write},
    net::TcpStream,
    ptr, str,
    string::String,
    sync::Arc,
};

#[cfg(all(feature = "SGX_MODE_HW", feature = "production"))]
use crate::registration::cert::verify_ra_cert;

#[cfg(feature = "SGX_MODE_HW")]
use enclave_crypto::consts::SIGNING_METHOD;

#[cfg(feature = "SGX_MODE_HW")]
use enclave_crypto::consts::SigningMethod;

#[cfg(all(feature = "SGX_MODE_HW", feature = "production"))]
use enclave_crypto::consts::{
    CURRENT_CONSENSUS_SEED_SEALING_PATH, DEFAULT_SGX_SECRET_PATH,
    GENESIS_CONSENSUS_SEED_SEALING_PATH, NODE_ENCRYPTED_SEED_KEY_CURRENT_FILE,
    NODE_ENCRYPTED_SEED_KEY_GENESIS_FILE, NODE_EXCHANGE_KEY_FILE, REGISTRATION_KEY_SEALING_PATH,
};

#[cfg(all(feature = "SGX_MODE_HW", feature = "production"))]
use std::sgxfs::remove as SgxFsRemove;

#[cfg(feature = "SGX_MODE_HW")]
use super::ocalls::{ocall_get_ias_socket, ocall_get_quote, ocall_sgx_init_quote};

#[cfg(feature = "SGX_MODE_HW")]
use super::{hex, report::EndorsedAttestationReport};

#[cfg(feature = "SGX_MODE_HW")]
pub const DEV_HOSTNAME: &str = "api.trustedservices.intel.com";

#[cfg(feature = "production")]
pub const SIGRL_SUFFIX: &str = "/sgx/attestation/v5/sigrl/";
#[cfg(feature = "production")]
pub const REPORT_SUFFIX: &str = "/sgx/attestation/v5/report?update=early";

#[cfg(feature = "production")]
pub const LEGACY_REPORT_SUFFIX: &str = "/sgx/attestation/v5/report";
#[cfg(all(feature = "SGX_MODE_HW", not(feature = "production")))]
pub const LEGACY_REPORT_SUFFIX: &str = "/sgx/dev/attestation/v5/report";

// #[cfg(feature = "SGX_MODE_HW")]
// pub const SN_TSS_HOSTNAME: &str = "secretnetwork.trustedservices.scrtlabs.com";
// #[cfg(all(feature = "SGX_MODE_HW", not(feature = "production")))]
// pub const SN_TSS_GID_LIST: &str = "/dev/get-gids";
// #[cfg(feature = "production")]
// pub const SN_TSS_GID_LIST: &str = "/get-gids";

#[cfg(all(feature = "SGX_MODE_HW", not(feature = "production")))]
pub const SIGRL_SUFFIX: &str = "/sgx/dev/attestation/v5/sigrl/";
#[cfg(all(feature = "SGX_MODE_HW", not(feature = "production")))]
pub const REPORT_SUFFIX: &str = "/sgx/dev/attestation/v5/report?update=early";

/// extra_data size that will store the public key of the attesting node
#[cfg(feature = "SGX_MODE_HW")]
const REPORT_DATA_SIZE: usize = 32;

#[cfg(all(feature = "SGX_MODE_HW", feature = "production"))]
pub const SPID: &str = "783C75FD041E28AEA2DBCD48617577FE";
#[cfg(all(feature = "SGX_MODE_HW", not(feature = "production")))]
pub const SPID: &str = "D0A5D0AF1E244EC7EA2175BC2E32093B";

#[cfg(not(feature = "SGX_MODE_HW"))]
pub fn create_attestation_certificate(
    kp: &KeyPair,
    _sign_type: sgx_quote_sign_type_t,
    _api_key: &[u8],
    _challenge: Option<&[u8]>,
) -> Result<(Vec<u8>, Vec<u8>), sgx_status_t> {
    // init sgx ecc
    let ecc_handle = SgxEccHandle::new();
    let _result = ecc_handle.open();

    // convert keypair private to sgx ecc private
    let (prv_k, pub_k) = ecc_handle.create_key_pair().unwrap();

    // this is the ed25519 public key we want to encode
    let encoded_pubkey = base64::encode(kp.get_pubkey());

    let (key_der, cert_der) =
        super::cert::gen_ecc_cert(encoded_pubkey, &prv_k, &pub_k, &ecc_handle)?;
    let _result = ecc_handle.close();

    Ok((key_der, cert_der))
}

#[cfg(all(feature = "SGX_MODE_HW", feature = "production"))]
pub fn validate_enclave_version(
    kp: &KeyPair,
    sign_type: sgx_quote_sign_type_t,
    api_key: &[u8],
    challenge: Option<&[u8]>,
) -> Result<(), sgx_status_t> {
    // extract private key from KeyPair
    let ecc_handle = SgxEccHandle::new();
    let _result = ecc_handle.open();

    // use ephemeral key
    let (prv_k, pub_k) = ecc_handle.create_key_pair().unwrap();

    // call create_report using the secp256k1 public key, and __not__ the P256 one
    let signed_report =
        match create_attestation_report(&kp.get_pubkey(), sign_type, api_key, challenge, true) {
            Ok(r) => r,
            Err(e) => {
                error!("Error creating attestation report");
                return Err(e);
            }
        };

    let payload: String = serde_json::to_string(&signed_report).map_err(|_| {
        error!("Error serializing report. May be malformed, or badly encoded");
        sgx_status_t::SGX_ERROR_UNEXPECTED
    })?;

    // let timestamp = crate::registration::report::AttestationReport::from_cert(&cert_der)
    //     .map_err(|_| sgx_status_t::SGX_ERROR_UNEXPECTED)?
    //     .timestamp;

    // if result.is_err() && in_grace_period(timestamp) {
    //     let ecc_handle = SgxEccHandle::new();
    //     let _result = ecc_handle.open();
    //
    //     // use ephemeral key
    //     let (prv_k, pub_k) = ecc_handle.create_key_pair().unwrap();
    //
    //     // call create_report using the secp256k1 public key, and __not__ the P256 one
    //     let signed_report =
    //         match create_attestation_report(&kp.get_pubkey(), sign_type, api_key, challenge, false)
    //         {
    //             Ok(r) => r,
    //             Err(e) => {
    //                 error!("Error creating attestation report");
    //                 return Err(e);
    //             }
    //         };
    //
    //     let payload: String = serde_json::to_string(&signed_report).map_err(|_| {
    //         error!("Error serializing report. May be malformed, or badly encoded");
    //         sgx_status_t::SGX_ERROR_UNEXPECTED
    //     })?;
    //     let (_key_der, cert_der) = super::cert::gen_ecc_cert(payload, &prv_k, &pub_k, &ecc_handle)?;
    //     let _result = ecc_handle.close();
    //
    //     let verify_result = verify_ra_cert(&cert_der, None, false);
    //     if verify_result.is_err() {
    //         #[cfg(all(feature = "SGX_MODE_HW", feature = "production"))]
    //         remove_all_keys();
    //     }
    // } else

    let (_key_der, cert_der) = super::cert::gen_ecc_cert(payload, &prv_k, &pub_k, &ecc_handle)?;
    let _result = ecc_handle.close();
    if verify_ra_cert(&cert_der, None, true).is_err() {
        remove_all_keys();
    }

    Ok(())
}

#[cfg(all(feature = "SGX_MODE_HW", feature = "production"))]
fn remove_all_keys() {
    info!("Error validating created certificate");
    let _ = SgxFsRemove(GENESIS_CONSENSUS_SEED_SEALING_PATH.as_str());
    let _ = SgxFsRemove(CURRENT_CONSENSUS_SEED_SEALING_PATH.as_str());
    let _ = SgxFsRemove(REGISTRATION_KEY_SEALING_PATH.as_str());
    let _ = SgxFsRemove(
        std::path::Path::new(DEFAULT_SGX_SECRET_PATH)
            .join(NODE_ENCRYPTED_SEED_KEY_GENESIS_FILE)
            .as_path(),
    );
    let _ = SgxFsRemove(
        std::path::Path::new(DEFAULT_SGX_SECRET_PATH)
            .join(NODE_ENCRYPTED_SEED_KEY_CURRENT_FILE)
            .as_path(),
    );
    let _ = SgxFsRemove(
        std::path::Path::new(DEFAULT_SGX_SECRET_PATH)
            .join(NODE_EXCHANGE_KEY_FILE)
            .as_path(),
    );
}

#[cfg(feature = "SGX_MODE_HW")]
pub fn create_attestation_certificate(
    kp: &KeyPair,
    sign_type: sgx_quote_sign_type_t,
    api_key: &[u8],
    challenge: Option<&[u8]>,
) -> Result<(Vec<u8>, Vec<u8>), sgx_status_t> {
    // extract private key from KeyPair
    let ecc_handle = SgxEccHandle::new();
    let _result = ecc_handle.open();

    // use ephemeral key
    let (prv_k, pub_k) = ecc_handle.create_key_pair().unwrap();

    // call create_report using the secp256k1 public key, and __not__ the P256 one
    let signed_report =
        match create_attestation_report(&kp.get_pubkey(), sign_type, api_key, challenge, true) {
            Ok(r) => r,
            Err(e) => {
                error!("Error creating attestation report");
                return Err(e);
            }
        };

    let payload: String = serde_json::to_string(&signed_report).map_err(|_| {
        error!("Error serializing report. May be malformed, or badly encoded");
        sgx_status_t::SGX_ERROR_UNEXPECTED
    })?;
    let (key_der, cert_der) = super::cert::gen_ecc_cert(payload, &prv_k, &pub_k, &ecc_handle)?;
    let _result = ecc_handle.close();

    #[cfg(all(feature = "SGX_MODE_HW", feature = "production"))]
    validate_report(&cert_der, None);

    Ok((key_der, cert_der))
}

#[cfg(all(feature = "SGX_MODE_HW", feature = "production"))]
pub fn validate_report(cert: &[u8], _override_verify: Option<SigningMethod>) {
    let _ = verify_ra_cert(cert, None, true).map_err(|e| {
        info!("Error validating created certificate: {:?}", e);
        let _ = SgxFsRemove(GENESIS_CONSENSUS_SEED_SEALING_PATH.as_str());
        let _ = SgxFsRemove(CURRENT_CONSENSUS_SEED_SEALING_PATH.as_str());
        let _ = SgxFsRemove(REGISTRATION_KEY_SEALING_PATH.as_str());
        let _ = SgxFsRemove(
            std::path::Path::new(DEFAULT_SGX_SECRET_PATH)
                .join(NODE_ENCRYPTED_SEED_KEY_GENESIS_FILE)
                .as_path(),
        );
        let _ = SgxFsRemove(
            std::path::Path::new(DEFAULT_SGX_SECRET_PATH)
                .join(NODE_ENCRYPTED_SEED_KEY_CURRENT_FILE)
                .as_path(),
        );
        let _ = SgxFsRemove(
            std::path::Path::new(DEFAULT_SGX_SECRET_PATH)
                .join(NODE_EXCHANGE_KEY_FILE)
                .as_path(),
        );
    });
}

#[cfg(feature = "SGX_MODE_HW")]
#[allow(dead_code)]
pub fn in_grace_period(timestamp: u64) -> bool {
    // Friday, August 21, 2023 2:00:00 PM UTC
    timestamp < 1692626400_u64
}

#[cfg(feature = "SGX_MODE_HW")]
pub fn get_mr_enclave() -> [u8; 32] {
    rsgx_self_report().body.mr_enclave.m
}

//input: pub_k: &sgx_ec256_public_t, todo: make this the pubkey of the node
#[cfg(feature = "SGX_MODE_HW")]
pub fn create_attestation_report(
    pub_k: &[u8; 32],
    sign_type: sgx_quote_sign_type_t,
    api_key_file: &[u8],
    challenge: Option<&[u8]>,
    early: bool,
) -> Result<EndorsedAttestationReport, sgx_status_t> {
    // Workflow:
    // (1) ocall to get the target_info structure (ti) and epid group id (eg)
    // (1.5) get sigrl
    // (2) call sgx_create_report with ti+data, produce an sgx_report_t
    // (3) ocall to sgx_get_quote to generate (*mut sgx-quote_t, uint32_t)

    // (1) get ti + eg
    let mut ti: sgx_target_info_t = sgx_target_info_t::default();
    let mut eg: sgx_epid_group_id_t = sgx_epid_group_id_t::default();
    let mut rt: sgx_status_t = sgx_status_t::SGX_ERROR_UNEXPECTED;

    let res = unsafe {
        ocall_sgx_init_quote(
            &mut rt as *mut sgx_status_t,
            &mut ti as *mut sgx_target_info_t,
            &mut eg as *mut sgx_epid_group_id_t,
        )
    };

    trace!("EPID group = {:?}", eg);

    if res != sgx_status_t::SGX_SUCCESS {
        return Err(res);
    }

    if rt != sgx_status_t::SGX_SUCCESS {
        return Err(rt);
    }

    let eg_num = as_u32_le(eg);

    // (1.5) get sigrl
    let mut ias_sock: i32 = 0;

    let res =
        unsafe { ocall_get_ias_socket(&mut rt as *mut sgx_status_t, &mut ias_sock as *mut i32) };

    if res != sgx_status_t::SGX_SUCCESS {
        return Err(res);
    }

    if rt != sgx_status_t::SGX_SUCCESS {
        return Err(rt);
    }

    trace!("Got ias_sock successfully = {}", ias_sock);

    // Now sigrl_vec is the revocation list, a vec<u8>
    let sigrl_vec: Vec<u8> = get_sigrl_from_intel(ias_sock, eg_num, api_key_file);

    // (2) Generate the report
    // Fill ecc256 public key into report_data
    let mut report_data: sgx_report_data_t = sgx_report_data_t::default();

    report_data.d[..32].copy_from_slice(pub_k);
    if let Some(c) = challenge {
        report_data.d[32..36].copy_from_slice(c);
    }

    let rep = match rsgx_create_report(&ti, &report_data) {
        Ok(r) => {
            match SIGNING_METHOD {
                SigningMethod::MRENCLAVE => {
                    trace!(
                        "Report creation => success. Using MR_SIGNER: {:?}",
                        r.body.mr_signer.m
                    );
                }
                SigningMethod::MRSIGNER => {
                    trace!(
                        "Report creation => success. Got MR_ENCLAVE {:?}",
                        r.body.mr_signer.m
                    );
=======
use core::slice;
use enclave_crypto::consts::{ATTESTATION_CERT_PATH, SIGNATURE_TYPE};
use enclave_crypto::{KeyPair, Keychain, KEY_MANAGER, PUBLIC_KEY_SIZE};
use enclave_utils::pointers::validate_mut_slice;
use enclave_utils::storage::write_to_untrusted;
use enclave_utils::validate_const_ptr;
use log::{error, trace, warn};
use sgx_types::sgx_status_t;

use secret_attestation_token::AttestationType;

#[no_mangle]
/**
 * `ecall_generate_authentication_material`
 *
 * Creates the attestation certificate to be used to authenticate with the blockchain. The output of this
 * function is an X.509 certificate signed by the enclave, which contains the enclave quote signed by Intel.
 *
 * This quote can either be a DCAP or EPID quote type, and in the future other non-sgx attestation types as well
 *
 * Verifying functions will verify the public key bytes sent in the extra data of the __report__ (which
 * may or may not match the public key of the __certificate__ -- depending on implementation choices)
 *
 * This x509 certificate can be used in the future for mutual-RA cross-enclave TLS channels, or for
 * other creative usages.
 * # Safety
 * Something should go here
 */
pub unsafe extern "C" fn ecall_generate_authentication_material(
    api_key: *const u8,
    api_key_len: u32,
    auth_type: u8,
) -> sgx_status_t {
    validate_const_ptr!(
        api_key,
        api_key_len as usize,
        sgx_status_t::SGX_ERROR_UNEXPECTED,
    );
    let api_key_slice = slice::from_raw_parts(api_key, api_key_len as usize);

    let keypair: KeyPair = KEY_MANAGER.get_registration_key().unwrap();
    trace!(
        "ecall_get_attestation_report key pk: {:?}",
        &keypair.get_pubkey().to_vec()
    );

    let registration_public_key = &keypair.get_pubkey();

    let auth_material = match auth_type.into() {
        AttestationType::SgxEpid | AttestationType::SgxSw => {
            match epid::generate_authentication_material(
                registration_public_key,
                SIGNATURE_TYPE,
                api_key_slice,
                auth_type.into(),
                None,
            ) {
                Err(e) => {
                    warn!("Error in create_attestation_certificate: {:?}", e);
                    return e;
>>>>>>> 3d6dcae8
                }
                Ok(res) => res,
            }
        }
        #[cfg(feature = "dcap")]
        AttestationType::SgxDcap => {
            match dcap::generate_authentication_material(
                registration_public_key,
                SIGNATURE_TYPE,
                api_key_slice,
            ) {
                Err(e) => {
                    warn!("Error in create_attestation_certificate: {:?}", e);
                    return e;
                }
                Ok(res) => res,
            }
        }
        _ => {
            panic!("Unsupported authentication type")
        }
    };

    let as_json = serde_json::to_string(&auth_material);

    if as_json.is_err() {
        error!("Failed to serialize auth material to json");
        return sgx_status_t::SGX_ERROR_UNEXPECTED;
    }

    if let Err(status) =
    write_to_untrusted(as_json.unwrap().as_bytes(), &ATTESTATION_CERT_PATH as &str)
    {
<<<<<<< HEAD
        error!("qe_report does not match current target_info!");
        return Err(sgx_status_t::SGX_ERROR_UNEXPECTED);
    }

    trace!("QE report check passed");

    // Debug
    // for i in 0..quote_len {
    //     print!("{:02X}", unsafe {*p_quote.offset(i as isize)});
    // }

    // Check qe_report to defend against replay attack
    // The purpose of p_qe_report is for the ISV enclave to confirm the QUOTE
    // it received is not modified by the untrusted SW stack, and not a replay.
    // The implementation in QE is to generate a REPORT targeting the ISV
    // enclave (target info from p_report) , with the lower 32Bytes in
    // report.data = SHA256(p_nonce||p_quote). The ISV enclave can verify the
    // p_qe_report and report.data to confirm the QUOTE has not be modified and
    // is not a replay. It is optional.

    let mut rhs_vec: Vec<u8> = quote_nonce.rand.to_vec();
    rhs_vec.extend(&return_quote_buf[..quote_len as usize]);
    let rhs_hash = rsgx_sha256_slice(&rhs_vec[..]).unwrap();
    let lhs_hash = &qe_report.body.report_data.d[..REPORT_DATA_SIZE];

    trace!("Report rhs hash = {:02X}", rhs_hash.iter().format(""));
    trace!("Report lhs hash = {:02X}", lhs_hash.iter().format(""));

    if rhs_hash != lhs_hash {
        error!("Quote is tampered!");
        return Err(sgx_status_t::SGX_ERROR_UNEXPECTED);
    }

    let quote_vec: Vec<u8> = return_quote_buf[..quote_len as usize].to_vec();
    let res =
        unsafe { ocall_get_ias_socket(&mut rt as *mut sgx_status_t, &mut ias_sock as *mut i32) };

    if res != sgx_status_t::SGX_SUCCESS {
        return Err(res);
    }

    if rt != sgx_status_t::SGX_SUCCESS {
        return Err(rt);
    }

    let (attn_report, signature, signing_cert) =
        get_report_from_intel(ias_sock, quote_vec, api_key_file, early)?;
    Ok(EndorsedAttestationReport {
        report: attn_report.into_bytes(),
        signature,
        signing_cert,
    })
}

#[cfg(feature = "SGX_MODE_HW")]
fn parse_response_attn_report(resp: &[u8]) -> SgxResult<(String, Vec<u8>, Vec<u8>)> {
    trace!("parse_response_attn_report");
    let mut headers = [httparse::EMPTY_HEADER; 16];
    let mut respp = httparse::Response::new(&mut headers);
    let result = respp.parse(resp);
    trace!("parse result {:?}", result);

    match respp.code {
        Some(200) => info!("Response okay"),
        Some(401) => {
            error!("Unauthorized Failed to authenticate or authorize request.");
            return Err(sgx_status_t::SGX_ERROR_INVALID_ENCLAVE);
        }
        Some(404) => {
            error!("Not Found GID does not refer to a valid EPID group ID.");
            return Err(sgx_status_t::SGX_ERROR_INVALID_ENCLAVE);
        }
        Some(500) => {
            error!("Internal error occurred in IAS server");
            return Err(sgx_status_t::SGX_ERROR_UNEXPECTED);
        }
        Some(503) => {
            error!(
                "Service is currently not able to process the request (due to
            a temporary overloading or maintenance). This is a
            temporary state – the same request can be repeated after
            some time. "
            );
            return Err(sgx_status_t::SGX_ERROR_UNEXPECTED);
        }
        _ => {
            error!(
                "response from IAS server :{} - unknown error or response code",
                respp.code.unwrap()
            );
            return Err(sgx_status_t::SGX_ERROR_UNEXPECTED);
        }
=======
        return status;
>>>>>>> 3d6dcae8
    }

    sgx_status_t::SGX_SUCCESS
}

///
/// This function generates the registration_key, which is used in the attestation and registration
/// process
///
#[no_mangle]
pub unsafe extern "C" fn ecall_generate_registration_key(
    public_key: &mut [u8; PUBLIC_KEY_SIZE],
) -> sgx_types::sgx_status_t {
    if let Err(_e) = validate_mut_slice(public_key) {
        return sgx_status_t::SGX_ERROR_UNEXPECTED;
    }

    let mut key_manager = Keychain::new();
    if let Err(_e) = key_manager.create_registration_key() {
        error!("Failed to create registration key");
        return sgx_status_t::SGX_ERROR_UNEXPECTED;
    };

    let reg_key = key_manager.get_registration_key();

    if reg_key.is_err() {
        error!("Failed to unlock node key. Please make sure the file is accessible or reinitialize the node");
        return sgx_status_t::SGX_ERROR_UNEXPECTED;
    }

<<<<<<< HEAD
    // len_num == 0
    Vec::new()
}

#[cfg(feature = "SGX_MODE_HW")]
pub fn make_ias_client_config() -> rustls::ClientConfig {
    let mut config = rustls::ClientConfig::new();

    config
        .root_store
        .add_server_trust_anchors(&webpki_roots::TLS_SERVER_ROOTS);

    config
}

#[cfg(feature = "SGX_MODE_HW")]
#[allow(dead_code)]
pub fn get_gids_from_sn_tss(_fd: c_int, _cert: Vec<u8>) {
    // trace!("entered get_gids_from_sn_tss fd = {:?}", fd);
    // let config = make_ias_client_config();
    //
    // let cert_as_base64 = base64::encode(&cert);
    //
    // let req = format!(
    //     "POST {} HTTP/1.1\r\nHOST: {}\r\nConnection: Close\r\nAccept: */*\r\nContent-Type: application/json\r\nContent-Length: {}\r\n{}\r\n\r\n",
    //     SN_TSS_GID_LIST,
    //     SN_TSS_HOSTNAME,
    //     cert_as_base64.len(),
    //     cert_as_base64
    // );
    //
    // trace!("request to sn tss: {}", req);
    //
    // let dns_name = webpki::DNSNameRef::try_from_ascii_str(SN_TSS_HOSTNAME).unwrap();
    // let mut sess = rustls::ClientSession::new(&Arc::new(config), dns_name);
    // let mut sock = TcpStream::new(fd).unwrap();
    // let mut tls = rustls::Stream::new(&mut sess, &mut sock);
    //
    // let _result = tls.write(req.as_bytes());
    // let mut plaintext = Vec::new();
    //
    // info!("write complete");
    //
    // match tls.read_to_end(&mut plaintext) {
    //     Ok(_) => (),
    //     Err(e) => {
    //         warn!("get_gids_from_sn_tss tls.read_to_end: {:?}", e);
    //         panic!("Communication error with SN TSS");
    //     }
    // }
    // info!("read_to_end complete");
    // let resp_string = String::from_utf8(plaintext.clone()).unwrap();
    //
    // trace!("{}", resp_string);

    //resp_string

    //parse_response_sigrl(&plaintext)
}

#[cfg(feature = "SGX_MODE_HW")]
pub fn get_sigrl_from_intel(fd: c_int, gid: u32, api_key_file: &[u8]) -> Vec<u8> {
    trace!("get_sigrl_from_intel fd = {:?}", fd);
    let config = make_ias_client_config();
    let ias_key = String::from_utf8_lossy(api_key_file).trim_end().to_owned();

    let req = format!("GET {}{:08x} HTTP/1.1\r\nHOST: {}\r\nOcp-Apim-Subscription-Key: {}\r\nConnection: Close\r\n\r\n",
                      SIGRL_SUFFIX,
                      gid,
                      DEV_HOSTNAME,
                      ias_key);

    trace!("get_sigrl_from_intel: {}", req);

    let dns_name = webpki::DNSNameRef::try_from_ascii_str(DEV_HOSTNAME).unwrap();
    let mut sess = rustls::ClientSession::new(&Arc::new(config), dns_name);
    let mut sock = TcpStream::new(fd).unwrap();
    let mut tls = rustls::Stream::new(&mut sess, &mut sock);

    let _result = tls.write(req.as_bytes());
    let mut plaintext = Vec::new();

    info!("write complete");

    match tls.read_to_end(&mut plaintext) {
        Ok(_) => (),
        Err(e) => {
            warn!("get_sigrl_from_intel tls.read_to_end: {:?}", e);
            panic!("Communication error with IAS");
        }
    }
    info!("read_to_end complete");
    let resp_string = String::from_utf8(plaintext.clone()).unwrap();

    trace!("{}", resp_string);

    // resp_string

    parse_response_sigrl(&plaintext)
}

// TODO: support pse
#[cfg(feature = "SGX_MODE_HW")]
pub fn get_report_from_intel(
    fd: c_int,
    quote: Vec<u8>,
    api_key_file: &[u8],
    early: bool,
) -> SgxResult<(String, Vec<u8>, Vec<u8>)> {
    trace!("get_report_from_intel fd = {:?}", fd);
    let config = make_ias_client_config();
    let encoded_quote = base64::encode(&quote[..]);
    let encoded_json = format!("{{\"isvEnclaveQuote\":\"{}\"}}\r\n", encoded_quote);
    let ias_key = String::from_utf8_lossy(api_key_file).trim_end().to_owned();

    let endpoint = if early {
        REPORT_SUFFIX
    } else {
        LEGACY_REPORT_SUFFIX
    };

    let req = format!("POST {} HTTP/1.1\r\nHOST: {}\r\nOcp-Apim-Subscription-Key:{}\r\nContent-Length:{}\r\nContent-Type: application/json\r\nConnection: close\r\n\r\n{}",
                      endpoint,
                      DEV_HOSTNAME,
                      ias_key,
                      encoded_json.len(),
                      encoded_json);

    trace!("{}", req);
    let dns_name = webpki::DNSNameRef::try_from_ascii_str(DEV_HOSTNAME).unwrap();
    let mut sess = rustls::ClientSession::new(&Arc::new(config), dns_name);
    let mut sock = TcpStream::new(fd).unwrap();
    let mut tls = rustls::Stream::new(&mut sess, &mut sock);

    let _result = tls.write(req.as_bytes());
    let mut plaintext = Vec::new();

    info!("write complete");

    tls.read_to_end(&mut plaintext).unwrap();
    info!("read_to_end complete");
    let resp_string = String::from_utf8(plaintext.clone()).unwrap();

    trace!("resp_string = {}", resp_string);

    parse_response_attn_report(&plaintext)
}

#[cfg(feature = "SGX_MODE_HW")]
fn as_u32_le(array: [u8; 4]) -> u32 {
    (array[0] as u32)
        + ((array[1] as u32) << 8)
        + ((array[2] as u32) << 16)
        + ((array[3] as u32) << 24)
=======
    let pubkey = reg_key.unwrap().get_pubkey();
    public_key.clone_from_slice(&pubkey);
    trace!(
        "ecall_generate_registration_key key pk: {:?}",
        public_key.to_vec()
    );
    sgx_status_t::SGX_SUCCESS
>>>>>>> 3d6dcae8
}<|MERGE_RESOLUTION|>--- conflicted
+++ resolved
@@ -1,4 +1,12 @@
-<<<<<<< HEAD
+//use core::slice;
+// use enclave_crypto::consts::{ATTESTATION_CERT_PATH, SIGNATURE_TYPE};
+// use enclave_crypto::{KeyPair, Keychain, KEY_MANAGER, PUBLIC_KEY_SIZE};
+// use enclave_utils::pointers::validate_mut_slice;
+// use enclave_utils::storage::write_to_untrusted;
+// use enclave_utils::validate_const_ptr;
+// use log::{error, trace, warn};
+// use sgx_types::sgx_status_t;
+
 use enclave_crypto::KeyPair;
 use std::vec::Vec;
 
@@ -18,6 +26,8 @@
 use sgx_tcrypto::rsgx_sha256_slice;
 
 use sgx_tcrypto::SgxEccHandle;
+
+use secret_attestation_token::AttestationType;
 
 use sgx_types::{sgx_quote_sign_type_t, sgx_status_t};
 
@@ -94,6 +104,128 @@
 pub const SPID: &str = "783C75FD041E28AEA2DBCD48617577FE";
 #[cfg(all(feature = "SGX_MODE_HW", not(feature = "production")))]
 pub const SPID: &str = "D0A5D0AF1E244EC7EA2175BC2E32093B";
+
+//#[no_mangle]
+// /**
+//  * `ecall_generate_authentication_material`
+//  *
+//  * Creates the attestation certificate to be used to authenticate with the blockchain. The output of this
+//  * function is an X.509 certificate signed by the enclave, which contains the enclave quote signed by Intel.
+//  *
+//  * This quote can either be a DCAP or EPID quote type, and in the future other non-sgx attestation types as well
+//  *
+//  * Verifying functions will verify the public key bytes sent in the extra data of the __report__ (which
+//  * may or may not match the public key of the __certificate__ -- depending on implementation choices)
+//  *
+//  * This x509 certificate can be used in the future for mutual-RA cross-enclave TLS channels, or for
+//  * other creative usages.
+//  * # Safety
+//  * Something should go here
+//  */
+// pub unsafe extern "C" fn ecall_generate_authentication_material(
+//     api_key: *const u8,
+//     api_key_len: u32,
+//     auth_type: u8,
+// ) -> sgx_status_t {
+//     validate_const_ptr!(
+//         api_key,
+//         api_key_len as usize,
+//         sgx_status_t::SGX_ERROR_UNEXPECTED,
+//     );
+//     let api_key_slice = slice::from_raw_parts(api_key, api_key_len as usize);
+//
+//     let keypair: KeyPair = KEY_MANAGER.get_registration_key().unwrap();
+//     trace!(
+//         "ecall_get_attestation_report key pk: {:?}",
+//         &keypair.get_pubkey().to_vec()
+//     );
+//
+//     let registration_public_key = &keypair.get_pubkey();
+//
+//     let auth_material = match auth_type.into() {
+//         AttestationType::SgxEpid | AttestationType::SgxSw => {
+//             match epid::generate_authentication_material(
+//                 registration_public_key,
+//                 SIGNATURE_TYPE,
+//                 api_key_slice,
+//                 auth_type.into(),
+//                 None,
+//             ) {
+//                 Err(e) => {
+//                     warn!("Error in create_attestation_certificate: {:?}", e);
+//                     return e;
+//                 }
+//                 Ok(res) => res,
+//             }
+//         }
+//         #[cfg(feature = "dcap")]
+//         AttestationType::SgxDcap => {
+//             match dcap::generate_authentication_material(
+//                 registration_public_key,
+//                 SIGNATURE_TYPE,
+//                 api_key_slice,
+//             ) {
+//                 Err(e) => {
+//                     warn!("Error in create_attestation_certificate: {:?}", e);
+//                     return e;
+//                 }
+//                 Ok(res) => res,
+//             }
+//         }
+//         _ => {
+//             panic!("Unsupported authentication type")
+//         }
+//     };
+//
+//     let as_json = serde_json::to_string(&auth_material);
+//
+//     if as_json.is_err() {
+//         error!("Failed to serialize auth material to json");
+//         return sgx_status_t::SGX_ERROR_UNEXPECTED;
+//     }
+//
+//     if let Err(status) =
+//     write_to_untrusted(as_json.unwrap().as_bytes(), &ATTESTATION_CERT_PATH as &str)
+//     {
+//         return status;
+//     }
+//
+//     sgx_status_t::SGX_SUCCESS
+// }
+//
+// ///
+// /// This function generates the registration_key, which is used in the attestation and registration
+// /// process
+// ///
+// #[no_mangle]
+// pub unsafe extern "C" fn ecall_generate_registration_key(
+//     public_key: &mut [u8; PUBLIC_KEY_SIZE],
+// ) -> sgx_types::sgx_status_t {
+//     if let Err(_e) = validate_mut_slice(public_key) {
+//         return sgx_status_t::SGX_ERROR_UNEXPECTED;
+//     }
+//
+//     let mut key_manager = Keychain::new();
+//     if let Err(_e) = key_manager.create_registration_key() {
+//         error!("Failed to create registration key");
+//         return sgx_status_t::SGX_ERROR_UNEXPECTED;
+//     };
+//
+//     let reg_key = key_manager.get_registration_key();
+//
+//     if reg_key.is_err() {
+//         error!("Failed to unlock node key. Please make sure the file is accessible or reinitialize the node");
+//         return sgx_status_t::SGX_ERROR_UNEXPECTED;
+//     }
+//
+//     let pubkey = reg_key.unwrap().get_pubkey();
+//     public_key.clone_from_slice(&pubkey);
+//     trace!(
+//         "ecall_generate_registration_key key pk: {:?}",
+//         public_key.to_vec()
+//     );
+//     sgx_status_t::SGX_SUCCESS
+// }
 
 #[cfg(not(feature = "SGX_MODE_HW"))]
 pub fn create_attestation_certificate(
@@ -372,102 +504,98 @@
                         "Report creation => success. Got MR_ENCLAVE {:?}",
                         r.body.mr_signer.m
                     );
-=======
-use core::slice;
-use enclave_crypto::consts::{ATTESTATION_CERT_PATH, SIGNATURE_TYPE};
-use enclave_crypto::{KeyPair, Keychain, KEY_MANAGER, PUBLIC_KEY_SIZE};
-use enclave_utils::pointers::validate_mut_slice;
-use enclave_utils::storage::write_to_untrusted;
-use enclave_utils::validate_const_ptr;
-use log::{error, trace, warn};
-use sgx_types::sgx_status_t;
-
-use secret_attestation_token::AttestationType;
-
-#[no_mangle]
-/**
- * `ecall_generate_authentication_material`
- *
- * Creates the attestation certificate to be used to authenticate with the blockchain. The output of this
- * function is an X.509 certificate signed by the enclave, which contains the enclave quote signed by Intel.
- *
- * This quote can either be a DCAP or EPID quote type, and in the future other non-sgx attestation types as well
- *
- * Verifying functions will verify the public key bytes sent in the extra data of the __report__ (which
- * may or may not match the public key of the __certificate__ -- depending on implementation choices)
- *
- * This x509 certificate can be used in the future for mutual-RA cross-enclave TLS channels, or for
- * other creative usages.
- * # Safety
- * Something should go here
- */
-pub unsafe extern "C" fn ecall_generate_authentication_material(
-    api_key: *const u8,
-    api_key_len: u32,
-    auth_type: u8,
-) -> sgx_status_t {
-    validate_const_ptr!(
-        api_key,
-        api_key_len as usize,
-        sgx_status_t::SGX_ERROR_UNEXPECTED,
-    );
-    let api_key_slice = slice::from_raw_parts(api_key, api_key_len as usize);
-
-    let keypair: KeyPair = KEY_MANAGER.get_registration_key().unwrap();
-    trace!(
-        "ecall_get_attestation_report key pk: {:?}",
-        &keypair.get_pubkey().to_vec()
-    );
-
-    let registration_public_key = &keypair.get_pubkey();
-
-    let auth_material = match auth_type.into() {
-        AttestationType::SgxEpid | AttestationType::SgxSw => {
-            match epid::generate_authentication_material(
-                registration_public_key,
-                SIGNATURE_TYPE,
-                api_key_slice,
-                auth_type.into(),
-                None,
-            ) {
-                Err(e) => {
-                    warn!("Error in create_attestation_certificate: {:?}", e);
-                    return e;
->>>>>>> 3d6dcae8
                 }
-                Ok(res) => res,
+                SigningMethod::NONE => {
+                    trace!("Report creation => success. Not using any verification");
+                }
             }
-        }
-        #[cfg(feature = "dcap")]
-        AttestationType::SgxDcap => {
-            match dcap::generate_authentication_material(
-                registration_public_key,
-                SIGNATURE_TYPE,
-                api_key_slice,
-            ) {
-                Err(e) => {
-                    warn!("Error in create_attestation_certificate: {:?}", e);
-                    return e;
-                }
-                Ok(res) => res,
-            }
-        }
-        _ => {
-            panic!("Unsupported authentication type")
+            r
+        }
+        Err(e) => {
+            error!("Report creation => failed {:?}", e);
+            return Err(sgx_status_t::SGX_ERROR_UNEXPECTED);
         }
     };
 
-    let as_json = serde_json::to_string(&auth_material);
-
-    if as_json.is_err() {
-        error!("Failed to serialize auth material to json");
-        return sgx_status_t::SGX_ERROR_UNEXPECTED;
-    }
-
-    if let Err(status) =
-    write_to_untrusted(as_json.unwrap().as_bytes(), &ATTESTATION_CERT_PATH as &str)
+    let mut quote_nonce = sgx_quote_nonce_t { rand: [0; 16] };
+    let mut os_rng = os::SgxRng::new().unwrap();
+    os_rng.fill_bytes(&mut quote_nonce.rand);
+    trace!("Nonce generated successfully");
+    let mut qe_report = sgx_report_t::default();
+    const RET_QUOTE_BUF_LEN: u32 = 2048;
+    let mut return_quote_buf: [u8; RET_QUOTE_BUF_LEN as usize] = [0; RET_QUOTE_BUF_LEN as usize];
+    let mut quote_len: u32 = 0;
+
+    // (3) Generate the quote
+    // Args:
+    //       1. sigrl: ptr + len
+    //       2. report: ptr 432bytes
+    //       3. linkable: u32, unlinkable=0, linkable=1
+    //       4. spid: sgx_spid_t ptr 16bytes
+    //       5. sgx_quote_nonce_t ptr 16bytes
+    //       6. p_sig_rl + sigrl size ( same to sigrl)
+    //       7. [out]p_qe_report need further check
+    //       8. [out]p_quote
+    //       9. quote_size
+    let (p_sigrl, sigrl_len) = if sigrl_vec.is_empty() {
+        (ptr::null(), 0)
+    } else {
+        (sigrl_vec.as_ptr(), sigrl_vec.len() as u32)
+    };
+    let p_report = (&rep) as *const sgx_report_t;
+    let quote_type = sign_type;
+
+    //&String::from_utf8_lossy(spid_file)
+    let spid: sgx_spid_t = hex::decode_spid(SPID);
+
+    let p_spid = &spid as *const sgx_spid_t;
+    let p_nonce = &quote_nonce as *const sgx_quote_nonce_t;
+    let p_qe_report = &mut qe_report as *mut sgx_report_t;
+    let p_quote = return_quote_buf.as_mut_ptr();
+    let maxlen = RET_QUOTE_BUF_LEN;
+    let p_quote_len = &mut quote_len as *mut u32;
+
+    let result = unsafe {
+        ocall_get_quote(
+            &mut rt as *mut sgx_status_t,
+            p_sigrl,
+            sigrl_len,
+            p_report,
+            quote_type,
+            p_spid,
+            p_nonce,
+            p_qe_report,
+            p_quote,
+            maxlen,
+            p_quote_len,
+        )
+    };
+
+    if result != sgx_status_t::SGX_SUCCESS {
+        warn!("ocall_get_quote returned {}", result);
+        return Err(result);
+    }
+
+    if rt != sgx_status_t::SGX_SUCCESS {
+        warn!("ocall_get_quote returned {}", rt);
+        return Err(rt);
+    }
+
+    // Added 09-28-2018
+    // Perform a check on qe_report to verify if the qe_report is valid
+    match rsgx_verify_report(&qe_report) {
+        Ok(()) => trace!("rsgx_verify_report passed!"),
+        Err(x) => {
+            warn!("rsgx_verify_report failed with {:?}", x);
+            return Err(x);
+        }
+    }
+
+    // Check if the qe_report is produced on the same platform
+    if ti.mr_enclave.m != qe_report.body.mr_enclave.m
+        || ti.attributes.flags != qe_report.body.attributes.flags
+        || ti.attributes.xfrm != qe_report.body.attributes.xfrm
     {
-<<<<<<< HEAD
         error!("qe_report does not match current target_info!");
         return Err(sgx_status_t::SGX_ERROR_UNEXPECTED);
     }
@@ -560,40 +688,99 @@
             );
             return Err(sgx_status_t::SGX_ERROR_UNEXPECTED);
         }
-=======
-        return status;
->>>>>>> 3d6dcae8
-    }
-
-    sgx_status_t::SGX_SUCCESS
-}
-
-///
-/// This function generates the registration_key, which is used in the attestation and registration
-/// process
-///
-#[no_mangle]
-pub unsafe extern "C" fn ecall_generate_registration_key(
-    public_key: &mut [u8; PUBLIC_KEY_SIZE],
-) -> sgx_types::sgx_status_t {
-    if let Err(_e) = validate_mut_slice(public_key) {
-        return sgx_status_t::SGX_ERROR_UNEXPECTED;
-    }
-
-    let mut key_manager = Keychain::new();
-    if let Err(_e) = key_manager.create_registration_key() {
-        error!("Failed to create registration key");
-        return sgx_status_t::SGX_ERROR_UNEXPECTED;
+    }
+
+    let mut len_num: u32 = 0;
+
+    let mut sig = String::new();
+    let mut cert = String::new();
+    let mut attn_report = String::new();
+
+    for i in 0..respp.headers.len() {
+        let h = respp.headers[i];
+        //println!("{} : {}", h.name, str::from_utf8(h.value).unwrap());
+        match h.name {
+            "Content-Length" => {
+                let len_str = String::from_utf8(h.value.to_vec()).unwrap();
+                len_num = len_str.parse::<u32>().unwrap();
+                trace!("content length = {}", len_num);
+            }
+            "X-IASReport-Signature" => sig = str::from_utf8(h.value).unwrap().to_string(),
+            "X-IASReport-Signing-Certificate" => {
+                cert = str::from_utf8(h.value).unwrap().to_string()
+            }
+            _ => (),
+        }
+    }
+
+    // Remove %0A from cert, and only obtain the signing cert
+    cert = cert.replace("%0A", "");
+    cert = hex::percent_decode(cert);
+
+    let v: Vec<&str> = cert.split("-----").collect();
+
+    if v.len() < 3 {
+        error!("Error decoding response from IAS server");
+        return Err(sgx_status_t::SGX_ERROR_UNEXPECTED);
+    }
+    let sig_cert = v[2].to_string();
+
+    if len_num != 0 {
+        let header_len = result.unwrap().unwrap();
+        let resp_body = &resp[header_len..];
+        attn_report = str::from_utf8(resp_body).unwrap().to_string();
+        info!("Attestation report: {}", attn_report);
+    }
+
+    let sig_bytes = base64::decode(&sig).unwrap();
+    let sig_cert_bytes = base64::decode(&sig_cert).unwrap();
+    // len_num == 0
+    Ok((attn_report, sig_bytes, sig_cert_bytes))
+}
+
+#[cfg(feature = "SGX_MODE_HW")]
+fn parse_response_sigrl(resp: &[u8]) -> Vec<u8> {
+    trace!("parse_response_sigrl");
+    let mut headers = [httparse::EMPTY_HEADER; 16];
+    let mut respp = httparse::Response::new(&mut headers);
+    let result = respp.parse(resp);
+    trace!("parse result {:?}", result);
+    trace!("parse response{:?}", respp);
+
+    let msg: &'static str = match respp.code {
+        Some(200) => "OK Operation Successful",
+        Some(401) => "Unauthorized Failed to authenticate or authorize request.",
+        Some(404) => "Not Found GID does not refer to a valid EPID group ID.",
+        Some(500) => "Internal error occurred",
+        Some(503) => {
+            "Service is currently not able to process the request (due to
+            a temporary overloading or maintenance). This is a
+            temporary state – the same request can be repeated after
+            some time. "
+        }
+        _ => "Unknown error occurred",
     };
 
-    let reg_key = key_manager.get_registration_key();
-
-    if reg_key.is_err() {
-        error!("Failed to unlock node key. Please make sure the file is accessible or reinitialize the node");
-        return sgx_status_t::SGX_ERROR_UNEXPECTED;
-    }
-
-<<<<<<< HEAD
+    info!("{}", msg);
+    let mut len_num: u32 = 0;
+
+    for i in 0..respp.headers.len() {
+        let h = respp.headers[i];
+        if h.name == "content-length" {
+            let len_str = String::from_utf8(h.value.to_vec()).unwrap();
+            len_num = len_str.parse::<u32>().unwrap();
+            trace!("content length = {}", len_num);
+        }
+    }
+
+    if len_num != 0 {
+        let header_len = result.unwrap().unwrap();
+        let resp_body = &resp[header_len..];
+        trace!("Base64-encoded SigRL: {:?}", resp_body);
+
+        return base64::decode(str::from_utf8(resp_body).unwrap()).unwrap();
+    }
+
     // len_num == 0
     Vec::new()
 }
@@ -748,13 +935,4 @@
         + ((array[1] as u32) << 8)
         + ((array[2] as u32) << 16)
         + ((array[3] as u32) << 24)
-=======
-    let pubkey = reg_key.unwrap().get_pubkey();
-    public_key.clone_from_slice(&pubkey);
-    trace!(
-        "ecall_generate_registration_key key pk: {:?}",
-        public_key.to_vec()
-    );
-    sgx_status_t::SGX_SUCCESS
->>>>>>> 3d6dcae8
 }