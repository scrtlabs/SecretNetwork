--- conflicted
+++ resolved
@@ -197,34 +197,20 @@
         return sgx_status_t::SGX_ERROR_UNEXPECTED;
     }
 
-<<<<<<< HEAD
-    #[cfg(all(feature = "SGX_MODE_HW", feature = "production"))]
-    {
-        // this validates the cert and handles the "what if it fails" inside as well
-        let res = crate::registration::attestation::validate_enclave_version(
-            temp_key_result.as_ref().unwrap(),
-            SIGNATURE_TYPE,
-            api_key_slice,
-            None,
-        );
-        if res.is_err() {
-            error!("Error starting node, might not be updated",);
-            return sgx_status_t::SGX_ERROR_UNEXPECTED;
-        }
-    }
-=======
-    // this validates the cert and handles the "what if it fails" inside as well
-    // let res = create_attestation_certificate(
-    //     temp_key_result.as_ref().unwrap(),
-    //     SIGNATURE_TYPE,
-    //     api_key_slice,
-    //     None,
-    // );
-    // if res.is_err() {
-    //     error!("Error starting node, might not be updated",);
-    //     return sgx_status_t::SGX_ERROR_UNEXPECTED;
+    // #[cfg(all(feature = "SGX_MODE_HW", feature = "production"))]
+    // {
+    //     // this validates the cert and handles the "what if it fails" inside as well
+    //     let res = crate::registration::attestation::validate_enclave_version(
+    //         temp_key_result.as_ref().unwrap(),
+    //         SIGNATURE_TYPE,
+    //         api_key_slice,
+    //         None,
+    //     );
+    //     if res.is_err() {
+    //         error!("Error starting node, might not be updated",);
+    //         return sgx_status_t::SGX_ERROR_UNEXPECTED;
+    //     }
     // }
->>>>>>> 3d6dcae8
 
     // public keys in certificates don't have 0x04, so we'll copy it here
     let mut target_public_key: [u8; PUBLIC_KEY_SIZE] = [0u8; PUBLIC_KEY_SIZE];
@@ -336,162 +322,159 @@
     }
 
     sgx_status_t::SGX_SUCCESS
-<<<<<<< HEAD
 }
 
-#[no_mangle]
-/**
- * `ecall_get_attestation_report`
- *
- * Creates the attestation report to be used to authenticate with the blockchain. The output of this
- * function is an X.509 certificate signed by the enclave, which contains the report signed by Intel.
- *
- * Verifying functions will verify the public key bytes sent in the extra data of the __report__ (which
- * may or may not match the public key of the __certificate__ -- depending on implementation choices)
- *
- * This x509 certificate can be used in the future for mutual-RA cross-enclave TLS channels, or for
- * other creative usages.
- * # Safety
- * Something should go here
- */
-pub unsafe extern "C" fn ecall_get_attestation_report(
-    api_key: *const u8,
-    api_key_len: u32,
-) -> sgx_status_t {
-    // validate_const_ptr!(spid, spid_len as usize, sgx_status_t::SGX_ERROR_UNEXPECTED);
-    // let spid_slice = slice::from_raw_parts(spid, spid_len as usize);
-
-    validate_const_ptr!(
-        api_key,
-        api_key_len as usize,
-        sgx_status_t::SGX_ERROR_UNEXPECTED,
-    );
-    let api_key_slice = slice::from_raw_parts(api_key, api_key_len as usize);
-
-    let kp = KEY_MANAGER.get_registration_key().unwrap();
-    trace!(
-        "ecall_get_attestation_report key pk: {:?}",
-        &kp.get_pubkey().to_vec()
-    );
-    let (_private_key_der, cert) =
-        match create_attestation_certificate(&kp, SIGNATURE_TYPE, api_key_slice, None) {
-            Err(e) => {
-                warn!("Error in create_attestation_certificate: {:?}", e);
-                return e;
-            }
-            Ok(res) => res,
-        };
-
-    //let path_prefix = ATTESTATION_CERT_PATH.to_owned();
-    if let Err(status) = write_to_untrusted(cert.as_slice(), ATTESTATION_CERT_PATH.as_str()) {
-        return status;
-    }
-
-    #[cfg(feature = "SGX_MODE_HW")]
-    {
-        crate::registration::print_report::print_local_report_info(cert.as_slice());
-    }
-
-    sgx_status_t::SGX_SUCCESS
-}
-
-///
-/// This function generates the registration_key, which is used in the attestation and registration
-/// process
-///
-#[no_mangle]
-pub unsafe extern "C" fn ecall_key_gen(
-    public_key: &mut [u8; PUBLIC_KEY_SIZE],
-) -> sgx_types::sgx_status_t {
-    if let Err(_e) = validate_mut_slice(public_key) {
-        return sgx_status_t::SGX_ERROR_UNEXPECTED;
-    }
-
-    let mut key_manager = Keychain::new();
-    if let Err(_e) = key_manager.create_registration_key() {
-        error!("Failed to create registration key");
-        return sgx_status_t::SGX_ERROR_UNEXPECTED;
-    };
-
-    let reg_key = key_manager.get_registration_key();
-
-    if reg_key.is_err() {
-        error!("Failed to unlock node key. Please make sure the file is accessible or reinitialize the node");
-        return sgx_status_t::SGX_ERROR_UNEXPECTED;
-    }
-
-    let pubkey = reg_key.unwrap().get_pubkey();
-    public_key.clone_from_slice(&pubkey);
-    trace!("ecall_key_gen key pk: {:?}", public_key.to_vec());
-    sgx_status_t::SGX_SUCCESS
-}
-
-///
-/// `ecall_get_genesis_seed
-///
-/// This call is used to help new nodes that want to full sync to have the previous "genesis" seed
-/// A node that is regestering or being upgraded to version 1.9 will call this function.
-///
-/// The seed is encrypted with a key derived from the secret master key of the chain, and the public
-/// key of the requesting chain
-///
-/// This function happens off-chain
-///
-#[no_mangle]
-pub unsafe extern "C" fn ecall_get_genesis_seed(
-    pk: *const u8,
-    pk_len: u32,
-    seed: &mut [u8; SINGLE_ENCRYPTED_SEED_SIZE],
-) -> sgx_types::sgx_status_t {
-    validate_mut_ptr!(
-        seed.as_mut_ptr(),
-        seed.len(),
-        sgx_status_t::SGX_ERROR_UNEXPECTED
-    );
-
-    let pk_slice = std::slice::from_raw_parts(pk, pk_len as usize);
-
-    let result = panic::catch_unwind(|| -> Result<Vec<u8>, sgx_types::sgx_status_t> {
-        // just make sure the length isn't wrong for some reason (certificate may be malformed)
-        if pk_slice.len() != PUBLIC_KEY_SIZE {
-            warn!(
-                "Got public key from certificate with the wrong size: {:?}",
-                pk_slice.len()
-            );
-            return Err(sgx_status_t::SGX_ERROR_UNEXPECTED);
-        }
-
-        let mut target_public_key: [u8; 32] = [0u8; 32];
-        target_public_key.copy_from_slice(pk_slice);
-        trace!(
-            "ecall_get_encrypted_genesis_seed target_public_key key pk: {:?}",
-            &target_public_key.to_vec()
-        );
-
-        let res: Vec<u8> = encrypt_seed(target_public_key, SeedType::Genesis, true)
-            .map_err(|_| sgx_status_t::SGX_ERROR_UNEXPECTED)?;
-
-        Ok(res)
-    });
-
-    if let Ok(res) = result {
-        match res {
-            Ok(res) => {
-                trace!("Done encrypting seed, got {:?}, {:?}", res.len(), res);
-
-                seed.copy_from_slice(&res);
-                trace!("returning with seed: {:?}, {:?}", seed.len(), seed);
-                sgx_status_t::SGX_SUCCESS
-            }
-            Err(e) => {
-                trace!("error encrypting seed {:?}", e);
-                e
-            }
-        }
-    } else {
-        warn!("Enclave call ecall_get_genesis_seed panic!");
-        sgx_status_t::SGX_ERROR_UNEXPECTED
-    }
-=======
->>>>>>> 3d6dcae8
-}+// #[no_mangle]
+// /**
+//  * `ecall_get_attestation_report`
+//  *
+//  * Creates the attestation report to be used to authenticate with the blockchain. The output of this
+//  * function is an X.509 certificate signed by the enclave, which contains the report signed by Intel.
+//  *
+//  * Verifying functions will verify the public key bytes sent in the extra data of the __report__ (which
+//  * may or may not match the public key of the __certificate__ -- depending on implementation choices)
+//  *
+//  * This x509 certificate can be used in the future for mutual-RA cross-enclave TLS channels, or for
+//  * other creative usages.
+//  * # Safety
+//  * Something should go here
+//  */
+// pub unsafe extern "C" fn ecall_get_attestation_report(
+//     api_key: *const u8,
+//     api_key_len: u32,
+// ) -> sgx_status_t {
+//     // validate_const_ptr!(spid, spid_len as usize, sgx_status_t::SGX_ERROR_UNEXPECTED);
+//     // let spid_slice = slice::from_raw_parts(spid, spid_len as usize);
+//
+//     validate_const_ptr!(
+//         api_key,
+//         api_key_len as usize,
+//         sgx_status_t::SGX_ERROR_UNEXPECTED,
+//     );
+//     let api_key_slice = slice::from_raw_parts(api_key, api_key_len as usize);
+//
+//     let kp = KEY_MANAGER.get_registration_key().unwrap();
+//     trace!(
+//         "ecall_get_attestation_report key pk: {:?}",
+//         &kp.get_pubkey().to_vec()
+//     );
+//     let (_private_key_der, cert) =
+//         match create_attestation_certificate(&kp, SIGNATURE_TYPE, api_key_slice, None) {
+//             Err(e) => {
+//                 warn!("Error in create_attestation_certificate: {:?}", e);
+//                 return e;
+//             }
+//             Ok(res) => res,
+//         };
+//
+//     //let path_prefix = ATTESTATION_CERT_PATH.to_owned();
+//     if let Err(status) = write_to_untrusted(cert.as_slice(), ATTESTATION_CERT_PATH.as_str()) {
+//         return status;
+//     }
+//
+//     #[cfg(feature = "SGX_MODE_HW")]
+//     {
+//         crate::registration::print_report::print_local_report_info(cert.as_slice());
+//     }
+//
+//     sgx_status_t::SGX_SUCCESS
+// }
+//
+// ///
+// /// This function generates the registration_key, which is used in the attestation and registration
+// /// process
+// ///
+// #[no_mangle]
+// pub unsafe extern "C" fn ecall_key_gen(
+//     public_key: &mut [u8; PUBLIC_KEY_SIZE],
+// ) -> sgx_types::sgx_status_t {
+//     if let Err(_e) = validate_mut_slice(public_key) {
+//         return sgx_status_t::SGX_ERROR_UNEXPECTED;
+//     }
+//
+//     let mut key_manager = Keychain::new();
+//     if let Err(_e) = key_manager.create_registration_key() {
+//         error!("Failed to create registration key");
+//         return sgx_status_t::SGX_ERROR_UNEXPECTED;
+//     };
+//
+//     let reg_key = key_manager.get_registration_key();
+//
+//     if reg_key.is_err() {
+//         error!("Failed to unlock node key. Please make sure the file is accessible or reinitialize the node");
+//         return sgx_status_t::SGX_ERROR_UNEXPECTED;
+//     }
+//
+//     let pubkey = reg_key.unwrap().get_pubkey();
+//     public_key.clone_from_slice(&pubkey);
+//     trace!("ecall_key_gen key pk: {:?}", public_key.to_vec());
+//     sgx_status_t::SGX_SUCCESS
+// }
+//
+// ///
+// /// `ecall_get_genesis_seed
+// ///
+// /// This call is used to help new nodes that want to full sync to have the previous "genesis" seed
+// /// A node that is regestering or being upgraded to version 1.9 will call this function.
+// ///
+// /// The seed is encrypted with a key derived from the secret master key of the chain, and the public
+// /// key of the requesting chain
+// ///
+// /// This function happens off-chain
+// ///
+// #[no_mangle]
+// pub unsafe extern "C" fn ecall_get_genesis_seed(
+//     pk: *const u8,
+//     pk_len: u32,
+//     seed: &mut [u8; SINGLE_ENCRYPTED_SEED_SIZE],
+// ) -> sgx_types::sgx_status_t {
+//     validate_mut_ptr!(
+//         seed.as_mut_ptr(),
+//         seed.len(),
+//         sgx_status_t::SGX_ERROR_UNEXPECTED
+//     );
+//
+//     let pk_slice = std::slice::from_raw_parts(pk, pk_len as usize);
+//
+//     let result = panic::catch_unwind(|| -> Result<Vec<u8>, sgx_types::sgx_status_t> {
+//         // just make sure the length isn't wrong for some reason (certificate may be malformed)
+//         if pk_slice.len() != PUBLIC_KEY_SIZE {
+//             warn!(
+//                 "Got public key from certificate with the wrong size: {:?}",
+//                 pk_slice.len()
+//             );
+//             return Err(sgx_status_t::SGX_ERROR_UNEXPECTED);
+//         }
+//
+//         let mut target_public_key: [u8; 32] = [0u8; 32];
+//         target_public_key.copy_from_slice(pk_slice);
+//         trace!(
+//             "ecall_get_encrypted_genesis_seed target_public_key key pk: {:?}",
+//             &target_public_key.to_vec()
+//         );
+//
+//         let res: Vec<u8> = encrypt_seed(target_public_key, SeedType::Genesis, true)
+//             .map_err(|_| sgx_status_t::SGX_ERROR_UNEXPECTED)?;
+//
+//         Ok(res)
+//     });
+//
+//     if let Ok(res) = result {
+//         match res {
+//             Ok(res) => {
+//                 trace!("Done encrypting seed, got {:?}, {:?}", res.len(), res);
+//
+//                 seed.copy_from_slice(&res);
+//                 trace!("returning with seed: {:?}, {:?}", seed.len(), seed);
+//                 sgx_status_t::SGX_SUCCESS
+//             }
+//             Err(e) => {
+//                 trace!("error encrypting seed {:?}", e);
+//                 e
+//             }
+//         }
+//     } else {
+//         warn!("Enclave call ecall_get_genesis_seed panic!");
+//         sgx_status_t::SGX_ERROR_UNEXPECTED
+//     }
+// }