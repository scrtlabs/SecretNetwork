[package]
name = "secret-enclave"
version = "1.11.0"
authors = ["SCRT Labs <info@scrtlabs.com>"]
edition = "2018"
description = "An enclave running wasmi, to be used by cosmwasm-sgx-vm"

[lib]
name = "secret_enclave"
crate-type = ["staticlib"]

[features]
default = ["SGX_MODE_SW", "random", "epid_whitelist_disabled"]
SGX_MODE_SW = []
SGX_MODE_HW = []
production = [
  "SGX_MODE_HW",
  "use_seed_service_on_bootstrap",
  "enclave_crypto/production",
  "enclave_utils/production",
  "log/max_level_warn",
  "log/release_max_level_warn",
  "block-verifier/production",
  "block-verifier/verify-validator-whitelist"
]
debug-print = ["enclave_contract_engine/debug-print"]
test = [
  "enclave_contract_engine/test",
  "enclave_crypto/test",
  "enclave_cosmos_types/test",
  "block-verifier/test"
]
use_seed_service_on_bootstrap = []
epid_whitelist_disabled = []
light-client-validation = [
  "enclave_contract_engine/light-client-validation",
  "block-verifier"
]
random = ["enclave_contract_engine/random", "enclave_crypto/random"]
verify-validator-whitelist = [
  "block-verifier/verify-validator-whitelist",
  "light-client-validation"
]
go-tests = []
check-hw = []

# This annotation is here to trick the IDE into showing us type information about this crate.
# We always compile to the "sgx" target, so this will always be false.
# when compiling to the "sgx" target, we pull this from the target root with an "extern crate" directive
[target.'cfg(not(target_env = "sgx"))'.dependencies]
sgx_tstd = { rev = "d2d339cbb005f676bb700059bd51dc689c025f6b", git = "https://github.com/apache/teaclave-sgx-sdk.git", features = [
  "backtrace",
  "untrusted_time"
] }
sgx_types = { rev = "d2d339cbb005f676bb700059bd51dc689c025f6b", git = "https://github.com/apache/teaclave-sgx-sdk.git" }

[dependencies]
sgx_tse = { rev = "d2d339cbb005f676bb700059bd51dc689c025f6b", git = "https://github.com/apache/teaclave-sgx-sdk.git" }
sgx_rand = { rev = "d2d339cbb005f676bb700059bd51dc689c025f6b", git = "https://github.com/apache/teaclave-sgx-sdk.git" }
sgx_tcrypto = { rev = "d2d339cbb005f676bb700059bd51dc689c025f6b", git = "https://github.com/apache/teaclave-sgx-sdk.git" }
enclave-ffi-types = { path = "../ffi-types" }
<<<<<<< HEAD
=======
secret-attestation-token = { path = "../../packages/secret-attestation-token", features = ["sgx"] }

attestation = { path = "../shared/attestation" }
epid = { path = "../shared/epid" }
dcap = { path = "../shared/dcap" }


>>>>>>> 3d6dcae8
enclave_contract_engine = { path = "../shared/contract-engine" }
enclave_crypto = { path = "../shared/crypto" }
enclave_utils = { path = "../shared/utils" }
enclave_cosmos_types = { path = "../shared/cosmos-types", optional = true }
serde = { git = "https://github.com/mesalock-linux/serde-sgx", features = [
  "derive"
] }
serde_json = { git = "https://github.com/mesalock-linux/serde-json-sgx" }
ctor = "0.1.13"
derive_more = "0.99"
pwasm-utils = { version = "0.12.0", default-features = false }
parity-wasm = { version = "0.45.0", default-features = false, features = [
  "sign_ext"
] }
base64 = { rev = "dc7389e10817b078f289386b3b6a852ab6c4c021", git = "https://github.com/mesalock-linux/rust-base64-sgx" }
# for attestation
chrono = { git = "https://github.com/mesalock-linux/chrono-sgx" }
num-bigint = { git = "https://github.com/mesalock-linux/num-bigint-sgx" }
uuid = "0.8.1"
httparse = { version = "1.3", default-features = false }
itertools = { version = "0.8", default-features = false, features = [] }
bit-vec = { version = "0.6", default-features = false }
lazy_static = "1.4"
hex = "0.4.2"
log = "0.4.17"
simple_logger = { version = "2.3.0", default-features = false, features = [
  "stderr"
] }
block-verifier = { path = "../shared/block-verifier", optional = true }
time = "=0.3.17"

[dependencies.webpki]
git = "https://github.com/mesalock-linux/webpki"
branch = "mesalock_sgx"

[dependencies.webpki-roots]
git = "https://github.com/mesalock-linux/webpki-roots"
rev = "6ff3be547ac13ccd46ae55605ad6506ce30688ef"

[dependencies.yasna]
git = "https://github.com/mesalock-linux/yasna.rs-sgx"
rev = "a1f50714cd3eb29608ecf7888cacedc173edfdb2"
default-features = false
features = ["bit-vec", "num-bigint", "chrono", "mesalock_sgx"]

[dependencies.rustls]
git = "https://github.com/mesalock-linux/rustls"
rev = "95b5e79dc24b02f3ce424437eb9698509d0baf58"
default-features = false
features = ["dangerous_configuration", "mesalock_sgx"]
#[patch.'https://github.com/apache/teaclave-sgx-sdk.git']
#sgx_align_struct_attribute = { path = "../../../third_party/incubator-teaclave-sgx-sdk/sgx_align_struct_attribute" }
#sgx_alloc = { path = "../../../third_party/incubator-teaclave-sgx-sdk/sgx_alloc" }
#sgx_backtrace = { path = "../../../third_party/incubator-teaclave-sgx-sdk/sgx_backtrace" }
#sgx_backtrace_sys = { path = "../../../third_party/incubator-teaclave-sgx-sdk/sgx_backtrace_sys" }
#sgx_build_helper = { path = "../../../third_party/incubator-teaclave-sgx-sdk/sgx_build_helper" }
#sgx_cov = { path = "../../../third_party/incubator-teaclave-sgx-sdk/sgx_cov" }
#sgx_crypto_helper = { path = "../../../third_party/incubator-teaclave-sgx-sdk/sgx_crypto_helper" }
#sgx_demangle = { path = "../../../third_party/incubator-teaclave-sgx-sdk/sgx_demangle" }
#sgx_libc = { path = "../../../third_party/incubator-teaclave-sgx-sdk/sgx_libc" }
#sgx_no_tstd = { path = "../../../third_party/incubator-teaclave-sgx-sdk/sgx_no_tstd" }
#sgx_rand = { path = "../../../third_party/incubator-teaclave-sgx-sdk/sgx_rand" }
#sgx_rand_derive = { path = "../../../third_party/incubator-teaclave-sgx-sdk/sgx_rand_derive" }
#sgx_serialize = { path = "../../../third_party/incubator-teaclave-sgx-sdk/sgx_serialize" }
#sgx_serialize_derive = { path = "../../../third_party/incubator-teaclave-sgx-sdk/sgx_serialize_derive" }
#sgx_serialize_derive_internals = { path = "../../../third_party/incubator-teaclave-sgx-sdk/sgx_serialize_derive_internals" }
#sgx_tcrypto = { path = "../../../third_party/incubator-teaclave-sgx-sdk/sgx_tcrypto" }
#sgx_tcrypto_helper = { path = "../../../third_party/incubator-teaclave-sgx-sdk/sgx_tcrypto_helper" }
#sgx_tdh = { path = "../../../third_party/incubator-teaclave-sgx-sdk/sgx_tdh" }
#sgx_tkey_exchange = { path = "../../../third_party/incubator-teaclave-sgx-sdk/sgx_tkey_exchange" }
#sgx_tprotected_fs = { path = "../../../third_party/incubator-teaclave-sgx-sdk/sgx_tprotected_fs" }
#sgx_trts = { path = "../../../third_party/incubator-teaclave-sgx-sdk/sgx_trts" }
#sgx_tse = { path = "../../../third_party/incubator-teaclave-sgx-sdk/sgx_tse" }
#sgx_tseal = { path = "../../../third_party/incubator-teaclave-sgx-sdk/sgx_tseal" }
#sgx_tstd = { path = "../../../third_party/incubator-teaclave-sgx-sdk/sgx_tstd" }
#sgx_tunittest = { path = "../../../third_party/incubator-teaclave-sgx-sdk/sgx_tunittest" }
#sgx_types = { path = "../../../third_party/incubator-teaclave-sgx-sdk/sgx_types" }
##sgx_ucrypto = { path = "../../../third_party/incubator-teaclave-sgx-sdk/sgx_ucrypto" }
#sgx_unwind = { path = "../../../third_party/incubator-teaclave-sgx-sdk/sgx_unwind" }
##sgx_urts = { path = "../../../third_party/incubator-teaclave-sgx-sdk/sgx_urts" }<|MERGE_RESOLUTION|>--- conflicted
+++ resolved
@@ -59,8 +59,6 @@
 sgx_rand = { rev = "d2d339cbb005f676bb700059bd51dc689c025f6b", git = "https://github.com/apache/teaclave-sgx-sdk.git" }
 sgx_tcrypto = { rev = "d2d339cbb005f676bb700059bd51dc689c025f6b", git = "https://github.com/apache/teaclave-sgx-sdk.git" }
 enclave-ffi-types = { path = "../ffi-types" }
-<<<<<<< HEAD
-=======
 secret-attestation-token = { path = "../../packages/secret-attestation-token", features = ["sgx"] }
 
 attestation = { path = "../shared/attestation" }
@@ -68,7 +66,6 @@
 dcap = { path = "../shared/dcap" }
 
 
->>>>>>> 3d6dcae8
 enclave_contract_engine = { path = "../shared/contract-engine" }
 enclave_crypto = { path = "../shared/crypto" }
 enclave_utils = { path = "../shared/utils" }
