--- conflicted
+++ resolved
@@ -13,35 +13,14 @@
 default = ["SGX_MODE_SW"]
 SGX_MODE_SW = []
 SGX_MODE_HW = []
-production = [
-  "SGX_MODE_HW",
-  "enclave_crypto/production",
-  "enclave_utils/production",
-  "log/max_level_warn",
-  "log/release_max_level_warn"
-]
+production = ["SGX_MODE_HW", "enclave_crypto/production", "enclave_utils/production", "log/max_level_warn", "log/release_max_level_warn"]
 debug-print = ["enclave_contract_engine/debug-print"]
-test = [
-  "enclave_contract_engine/test",
-  "enclave_crypto/test",
-  "enclave_cosmos_types/test"
-]
+test = ["enclave_contract_engine/test", "enclave_crypto/test", "enclave_cosmos_types/test"]
 
 # This annotation is here to trick the IDE into showing us type information about this crate.
 # We always compile to the "sgx" target, so this will always be false.
 # when compiling to the "sgx" target, we pull this from the target root with an "extern crate" directive
 [target.'cfg(not(target_env = "sgx"))'.dependencies]
-<<<<<<< HEAD
-sgx_tstd = { branch = "secret", git = "https://github.com/scrtlabs/incubator-teaclave-sgx-sdk.git", features = [
-  "backtrace"
-] }
-sgx_types = { branch = "secret", git = "https://github.com/scrtlabs/incubator-teaclave-sgx-sdk.git" }
-
-[dependencies]
-sgx_tse = { branch = "secret", git = "https://github.com/scrtlabs/incubator-teaclave-sgx-sdk.git" }
-sgx_rand = { branch = "secret", git = "https://github.com/scrtlabs/incubator-teaclave-sgx-sdk.git" }
-sgx_tcrypto = { branch = "secret", git = "https://github.com/scrtlabs/incubator-teaclave-sgx-sdk.git" }
-=======
 sgx_tstd = { rev = "d2d339cbb005f676bb700059bd51dc689c025f6b", git = "https://github.com/apache/teaclave-sgx-sdk.git", features = [
     "backtrace"
 ] }
@@ -52,21 +31,25 @@
 sgx_rand = { rev = "d2d339cbb005f676bb700059bd51dc689c025f6b", git = "https://github.com/apache/teaclave-sgx-sdk.git" }
 sgx_tcrypto = { rev = "d2d339cbb005f676bb700059bd51dc689c025f6b", git = "https://github.com/apache/teaclave-sgx-sdk.git" }
 
->>>>>>> fe4d3fb5
 enclave-ffi-types = { path = "../ffi-types" }
+
 enclave_contract_engine = { path = "../shared/contract-engine" }
 enclave_crypto = { path = "../shared/crypto" }
 enclave_utils = { path = "../shared/utils" }
 enclave_cosmos_types = { path = "../shared/cosmos-types", optional = true }
+
 serde = { git = "https://github.com/mesalock-linux/serde-sgx", features = [
   "derive"
 ] }
 serde_json = { git = "https://github.com/mesalock-linux/serde-json-sgx" }
 ctor = "0.1.13"
 derive_more = "0.99"
+
 pwasm-utils = { version = "0.12.0", default-features = false }
 parity-wasm = { version = "0.41.0", default-features = false }
+
 base64 = { rev = "dc7389e10817b078f289386b3b6a852ab6c4c021", git = "https://github.com/mesalock-linux/rust-base64-sgx" }
+
 # for attestation
 chrono = { git = "https://github.com/mesalock-linux/chrono-sgx" }
 num-bigint = { git = "https://github.com/mesalock-linux/num-bigint-sgx" }
@@ -77,9 +60,7 @@
 lazy_static = "1.4"
 hex = "0.4.2"
 log = "0.4.17"
-simple_logger = { version = "2.3.0", default-features = false, features = [
-  "stderr"
-] }
+simple_logger = { version = "2.3.0", default-features = false, features = ["stderr"] }
 
 [dependencies.webpki]
 git = "https://github.com/mesalock-linux/webpki"
@@ -102,9 +83,6 @@
 features = ["dangerous_configuration", "mesalock_sgx"]
 
 [dev-dependencies]
-<<<<<<< HEAD
-sgx_edl = { branch = "secret", git = "https://github.com/scrtlabs/incubator-teaclave-sgx-sdk.git" }
-=======
 sgx_edl = { rev = "d2d339cbb005f676bb700059bd51dc689c025f6b", git = "https://github.com/apache/teaclave-sgx-sdk.git" }
 
 [patch.'https://github.com/apache/teaclave-sgx-sdk.git']
@@ -136,5 +114,4 @@
 sgx_types = { path = "../../../third_party/incubator-teaclave-sgx-sdk/sgx_types" }
 #sgx_ucrypto = { path = "../../../third_party/incubator-teaclave-sgx-sdk/sgx_ucrypto" }
 sgx_unwind = { path = "../../../third_party/incubator-teaclave-sgx-sdk/sgx_unwind" }
-#sgx_urts = { path = "../../../third_party/incubator-teaclave-sgx-sdk/sgx_urts" }
->>>>>>> fe4d3fb5
+#sgx_urts = { path = "../../../third_party/incubator-teaclave-sgx-sdk/sgx_urts" }