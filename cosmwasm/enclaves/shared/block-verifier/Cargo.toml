[package]
name = "block-verifier"
version = "0.1.0"
edition = "2018"

[features]
default = ["random"]
test = ["base64"]
random = ["enclave_utils/random"]
production = []
verify-validator-whitelist = []

# See more keys and their definitions at https://doc.rust-lang.org/cargo/reference/manifest.html
[target.'cfg(not(target_env = "sgx"))'.dependencies]
sgx_tstd = { rev = "d2d339cbb005f676bb700059bd51dc689c025f6b", git = "https://github.com/apache/teaclave-sgx-sdk.git", features = [
] }
sgx_trts = { rev = "d2d339cbb005f676bb700059bd51dc689c025f6b", git = "https://github.com/apache/teaclave-sgx-sdk.git" }
sgx_types = { rev = "d2d339cbb005f676bb700059bd51dc689c025f6b", git = "https://github.com/apache/teaclave-sgx-sdk.git" }

[dependencies]
tendermint = { git = "https://github.com/scrtlabs/tendermint-rs", branch = "fix-val-set-parsing", default-features = false }
tendermint-proto = { git = "https://github.com/scrtlabs/tendermint-rs", branch = "fix-val-set-parsing", default-features = false }
tendermint-light-client-verifier = { git = "https://github.com/scrtlabs/tendermint-rs", branch = "fix-val-set-parsing", default-features = false }
lazy_static = "1.4.0"
log = "0.4.17"
enclave_crypto = { path = "../crypto" }
enclave_utils = { path = "../utils" }
cosmos_proto = { path = "../cosmos-proto" }
protobuf = { version = "2.25.2" }
hex = { version = "0.4.3" }
<<<<<<< HEAD
cosmos-sdk-proto = { version = "0.16.0", default-features = false }
integer-encoding = "3.0.4"
=======

base64 = { version = "0.21.0", optional = true }

# cosmrs = { version = "0.11.0", default-features = false }


>>>>>>> 71d4e2e6
<|MERGE_RESOLUTION|>--- conflicted
+++ resolved
@@ -28,14 +28,8 @@
 cosmos_proto = { path = "../cosmos-proto" }
 protobuf = { version = "2.25.2" }
 hex = { version = "0.4.3" }
-<<<<<<< HEAD
 cosmos-sdk-proto = { version = "0.16.0", default-features = false }
 integer-encoding = "3.0.4"
-=======
-
 base64 = { version = "0.21.0", optional = true }
 
-# cosmrs = { version = "0.11.0", default-features = false }
-
-
->>>>>>> 71d4e2e6
+# cosmrs = { version = "0.11.0", default-features = false }