[package]
name = "enclave_utils"
version = "1.4.0"
authors = ["Cashmaney <itzik@enigma.co>"]
edition = "2018"

[features]
production = []
query-only = []

# This annotation is here to trick the IDE into showing us type information about this crate.
# We always compile to the "sgx" target, so this will always be false.
# when compiling to the "sgx" target, we pull this from the target root with an "extern crate" directive
[target.'cfg(not(target_env = "sgx"))'.dependencies]
<<<<<<< HEAD
sgx_tstd = { branch = "secret", git = "https://github.com/scrtlabs/incubator-teaclave-sgx-sdk.git", features = [
  "backtrace"
] }
sgx_types = { branch = "secret", git = "https://github.com/scrtlabs/incubator-teaclave-sgx-sdk.git" }

[dependencies]
sgx_trts = { branch = "secret", git = "https://github.com/scrtlabs/incubator-teaclave-sgx-sdk.git" }
=======
#sgx_tstd = { path = "../../../../third_party/incubator-teaclave-sgx-sdk/sgx_tstd", features = [
#  "backtrace"
#] }
# sgx_types = { path = "../../../../third_party/incubator-teaclave-sgx-sdk/sgx_types" }
# sgx_trts = { path = "../../../../third_party/incubator-teaclave-sgx-sdk/sgx_trts" }
sgx_types = { git = "https://github.com/apache/teaclave-sgx-sdk.git" }
sgx_trts = { git = "https://github.com/apache/teaclave-sgx-sdk.git" }
sgx_tstd = { git = "https://github.com/apache/teaclave-sgx-sdk.git" }

[dependencies]
>>>>>>> fe4d3fb5
enclave-ffi-types = { path = "../../ffi-types" }
log = "0.4.17"
lazy_static = "1.4"<|MERGE_RESOLUTION|>--- conflicted
+++ resolved
@@ -12,15 +12,6 @@
 # We always compile to the "sgx" target, so this will always be false.
 # when compiling to the "sgx" target, we pull this from the target root with an "extern crate" directive
 [target.'cfg(not(target_env = "sgx"))'.dependencies]
-<<<<<<< HEAD
-sgx_tstd = { branch = "secret", git = "https://github.com/scrtlabs/incubator-teaclave-sgx-sdk.git", features = [
-  "backtrace"
-] }
-sgx_types = { branch = "secret", git = "https://github.com/scrtlabs/incubator-teaclave-sgx-sdk.git" }
-
-[dependencies]
-sgx_trts = { branch = "secret", git = "https://github.com/scrtlabs/incubator-teaclave-sgx-sdk.git" }
-=======
 #sgx_tstd = { path = "../../../../third_party/incubator-teaclave-sgx-sdk/sgx_tstd", features = [
 #  "backtrace"
 #] }
@@ -31,7 +22,6 @@
 sgx_tstd = { git = "https://github.com/apache/teaclave-sgx-sdk.git" }
 
 [dependencies]
->>>>>>> fe4d3fb5
 enclave-ffi-types = { path = "../../ffi-types" }
 log = "0.4.17"
 lazy_static = "1.4"