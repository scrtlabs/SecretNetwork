--- conflicted
+++ resolved
@@ -4,11 +4,7 @@
 use std::sgxfs::SgxFile;
 
 use sgx_types::*;
-<<<<<<< HEAD
-=======
-use std::io::Write;
 use std::untrusted::fs;
->>>>>>> 0794ad23
 use std::untrusted::fs::File;
 
 pub const SCRT_SGX_STORAGE_ENV_VAR: &str = "SCRT_SGX_STORAGE";
@@ -18,7 +14,6 @@
     let mut f = File::create(filepath)
         .sgx_error_with_log(&format!("Creating file '{}' failed", filepath))?;
     f.write_all(bytes)
-<<<<<<< HEAD
         .sgx_error_with_log("Writing File failed!")
 }
 
@@ -39,8 +34,6 @@
         .sgx_error_with_log(&format!("Reading sealed file '{}' failed", filepath))?;
 
     Ok(output)
-=======
-        .sgx_error_with_log("[Enclave] Writing File failed!")
 }
 
 pub fn rewrite_on_untrusted(bytes: &[u8], filepath: &str) -> SgxResult<()> {
@@ -52,5 +45,4 @@
     }
 
     write_to_untrusted(bytes, filepath)
->>>>>>> 0794ad23
 }