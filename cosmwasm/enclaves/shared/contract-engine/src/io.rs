use crate::contract_validation::ReplyParams;

/// This contains all the user-facing functions. In these functions we will be using
/// the consensus_io_exchange_keypair and a user-generated key to create a symmetric key
/// that is unique to the user and the enclave
///
use super::types::{IoNonce, SecretMessage};
use cw_types_v010::encoding::Binary;
use cw_types_v010::types::{CanonicalAddr, Coin, LogAttribute};
use cw_types_v1::results::{Event, Reply, ReplyOn, SubMsgResponse, SubMsgResult};

use enclave_ffi_types::EnclaveError;

use enclave_crypto::{AESKey, Ed25519PublicKey, Kdf, SIVEncryptable, KEY_MANAGER};

use log::*;
use serde::{Deserialize, Serialize};
use serde_json::json;
use serde_json::Value;
use sha2::Digest;

/// The internal_reply_enclave_sig is being passed with the reply (Only if the reply is wasm reply)
/// This is used by the receiver of the reply to:
/// a. Verify the sender (Cotnract address)
/// b. Authenticate the reply.
#[derive(Serialize, Deserialize, Clone, Debug, PartialEq)]
#[serde(untagged)]
pub enum RawWasmOutput {
    Err {
        #[serde(rename = "Err")]
        err: Value,
        internal_msg_id: Option<Binary>,
        internal_reply_enclave_sig: Option<Binary>,
    },
    QueryOkV010 {
        #[serde(rename = "Ok")]
        ok: String,
    },
    QueryOkV1 {
        #[serde(rename = "ok")]
        ok: String,
    },
    OkV010 {
        #[serde(rename = "Ok")]
        ok: cw_types_v010::types::ContractResult,
        internal_reply_enclave_sig: Option<Binary>,
        internal_msg_id: Option<Binary>,
    },
    OkV1 {
        #[serde(rename = "Ok")]
        ok: cw_types_v1::results::Response,
        internal_reply_enclave_sig: Option<Binary>,
        internal_msg_id: Option<Binary>,
    },
    OkIBCPacketReceive {
        #[serde(rename = "Ok")]
        ok: cw_types_v1::ibc::IbcReceiveResponse,
    },
    OkIBCOpenChannel {
        #[serde(rename = "Ok")]
        ok: cw_types_v1::ibc::IbcChannelOpenResponse,
    },
}

#[derive(Serialize, Deserialize, Clone, Debug, PartialEq)]
pub struct V010WasmOutput {
    #[serde(rename = "Ok")]
    pub ok: Option<cw_types_v010::types::ContractResult>,
    #[serde(rename = "Err")]
    pub err: Option<Value>,
}

#[derive(Serialize, Deserialize, Clone, Debug, PartialEq)]
pub struct V1WasmOutput {
    #[serde(rename = "Ok")]
    pub ok: Option<cw_types_v1::results::Response>,
    #[serde(rename = "Err")]
    pub err: Option<Value>,
}

#[derive(Serialize, Deserialize, Clone, Debug, PartialEq)]
pub struct IBCOutput {
    #[serde(rename = "ok")]
    pub ok: Option<cw_types_v1::ibc::IbcBasicResponse>,
    #[serde(rename = "Err")]
    pub err: Option<Value>,
}

#[derive(Serialize, Deserialize, Clone, Debug, PartialEq)]
pub struct IBCReceiveOutput {
    #[serde(rename = "ok")]
    pub ok: Option<cw_types_v1::ibc::IbcReceiveResponse>,
    #[serde(rename = "Err")]
    pub err: Option<Value>,
}

#[derive(Serialize, Deserialize, Clone, Debug, PartialEq)]
pub struct IBCOpenChannelOutput {
    #[serde(rename = "ok")]
    pub ok: Option<String>,
    #[serde(rename = "Err")]
    pub err: Option<Value>,
}

#[derive(Serialize, Deserialize, Clone, Debug, PartialEq)]
pub struct QueryOutput {
    #[serde(rename = "Ok")]
    pub ok: Option<String>,
    #[serde(rename = "Err")]
    pub err: Option<Value>,
}

#[derive(Serialize, Deserialize, Clone, Debug, PartialEq)]
pub struct WasmOutput {
    pub v010: Option<V010WasmOutput>,
    pub v1: Option<V1WasmOutput>,
    pub ibc_basic: Option<IBCOutput>,
    pub ibc_packet_receive: Option<IBCReceiveOutput>,
    pub ibc_open_channel: Option<IBCOpenChannelOutput>,
    pub query: Option<QueryOutput>,
    pub internal_reply_enclave_sig: Option<Binary>,
    pub internal_msg_id: Option<Binary>,
}

pub fn calc_encryption_key(nonce: &IoNonce, user_public_key: &Ed25519PublicKey) -> AESKey {
    let enclave_io_key = KEY_MANAGER.get_consensus_io_exchange_keypair().unwrap();

    let tx_encryption_ikm = enclave_io_key.diffie_hellman(user_public_key);

    let tx_encryption_key = AESKey::new_from_slice(&tx_encryption_ikm).derive_key_from_this(nonce);

    trace!("rust tx_encryption_key {:?}", tx_encryption_key.get());

    tx_encryption_key
}

fn encrypt_serializable<T>(
    key: &AESKey,
    val: &T,
    reply_params: &Option<Vec<ReplyParams>>,
    should_append_all_reply_params: bool,
) -> Result<String, EnclaveError>
where
    T: ?Sized + Serialize,
{
    let serialized: String = serde_json::to_string(val).map_err(|err| {
        debug!("got an error while trying to encrypt output error {}", err);
        EnclaveError::EncryptionError
    })?;

    let trimmed = serialized.trim_start_matches('"').trim_end_matches('"');

    encrypt_preserialized_string(key, trimmed, reply_params, should_append_all_reply_params)
}

// use this to encrypt a String that has already been serialized.  When that is the case, if
// encrypt_serializable is called instead, it will get double serialized, and any escaped
// characters will be double escaped
fn encrypt_preserialized_string(
    key: &AESKey,
    val: &str,
    reply_params: &Option<Vec<ReplyParams>>,
    should_append_all_reply_params: bool,
) -> Result<String, EnclaveError> {
    let serialized = match reply_params {
        Some(v) => {
            let mut ser = vec![];
            ser.extend_from_slice(&v[0].recipient_contract_hash);
            if should_append_all_reply_params {
                for item in v.iter().skip(1) {
                    ser.extend_from_slice(cw_types_v1::results::REPLY_ENCRYPTION_MAGIC_BYTES);
                    ser.extend_from_slice(&item.sub_msg_id.to_be_bytes());
                    ser.extend_from_slice(item.recipient_contract_hash.as_slice());
                }
            }
            ser.extend_from_slice(val.as_bytes());
            ser
        }
        None => val.as_bytes().to_vec(),
    };
    let encrypted_data = key
        .encrypt_siv(serialized.as_slice(), None)
        .map_err(|err| {
            debug!(
                "got an error while trying to encrypt output error {:?}: {}",
                err, err
            );
            EnclaveError::EncryptionError
        })?;

    Ok(b64_encode(encrypted_data.as_slice()))
}

fn b64_encode(data: &[u8]) -> String {
    base64::encode(data)
}

pub fn finalize_raw_output(
    raw_output: RawWasmOutput,
    is_query_output: bool,
    is_ibc: bool,
    is_msg_encrypted: bool,
) -> WasmOutput {
    match raw_output {
        RawWasmOutput::Err {
            err,
            internal_msg_id,
            internal_reply_enclave_sig,
        } => {
            if is_query_output {
                WasmOutput {
                    v010: None,
                    v1: None,
                    ibc_basic: None,
                    ibc_packet_receive: None,
                    ibc_open_channel: None,
                    query: Some(QueryOutput {
                        ok: None,
                        err: Some(err),
                    }),
                    internal_reply_enclave_sig: None,
                    internal_msg_id: None,
                }
            } else {
                WasmOutput {
                    v010: Some(V010WasmOutput {
                        err: match is_msg_encrypted {
                            true => Some(err),
                            false => Some(json!({"generic_err":{"msg":err}})),
                        },
                        ok: None,
                    }),
                    v1: None,
                    ibc_basic: None,
                    ibc_packet_receive: None,
                    ibc_open_channel: None,
                    query: None,
                    internal_reply_enclave_sig,
                    internal_msg_id,
                }
            }
        }
        RawWasmOutput::OkV010 {
            ok,
            internal_reply_enclave_sig,
            internal_msg_id,
        } => WasmOutput {
            v010: Some(V010WasmOutput {
                err: None,
                ok: Some(ok),
            }),
            v1: None,
            ibc_basic: None,
            ibc_packet_receive: None,
            ibc_open_channel: None,
            query: None,
            internal_reply_enclave_sig,
            internal_msg_id,
        },
        RawWasmOutput::OkV1 {
            ok,
            internal_reply_enclave_sig,
            internal_msg_id,
        } => match is_ibc {
            false => WasmOutput {
                v010: None,
                v1: Some(V1WasmOutput {
                    err: None,
                    ok: Some(ok),
                }),
                ibc_basic: None,
                ibc_packet_receive: None,
                ibc_open_channel: None,
                query: None,
                internal_reply_enclave_sig,
                internal_msg_id,
            },
            true => WasmOutput {
                v010: None,
                v1: None,
                ibc_basic: Some(IBCOutput {
                    err: None,
                    ok: Some(cw_types_v1::ibc::IbcBasicResponse::new(
                        ok.messages,
                        ok.attributes,
                        ok.events,
                    )),
                }),
                ibc_packet_receive: None,
                ibc_open_channel: None,
                query: None,
                internal_reply_enclave_sig,
                internal_msg_id,
            },
        },
        RawWasmOutput::QueryOkV010 { ok } | RawWasmOutput::QueryOkV1 { ok } => WasmOutput {
            v010: None,
            v1: None,
            ibc_basic: None,
            ibc_packet_receive: None,
            ibc_open_channel: None,
            query: Some(QueryOutput {
                ok: Some(ok),
                err: None,
            }),
            internal_reply_enclave_sig: None,
            internal_msg_id: None,
        },
        RawWasmOutput::OkIBCPacketReceive { ok } => WasmOutput {
            v010: None,
            v1: None,
            ibc_basic: None,
            ibc_packet_receive: Some(IBCReceiveOutput {
                err: None,
                ok: Some(ok),
            }),
            ibc_open_channel: None,
            query: None,
            internal_reply_enclave_sig: None,
            internal_msg_id: None,
        },
        RawWasmOutput::OkIBCOpenChannel { ok } => WasmOutput {
            v010: None,
            v1: None,
            ibc_basic: None,
            ibc_packet_receive: None,
            ibc_open_channel: Some(IBCOpenChannelOutput {
                err: None,
                ok: match ok {
                    Some(o) => Some(o.version),
                    None => Some("".to_string()),
                },
            }),
            query: None,
            internal_reply_enclave_sig: None,
            internal_msg_id: None,
        },
    }
}

pub fn manipulate_callback_sig_for_plaintext(
    contract_addr: &CanonicalAddr,
    output: Vec<u8>,
) -> Result<RawWasmOutput, EnclaveError> {
    let mut raw_output: RawWasmOutput = serde_json::from_slice(&output).map_err(|err| {
        warn!("got an error while trying to deserialize output bytes into json");
        trace!("output: {:?} error: {:?}", output, err);
        EnclaveError::FailedToDeserialize
    })?;

    match &mut raw_output {
        RawWasmOutput::OkV1 { ok, .. } => {
            for sub_msg in &mut ok.messages {
                if let cw_types_v1::results::CosmosMsg::Wasm(wasm_msg) = &mut sub_msg.msg {
                    match wasm_msg {
                        cw_types_v1::results::WasmMsg::Execute {
                            callback_sig,
                            msg,
                            funds,
                            ..
                        }
                        | cw_types_v1::results::WasmMsg::Instantiate {
                            callback_sig,
                            msg,
                            funds,
                            ..
                        } => {
                            let msg_to_sign = SecretMessage {
                                nonce: [0; 32],
                                user_public_key: [0; 32],
                                msg: msg.as_slice().to_vec(),
                            };

                            *callback_sig = Some(create_callback_signature(
                                contract_addr,
                                &msg_to_sign,
                                &funds
                                    .iter()
                                    .map(|coin| cw_types_v010::types::Coin {
                                        denom: coin.denom.clone(),
                                        amount: cw_types_v010::math::Uint128(coin.amount.u128()),
                                    })
                                    .collect::<Vec<cw_types_v010::types::Coin>>()[..],
                            ));
                        }
                    }
                }
            }
        }
        RawWasmOutput::OkIBCPacketReceive { ok } => {
            for sub_msg in &mut ok.messages {
                if let cw_types_v1::results::CosmosMsg::Wasm(wasm_msg) = &mut sub_msg.msg {
                    match wasm_msg {
                        cw_types_v1::results::WasmMsg::Execute {
                            callback_sig,
                            msg,
                            funds,
                            ..
                        }
                        | cw_types_v1::results::WasmMsg::Instantiate {
                            callback_sig,
                            msg,
                            funds,
                            ..
                        } => {
                            let msg_to_sign = SecretMessage {
                                nonce: [0; 32],
                                user_public_key: [0; 32],
                                msg: msg.as_slice().to_vec(),
                            };
                            *callback_sig = Some(create_callback_signature(
                                contract_addr,
                                &msg_to_sign,
                                &funds
                                    .iter()
                                    .map(|coin| cw_types_v010::types::Coin {
                                        denom: coin.denom.clone(),
                                        amount: cw_types_v010::math::Uint128(coin.amount.u128()),
                                    })
                                    .collect::<Vec<cw_types_v010::types::Coin>>()[..],
                            ));
                        }
                    }
                }
            }
        }
        _ => {}
    }

    Ok(raw_output)
}

pub fn set_attributes_to_plaintext(attributes: &mut Vec<LogAttribute>) {
    for attr in attributes {
        attr.encrypted = false;
    }
}

pub fn set_all_logs_to_plaintext(raw_output: &mut RawWasmOutput) {
    match raw_output {
        RawWasmOutput::OkV1 { ok, .. } => {
            set_attributes_to_plaintext(&mut ok.attributes);
            for ev in &mut ok.events {
                set_attributes_to_plaintext(&mut ev.attributes);
            }
        }
        RawWasmOutput::OkIBCPacketReceive { ok } => {
            set_attributes_to_plaintext(&mut ok.attributes);
            for ev in &mut ok.events {
                set_attributes_to_plaintext(&mut ev.attributes);
            }
        }
        _ => {}
    }
}

#[allow(clippy::too_many_arguments)]
pub fn encrypt_output(
    output: Vec<u8>,
    secret_msg: &SecretMessage,
    contract_addr: &CanonicalAddr,
    contract_hash: &str,
    reply_params: Option<Vec<ReplyParams>>,
    sender_addr: &CanonicalAddr,
    is_query_output: bool,
    is_ibc_output: bool,
) -> Result<Vec<u8>, EnclaveError> {
    // When encrypting an output we might encrypt an output that is a reply to a caller contract (Via "Reply" endpoint).
    // Therefore if reply_recipient_contract_hash is not "None" we append it to any encrypted data besided submessages that are irrelevant for replies.
    // More info in: https://github.com/CosmWasm/cosmwasm/blob/v1.0.0/packages/std/src/results/submessages.rs#L192-L198
    let encryption_key = calc_encryption_key(&secret_msg.nonce, &secret_msg.user_public_key);
    info!(
        "Output before encryption: {:?} {:?} {:?}",
        String::from_utf8_lossy(&output),
        secret_msg.nonce,
        secret_msg.user_public_key
    );

    let mut output: RawWasmOutput = serde_json::from_slice(&output).map_err(|err| {
        warn!("got an error while trying to deserialize output bytes into json");
        trace!("output: {:?} error: {:?}", output, err);
        EnclaveError::FailedToDeserialize
    })?;

    match &mut output {
        RawWasmOutput::Err {
            err,
            internal_reply_enclave_sig,
            internal_msg_id,
        } => {
            let encrypted_err = encrypt_serializable(&encryption_key, err, &reply_params, false)?;
            *err = json!({"generic_err":{"msg":encrypted_err}});
            let msg_id = match reply_params {
                Some(ref r) => {
                    let encrypted_id = Binary::from_base64(&encrypt_preserialized_string(
                        &encryption_key,
                        &r[0].sub_msg_id.to_string(),
                        &reply_params,
                        true,
                    )?)?;

                    Some(encrypted_id)
                }
                None => None,
            };

            *internal_msg_id = msg_id.clone();

            *internal_reply_enclave_sig = match reply_params {
                Some(_) => {
                    let reply = Reply {
                        id: msg_id.unwrap(),
                        result: SubMsgResult::Err(encrypted_err),
                        was_orig_msg_encrypted: true,
                        is_encrypted: true,
                    };
                    let reply_as_vec = serde_json::to_vec(&reply).map_err(|err| {
                        warn!(
                            "got an error while trying to serialize reply into bytes for internal_reply_enclave_sig  {:?}: {}",
                            reply, err
                        );
                        EnclaveError::FailedToSerialize
                    })?;
                    let tmp_secret_msg = SecretMessage {
                        nonce: secret_msg.nonce,
                        user_public_key: secret_msg.user_public_key,
                        msg: reply_as_vec,
                    };

                    let sig = Binary::from(
                        create_callback_signature(sender_addr, &tmp_secret_msg, &[]).as_slice(),
                    );

                    trace!(
                        "Generated internal callback signature for msg {:?} signatire is: {:?}",
                        String::from_utf8_lossy(tmp_secret_msg.msg.as_slice()),
                        sig
                    );

                    Some(sig)
                }
                None => None, // Not a reply, we don't need enclave sig
            }
        }

        RawWasmOutput::QueryOkV010 { ok } | RawWasmOutput::QueryOkV1 { ok } => {
            *ok = encrypt_serializable(&encryption_key, ok, &reply_params, false)?;
        }

        // Encrypt all Wasm messages (keeps Bank, Staking, etc.. as is)
        RawWasmOutput::OkV010 {
            ok,
            internal_reply_enclave_sig,
            internal_msg_id,
        } => {
            for msg in &mut ok.messages {
                if let cw_types_v010::types::CosmosMsg::Wasm(wasm_msg) = msg {
                    encrypt_v010_wasm_msg(
                        wasm_msg,
                        secret_msg.nonce,
                        secret_msg.user_public_key,
                        contract_addr,
                    )?;
                }
            }

            // v0.10: The logs that will be emitted as part of a "wasm" event.
            for log in ok.log.iter_mut().filter(|log| log.encrypted) {
                log.key = encrypt_preserialized_string(&encryption_key, &log.key, &None, false)?;
                log.value =
                    encrypt_preserialized_string(&encryption_key, &log.value, &None, false)?;
            }

            if let Some(data) = &mut ok.data {
                *data = Binary::from_base64(&encrypt_serializable(
                    &encryption_key,
                    data,
                    &reply_params,
                    false,
                )?)?;
            }

            let msg_id = match reply_params {
                Some(ref r) => {
                    let encrypted_id = Binary::from_base64(&encrypt_preserialized_string(
                        &encryption_key,
                        &r[0].sub_msg_id.to_string(),
                        &reply_params,
                        false,
                    )?)?;

                    Some(encrypted_id)
                }
                None => None,
            };

            *internal_msg_id = msg_id.clone();

            *internal_reply_enclave_sig = match reply_params {
                Some(_) => {
                    // let events = match ok.log.len() {
                    //     0 => vec![],
                    //     _ => {
                    //         let mut logs = ok.log.clone();
                    //         logs.sort_by(|a, b| a.key.cmp(&b.key));
                    //         vec![Event {
                    //             ty: "wasm".to_string(),
                    //             attributes: logs,
                    //         }]
                    //     }
                    // };

                    let reply = Reply {
                        id: msg_id.unwrap(),
                        result: SubMsgResult::Ok(SubMsgResponse {
                            events: vec![],
                            data: ok.data.clone(),
                        }),
                        was_orig_msg_encrypted: true,
                        is_encrypted: true,
                    };

                    let reply_as_vec = serde_json::to_vec(&reply).map_err(|err| {
                        warn!(
                            "got an error while trying to serialize reply into bytes for internal_reply_enclave_sig  {:?}: {}",
                            reply, err
                        );
                        EnclaveError::FailedToSerialize
                    })?;
                    let tmp_secret_msg = SecretMessage {
                        nonce: secret_msg.nonce,
                        user_public_key: secret_msg.user_public_key,
                        msg: reply_as_vec,
                    };

                    let sig = Binary::from(
                        create_callback_signature(sender_addr, &tmp_secret_msg, &[]).as_slice(),
                    );

                    trace!(
                        "Generated internal callback signature for msg {:?} signatire is: {:?}",
                        String::from_utf8_lossy(tmp_secret_msg.msg.as_slice()),
                        sig
                    );

                    Some(sig)
                }
                None => None, // Not a reply, we don't need enclave sig
            }
        }
        RawWasmOutput::OkV1 {
            ok,
            internal_reply_enclave_sig,
            internal_msg_id,
        } => {
            for sub_msg in &mut ok.messages {
                if let cw_types_v1::results::CosmosMsg::Wasm(wasm_msg) = &mut sub_msg.msg {
                    encrypt_v1_wasm_msg(
                        wasm_msg,
                        &sub_msg.reply_on,
                        sub_msg.id,
                        secret_msg.nonce,
                        secret_msg.user_public_key,
                        contract_addr,
                        contract_hash,
                        &reply_params,
                    )?;

                    // The ID can be extracted from the encrypted wasm msg
                    // We don't encrypt it here to remain with the same type (u64)
                    sub_msg.id = 0;
                }

                sub_msg.was_msg_encrypted = true;
            }

            // v1: The attributes that will be emitted as part of a "wasm" event.
            for attr in ok.attributes.iter_mut().filter(|attr| attr.encrypted) {
                attr.key = encrypt_preserialized_string(&encryption_key, &attr.key, &None, false)?;
                attr.value =
                    encrypt_preserialized_string(&encryption_key, &attr.value, &None, false)?;
            }

            // v1: Extra, custom events separate from the main wasm one. These will have "wasm-"" prepended to the type.
            for event in ok.events.iter_mut() {
                for attr in event.attributes.iter_mut().filter(|attr| attr.encrypted) {
                    attr.key =
                        encrypt_preserialized_string(&encryption_key, &attr.key, &None, false)?;
                    attr.value =
                        encrypt_preserialized_string(&encryption_key, &attr.value, &None, false)?;
                }
            }

            if let Some(data) = &mut ok.data {
                if is_ibc_output {
                    warn!("IBC output should not contain any data");
                    return Err(EnclaveError::InternalError);
                }

                *data = Binary::from_base64(&encrypt_serializable(
                    &encryption_key,
                    data,
                    &reply_params,
                    false,
                )?)?;
            }

            let msg_id = match reply_params {
                Some(ref r) => {
                    let encrypted_id = Binary::from_base64(&encrypt_preserialized_string(
                        &encryption_key,
                        &r[0].sub_msg_id.to_string(),
                        &reply_params,
                        true,
                    )?)?;

                    Some(encrypted_id)
                }
                None => None,
            };

            *internal_msg_id = msg_id.clone();

            *internal_reply_enclave_sig = match reply_params {
                Some(_) => {
                    let events: Vec<Event> = vec![];

                    // if !ok.attributes.is_empty() {
                    //     events.push(Event {
                    //         ty: "wasm".to_string(),
                    //         attributes: ok.attributes.clone(),
                    //     })
                    // }

<<<<<<< HEAD
                    events.extend_from_slice(ok.events.clone().as_slice());
                    let custom_contract_event_prefix: String = "wasm-".to_string();
                    for event in events.iter_mut() {
                        if event.ty != "wasm" {
                            event.ty = custom_contract_event_prefix.clone() + event.ty.as_str();
                        }
=======
                    // events.extend_from_slice(ok.events.clone().as_slice());
                    // let custom_contract_event_prefix: String = "wasm-".to_string();
                    // for event in events.iter_mut() {
                    //     if event.ty != "wasm" {
                    //         event.ty = custom_contract_event_prefix.clone() + event.ty.as_str();
                    //     }
>>>>>>> 71542ec9

                    //     event.attributes.sort_by(|a, b| a.key.cmp(&b.key));
                    // }

                    let reply = Reply {
                        id: msg_id.unwrap(),
                        result: SubMsgResult::Ok(SubMsgResponse {
                            events,
                            data: ok.data.clone(),
                        }),
                        was_orig_msg_encrypted: true,
                        is_encrypted: true,
                    };

                    let reply_as_vec = serde_json::to_vec(&reply).map_err(|err| {
                        warn!(
                            "got an error while trying to serialize reply into bytes for internal_reply_enclave_sig  {:?}: {}",
                            reply, err
                        );
                        EnclaveError::FailedToSerialize
                    })?;

                    let tmp_secret_msg = SecretMessage {
                        nonce: secret_msg.nonce,
                        user_public_key: secret_msg.user_public_key,
                        msg: reply_as_vec,
                    };

                    let sig = Binary::from(
                        create_callback_signature(sender_addr, &tmp_secret_msg, &[]).as_slice(),
                    );

                    trace!(
                        "Generated internal callback signature for msg {:?} signatire is: {:?}",
                        String::from_utf8_lossy(tmp_secret_msg.msg.as_slice()),
                        sig
                    );

                    Some(sig)
                }
                None => None, // Not a reply, we don't need enclave sig
            }
        }
        RawWasmOutput::OkIBCPacketReceive { ok } => {
            for sub_msg in &mut ok.messages {
                if let cw_types_v1::results::CosmosMsg::Wasm(wasm_msg) = &mut sub_msg.msg {
                    encrypt_v1_wasm_msg(
                        wasm_msg,
                        &sub_msg.reply_on,
                        sub_msg.id,
                        secret_msg.nonce,
                        secret_msg.user_public_key,
                        contract_addr,
                        contract_hash,
                        &reply_params,
                    )?;

                    // The ID can be extracted from the encrypted wasm msg
                    // We don't encrypt it here to remain with the same type (u64)
                    sub_msg.id = 0;
                }

                sub_msg.was_msg_encrypted = true;
            }

            // v1: The attributes that will be emitted as part of a "wasm" event.
            for attr in ok.attributes.iter_mut().filter(|attr| attr.encrypted) {
                attr.key = encrypt_preserialized_string(&encryption_key, &attr.key, &None, false)?;
                attr.value =
                    encrypt_preserialized_string(&encryption_key, &attr.value, &None, false)?;
            }

            // v1: Extra, custom events separate from the main wasm one. These will have "wasm-"" prepended to the type.
            for event in ok.events.iter_mut() {
                for attr in event.attributes.iter_mut().filter(|attr| attr.encrypted) {
                    attr.key =
                        encrypt_preserialized_string(&encryption_key, &attr.key, &None, false)?;
                    attr.value =
                        encrypt_preserialized_string(&encryption_key, &attr.value, &None, false)?;
                }
            }

            ok.acknowledgement = Binary::from_base64(&encrypt_serializable(
                &encryption_key,
                &ok.acknowledgement,
                &reply_params,
                false,
            )?)?;
        }
        RawWasmOutput::OkIBCOpenChannel { ok: _ } => {}
    };

    let final_output = finalize_raw_output(output, is_query_output, is_ibc_output, true);
    trace!("WasmOutput: {:?}", final_output);

    let encrypted_output = serde_json::to_vec(&final_output).map_err(|err| {
        debug!(
            "got an error while trying to serialize output json into bytes {:?}: {}",
            final_output, err
        );
        EnclaveError::FailedToSerialize
    })?;

    Ok(encrypted_output)
}

fn encrypt_v010_wasm_msg(
    wasm_msg: &mut cw_types_v010::types::WasmMsg,
    nonce: IoNonce,
    user_public_key: Ed25519PublicKey,
    contract_addr: &CanonicalAddr,
) -> Result<(), EnclaveError> {
    match wasm_msg {
        cw_types_v010::types::WasmMsg::Execute {
            msg,
            callback_code_hash,
            callback_sig,
            send,
            ..
        }
        | cw_types_v010::types::WasmMsg::Instantiate {
            msg,
            callback_code_hash,
            callback_sig,
            send,
            ..
        } => {
            let mut hash_appended_msg = callback_code_hash.as_bytes().to_vec();
            hash_appended_msg.extend_from_slice(msg.as_slice());

            let mut msg_to_pass = SecretMessage::from_base64(
                Binary(hash_appended_msg).to_base64(),
                nonce,
                user_public_key,
            )?;

            msg_to_pass.encrypt_in_place()?;
            *msg = Binary::from(msg_to_pass.to_vec().as_slice());

            *callback_sig = Some(create_callback_signature(contract_addr, &msg_to_pass, send));
        }
    }

    Ok(())
}

#[allow(clippy::too_many_arguments)]
fn encrypt_v1_wasm_msg(
    wasm_msg: &mut cw_types_v1::results::WasmMsg,
    reply_on: &ReplyOn,
    msg_id: u64, // In every submessage there is a field called "id", currently used only by "reply".
    nonce: IoNonce,
    user_public_key: Ed25519PublicKey,
    contract_addr: &CanonicalAddr,
    reply_recipient_contract_hash: &str,
    reply_params: &Option<Vec<ReplyParams>>,
) -> Result<(), EnclaveError> {
    match wasm_msg {
        cw_types_v1::results::WasmMsg::Execute {
            msg,
            code_hash,
            callback_sig,
            funds,
            ..
        }
        | cw_types_v1::results::WasmMsg::Instantiate {
            msg,
            code_hash,
            callback_sig,
            funds,
            ..
        } => {
            // On cosmwasm v1 submessages' outputs can be sent back to the original caller by using "Reply"
            // The output is encrypted but the historically wasn't meant to be  sent back to the enclave as an input of another contract
            // To support "sending back" behavior, the enclave expects every encrypted input to be prepended with the recipient wasm hash.
            // In this context, we prepend the message with both hashes to signal to the next wasm call that its output is going to be an input to this contract as a "Reply"
            // On the other side when decrypting the input, the enclave will try to parse the message as usual, if the message (After reading the first code-hash) can't be parsed into json,
            // it will treat the next 64 bytes as a recipient code-hash and prepend this code-hash to its output.
            let mut hash_appended_msg = code_hash.as_bytes().to_vec();
            if *reply_on != ReplyOn::Never {
                hash_appended_msg
                    .extend_from_slice(cw_types_v1::results::REPLY_ENCRYPTION_MAGIC_BYTES);
                hash_appended_msg.extend_from_slice(&msg_id.to_be_bytes());
                hash_appended_msg.extend_from_slice(reply_recipient_contract_hash.as_bytes());
            }

            if let Some(r) = reply_params {
                for param in r.iter() {
                    hash_appended_msg
                        .extend_from_slice(cw_types_v1::results::REPLY_ENCRYPTION_MAGIC_BYTES);
                    hash_appended_msg.extend_from_slice(&param.sub_msg_id.to_be_bytes());
                    hash_appended_msg.extend_from_slice(param.recipient_contract_hash.as_slice());
                }
            }

            hash_appended_msg.extend_from_slice(msg.as_slice());

            let mut msg_to_pass = SecretMessage::from_base64(
                Binary(hash_appended_msg).to_base64(),
                nonce,
                user_public_key,
            )?;

            msg_to_pass.encrypt_in_place()?;

            *msg = Binary::from(msg_to_pass.to_vec().as_slice());

            *callback_sig = Some(create_callback_signature(
                contract_addr,
                &msg_to_pass,
                &funds
                    .iter()
                    .map(|coin| cw_types_v010::types::Coin {
                        denom: coin.denom.clone(),
                        amount: cw_types_v010::math::Uint128(coin.amount.u128()),
                    })
                    .collect::<Vec<cw_types_v010::types::Coin>>()[..],
            ));
        }
    }

    Ok(())
}

pub fn create_callback_signature(
    _contract_addr: &CanonicalAddr,
    msg_to_sign: &SecretMessage,
    funds_to_send: &[Coin],
) -> Vec<u8> {
    // Hash(Enclave_secret | sender(current contract) | msg_to_pass | sent_funds)
    let mut callback_sig_bytes = KEY_MANAGER
        .get_consensus_callback_secret()
        .unwrap()
        .get()
        .to_vec();

    //callback_sig_bytes.extend(contract_addr.as_slice());
    callback_sig_bytes.extend(msg_to_sign.msg.as_slice());
    callback_sig_bytes.extend(serde_json::to_vec(funds_to_send).unwrap());

    sha2::Sha256::digest(callback_sig_bytes.as_slice()).to_vec()
}<|MERGE_RESOLUTION|>--- conflicted
+++ resolved
@@ -732,21 +732,12 @@
                     //     })
                     // }
 
-<<<<<<< HEAD
-                    events.extend_from_slice(ok.events.clone().as_slice());
-                    let custom_contract_event_prefix: String = "wasm-".to_string();
-                    for event in events.iter_mut() {
-                        if event.ty != "wasm" {
-                            event.ty = custom_contract_event_prefix.clone() + event.ty.as_str();
-                        }
-=======
                     // events.extend_from_slice(ok.events.clone().as_slice());
                     // let custom_contract_event_prefix: String = "wasm-".to_string();
                     // for event in events.iter_mut() {
                     //     if event.ty != "wasm" {
                     //         event.ty = custom_contract_event_prefix.clone() + event.ty.as_str();
                     //     }
->>>>>>> 71542ec9
 
                     //     event.attributes.sort_by(|a, b| a.key.cmp(&b.key));
                     // }
