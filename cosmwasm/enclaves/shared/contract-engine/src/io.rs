use crate::contract_validation::ReplyParams;
use core::fmt;

/// This contains all the user-facing functions. In these functions we will be using
/// the consensus_io_exchange_keypair and a user-generated key to create a symmetric key
/// that is unique to the user and the enclave
///
use super::types::{IoNonce, SecretMessage};
use cw_types_v010::encoding::Binary;
use cw_types_v010::types::{CanonicalAddr, Coin, LogAttribute};
use cw_types_v1::results::{Event, Reply, ReplyOn, SubMsg, SubMsgResponse, SubMsgResult};

use enclave_ffi_types::EnclaveError;

use enclave_crypto::{AESKey, Ed25519PublicKey, Kdf, SIVEncryptable, KEY_MANAGER};

use log::*;
use serde::{Deserialize, Serialize};
use serde_json::json;
use serde_json::Value;
use sha2::Digest;

/// The internal_reply_enclave_sig is being passed with the reply (Only if the reply is wasm reply)
/// This is used by the receiver of the reply to:
/// a. Verify the sender (Cotnract address)
/// b. Authenticate the reply.
#[derive(Serialize, Deserialize, Clone, Debug, PartialEq)]
#[serde(untagged)]
pub enum RawWasmOutput {
    Err {
        #[serde(rename = "Err")]
        err: Value,
        internal_msg_id: Option<Binary>,
        internal_reply_enclave_sig: Option<Binary>,
    },
    QueryOkV010 {
        #[serde(rename = "Ok")]
        ok: String,
    },
    QueryOkV1 {
        #[serde(rename = "ok")]
        ok: String,
    },
    OkV010 {
        #[serde(rename = "Ok")]
        ok: cw_types_v010::types::ContractResult,
        internal_reply_enclave_sig: Option<Binary>,
        internal_msg_id: Option<Binary>,
    },
    OkV1 {
        #[serde(rename = "Ok")]
        ok: cw_types_v1::results::Response,
        internal_reply_enclave_sig: Option<Binary>,
        internal_msg_id: Option<Binary>,
    },
    OkIBCPacketReceive {
        #[serde(rename = "Ok")]
        ok: cw_types_v1::ibc::IbcReceiveResponse,
    },
    OkIBCOpenChannel {
        #[serde(rename = "Ok")]
        ok: cw_types_v1::ibc::IbcChannelOpenResponse,
    },
}

#[derive(Serialize, Deserialize, Clone, Debug, PartialEq)]
pub struct V010WasmOutput {
    #[serde(rename = "Ok")]
    pub ok: Option<cw_types_v010::types::ContractResult>,
    #[serde(rename = "Err")]
    pub err: Option<Value>,
}

#[derive(Serialize, Deserialize, Clone, Debug, PartialEq)]
pub struct V1WasmOutput {
    #[serde(rename = "Ok")]
    pub ok: Option<cw_types_v1::results::Response>,
    #[serde(rename = "Err")]
    pub err: Option<Value>,
}

#[derive(Serialize, Deserialize, Clone, Debug, PartialEq)]
pub struct IBCOutput {
    #[serde(rename = "ok")]
    pub ok: Option<cw_types_v1::ibc::IbcBasicResponse>,
    #[serde(rename = "Err")]
    pub err: Option<Value>,
}

#[derive(Serialize, Deserialize, Clone, Debug, PartialEq)]
pub struct IBCReceiveOutput {
    #[serde(rename = "ok")]
    pub ok: Option<cw_types_v1::ibc::IbcReceiveResponse>,
    #[serde(rename = "Err")]
    pub err: Option<Value>,
}

#[derive(Serialize, Deserialize, Clone, Debug, PartialEq)]
pub struct IBCOpenChannelOutput {
    #[serde(rename = "ok")]
    pub ok: Option<String>,
    #[serde(rename = "Err")]
    pub err: Option<Value>,
}

#[derive(Serialize, Deserialize, Clone, Debug, PartialEq)]
pub struct QueryOutput {
    #[serde(rename = "Ok")]
    pub ok: Option<String>,
    #[serde(rename = "Err")]
    pub err: Option<Value>,
}

#[derive(Serialize, Deserialize, Clone, Debug, PartialEq, Default)]
pub struct WasmOutput {
    pub v010: Option<V010WasmOutput>,
    pub v1: Option<V1WasmOutput>,
    pub ibc_basic: Option<IBCOutput>,
    pub ibc_packet_receive: Option<IBCReceiveOutput>,
    pub ibc_open_channel: Option<IBCOpenChannelOutput>,
    pub query: Option<QueryOutput>,
    pub internal_reply_enclave_sig: Option<Binary>,
    pub internal_msg_id: Option<Binary>,
}

pub fn calc_encryption_key(nonce: &IoNonce, user_public_key: &Ed25519PublicKey) -> AESKey {
    let enclave_io_key = KEY_MANAGER.get_consensus_io_exchange_keypair().unwrap();

    let tx_encryption_ikm = enclave_io_key.current.diffie_hellman(user_public_key);

    AESKey::new_from_slice(&tx_encryption_ikm).derive_key_from_this(nonce)
}

fn encrypt_serializable<T>(
    key: &AESKey,
    val: &T,
    reply_params: &Option<Vec<ReplyParams>>,
    should_append_all_reply_params: bool,
) -> Result<String, EnclaveError>
where
    T: ?Sized + Serialize,
{
    let serialized: String = serde_json::to_string(val).map_err(|err| {
        debug!("got an error while trying to encrypt output error {}", err);
        EnclaveError::EncryptionError
    })?;

    let trimmed = serialized.trim_start_matches('"').trim_end_matches('"');

    encrypt_preserialized_string(key, trimmed, reply_params, should_append_all_reply_params)
}

// use this to encrypt a String that has already been serialized.  When that is the case, if
// encrypt_serializable is called instead, it will get double serialized, and any escaped
// characters will be double escaped
fn encrypt_preserialized_string(
    key: &AESKey,
    val: &str,
    reply_params: &Option<Vec<ReplyParams>>,
    should_append_all_reply_params: bool,
) -> Result<String, EnclaveError> {
    let serialized = match reply_params {
        Some(v) => {
            let mut ser = vec![];
            ser.extend_from_slice(&v[0].recipient_contract_hash);
            if should_append_all_reply_params {
                for item in v.iter().skip(1) {
                    ser.extend_from_slice(cw_types_v1::results::REPLY_ENCRYPTION_MAGIC_BYTES);
                    ser.extend_from_slice(&item.sub_msg_id.to_be_bytes());
                    ser.extend_from_slice(item.recipient_contract_hash.as_slice());
                }
            }
            ser.extend_from_slice(val.as_bytes());
            ser
        }
        None => val.as_bytes().to_vec(),
    };
    let encrypted_data = key
        .encrypt_siv(serialized.as_slice(), None)
        .map_err(|err| {
            debug!(
                "got an error while trying to encrypt output error {:?}: {}",
                err, err
            );
            EnclaveError::EncryptionError
        })?;

    Ok(b64_encode(encrypted_data.as_slice()))
}

fn b64_encode(data: &[u8]) -> String {
    base64::encode(data)
}

#[allow(clippy::too_many_arguments)]
pub fn post_process_output(
    output: Vec<u8>,
    secret_msg: &SecretMessage,
    contract_addr: &CanonicalAddr,
    contract_hash: &str,
    reply_params: Option<Vec<ReplyParams>>,
    sender_addr: &CanonicalAddr,
    is_query_output: bool,
    is_ibc_output: bool,
) -> Result<Vec<u8>, EnclaveError> {
    let mut raw_output = deserialize_output(output)?;
    raw_output = attach_reply_headers_to_submsgs(raw_output, contract_hash, &reply_params)?;
    raw_output = encrypt_output(
        raw_output,
        secret_msg,
        contract_addr,
        &reply_params,
        is_ibc_output,
    )?;
    raw_output = create_callback_sig_for_submsgs(raw_output, contract_addr)?;
    raw_output = adapt_output_for_reply(raw_output, &reply_params, secret_msg, sender_addr)?;

    let output = finalize_raw_output(raw_output, is_query_output, is_ibc_output, true)?;
    Ok(output)
}

/// Converts a RawWasmOutput to the final interface that the go code expects, WasmOutput
/// (serialized to bytes)
///
/// # Arguments
///
/// * `raw_output` - A RawWasmOutput enum, containing the raw output of the Wasm contract.
/// * `is_query_output` - A boolean indicating whether the output is a query output.
/// * `is_ibc` - A boolean indicating whether the output is related to IBC.
/// * `is_msg_encrypted` - A boolean indicating whether the message is encrypted.
///
/// # Returns
///
/// A Result containing a vector of bytes representing the serialized WasmOutput, or an EnclaveError.
pub fn finalize_raw_output(
    raw_output: RawWasmOutput,
    is_query_output: bool,
    is_ibc: bool,
    is_msg_encrypted: bool,
) -> Result<Vec<u8>, EnclaveError> {
    let mut wasm_output = WasmOutput::default();

    match raw_output {
        RawWasmOutput::Err {
            err,
            internal_msg_id,
            internal_reply_enclave_sig,
        } => {
            if is_query_output {
                wasm_output.query = Some(QueryOutput {
                    ok: None,
                    err: Some(err),
                });
            } else {
                wasm_output.v010 = Some(V010WasmOutput {
                    err: match is_msg_encrypted {
                        true => Some(err),
                        // FIXME: probably no need for formatting the error here, otherwise it is
                        //  double-formatted, but I didn't want to change the data
                        false => Some(format_generic_error_message(err)),
                    },
                    ok: None,
                });
                wasm_output.internal_reply_enclave_sig = internal_reply_enclave_sig;
                wasm_output.internal_msg_id = internal_msg_id;
            }
        }
        RawWasmOutput::OkV010 {
            ok,
            internal_reply_enclave_sig,
            internal_msg_id,
        } => {
            wasm_output.v010 = Some(V010WasmOutput {
                err: None,
                ok: Some(ok),
            });
            wasm_output.internal_reply_enclave_sig = internal_reply_enclave_sig;
            wasm_output.internal_msg_id = internal_msg_id;
        }
        RawWasmOutput::OkV1 {
            ok,
            internal_reply_enclave_sig,
            internal_msg_id,
        } => {
            wasm_output.internal_reply_enclave_sig = internal_reply_enclave_sig;
            wasm_output.internal_msg_id = internal_msg_id;

            if is_ibc {
                wasm_output.ibc_basic = Some(IBCOutput {
                    err: None,
                    ok: Some(cw_types_v1::ibc::IbcBasicResponse::new(
                        ok.messages,
                        ok.attributes,
                        ok.events,
                    )),
                });
            } else {
                wasm_output.v1 = Some(V1WasmOutput {
                    err: None,
                    ok: Some(ok),
                });
            }
        }
        RawWasmOutput::QueryOkV010 { ok } | RawWasmOutput::QueryOkV1 { ok } => {
            wasm_output.query = Some(QueryOutput {
                ok: Some(ok),
                err: None,
            });
        }
        RawWasmOutput::OkIBCPacketReceive { ok } => {
            wasm_output.ibc_packet_receive = Some(IBCReceiveOutput {
                err: None,
                ok: Some(ok),
            });
        }
        RawWasmOutput::OkIBCOpenChannel { ok } => {
            wasm_output.ibc_open_channel = Some(IBCOpenChannelOutput {
                err: None,
                ok: match ok {
                    Some(o) => Some(o.version),
                    None => Some("".to_string()),
                },
            });
        }
    };

    trace!("WasmOutput: {:?}", wasm_output);

    let serialized_output = serde_json::to_vec(&wasm_output).map_err(|err| {
        debug!(
            "got an error while trying to serialize wasm_output into json bytes {:?}: {}",
            wasm_output, err
        );
        EnclaveError::FailedToSerialize
    })?;

    Ok(serialized_output)
}

pub fn manipulate_callback_sig_for_plaintext(
    contract_addr: &CanonicalAddr,
    output: Vec<u8>,
) -> Result<RawWasmOutput, EnclaveError> {
    let mut raw_output: RawWasmOutput = serde_json::from_slice(&output).map_err(|err| {
        warn!("got an error while trying to deserialize output bytes into json");
        trace!("output: {:?} error: {:?}", output, err);
        EnclaveError::FailedToDeserialize
    })?;

    match &mut raw_output {
        RawWasmOutput::OkV1 { ok, .. } => {
            for sub_msg in &mut ok.messages {
                if let cw_types_v1::results::CosmosMsg::Wasm(wasm_msg) = &mut sub_msg.msg {
                    match wasm_msg {
                        cw_types_v1::results::WasmMsg::Execute {
                            callback_sig,
                            msg,
                            funds,
                            ..
                        }
                        | cw_types_v1::results::WasmMsg::Instantiate {
                            callback_sig,
                            msg,
                            funds,
                            ..
                        } => {
                            *callback_sig = Some(create_callback_signature(
                                contract_addr,
                                &msg.0,
                                &funds
                                    .iter()
                                    .map(|coin| cw_types_v010::types::Coin {
                                        denom: coin.denom.clone(),
                                        amount: cw_types_v010::math::Uint128(coin.amount.u128()),
                                    })
                                    .collect::<Vec<cw_types_v010::types::Coin>>()[..],
                            ));
                        }
                    }
                }
            }
        }
        RawWasmOutput::OkIBCPacketReceive { ok } => {
            for sub_msg in &mut ok.messages {
                if let cw_types_v1::results::CosmosMsg::Wasm(wasm_msg) = &mut sub_msg.msg {
                    match wasm_msg {
                        cw_types_v1::results::WasmMsg::Execute {
                            callback_sig,
                            msg,
                            funds,
                            ..
                        }
                        | cw_types_v1::results::WasmMsg::Instantiate {
                            callback_sig,
                            msg,
                            funds,
                            ..
                        } => {
                            *callback_sig = Some(create_callback_signature(
                                contract_addr,
                                &msg.as_slice().to_vec(),
                                &funds
                                    .iter()
                                    .map(|coin| Coin {
                                        denom: coin.denom.clone(),
                                        amount: cw_types_v010::math::Uint128(coin.amount.u128()),
                                    })
                                    .collect::<Vec<Coin>>()[..],
                            ));
                        }
                    }
                }
            }
        }
        _ => {}
    }

    Ok(raw_output)
}

pub fn set_attributes_to_plaintext(attributes: &mut Vec<LogAttribute>) {
    for attr in attributes {
        attr.encrypted = false;
    }
}

pub fn set_all_logs_to_plaintext(raw_output: &mut RawWasmOutput) {
    match raw_output {
        RawWasmOutput::OkV1 { ok, .. } => {
            set_attributes_to_plaintext(&mut ok.attributes);
            for ev in &mut ok.events {
                set_attributes_to_plaintext(&mut ev.attributes);
            }
        }
        RawWasmOutput::OkIBCPacketReceive { ok } => {
            set_attributes_to_plaintext(&mut ok.attributes);
            for ev in &mut ok.events {
                set_attributes_to_plaintext(&mut ev.attributes);
            }
        }
        _ => {}
    }
}

fn deserialize_output(output: Vec<u8>) -> Result<RawWasmOutput, EnclaveError> {
<<<<<<< HEAD
    trace!(
=======
    info!(
>>>>>>> 9825f579
        "output as received from contract: {:?}",
        String::from_utf8_lossy(&output)
    );

    let output: RawWasmOutput = serde_json::from_slice(&output).map_err(|err| {
        warn!("got an error while trying to deserialize output bytes from json");
        debug!("output: {:?} error: {:?}", output, err);
        EnclaveError::FailedToDeserialize
    })?;

    info!("Output after deserialization: {:?}", output);

    Ok(output)
}

/// Encrypts the output of a contract, this causes it to be known only to the User who triggered it,
/// and the enclave itself.
/// The encryption uses a symmetric key which is known only to the user and the enclave, as it is
/// derived from a diffie-hellman exchange between the user and the enclave's respective public keys.
///
/// # Arguments
///
/// * `output` - A `RawWasmOutput` that represents the output of a Contract.
/// * `secret_msg` - A `SecretMessage` struct that contains the nonce and user public key needed for encryption.
/// * `contract_addr` - The address of the contract whose output we are processing.
/// * `reply_params` - An optional vector describing the caller chain. Needed because the
///         immediate caller to this contract will be appended to every field.
fn encrypt_output(
    mut output: RawWasmOutput,
    secret_msg: &SecretMessage,
    contract_addr: &CanonicalAddr,
    reply_params: &Option<Vec<ReplyParams>>,
    is_ibc_output: bool,
) -> Result<RawWasmOutput, EnclaveError> {
    // The output we receive from a contract could be a reply to a caller contract (via the "reply" endpoint).
    // Therefore if reply_recipient_contract_hash is "Some", we append it to any encrypted data besides submessages that are irrelevant for replies.
    // More info in: https://github.com/CosmWasm/cosmwasm/blob/v1.0.0/packages/std/src/results/submessages.rs#L192-L198
    let encryption_key = calc_encryption_key(&secret_msg.nonce, &secret_msg.user_public_key);
    info!(
        "message nonce and public key for encryption: {:?} {:?}",
        secret_msg.nonce, secret_msg.user_public_key
    );

    match &mut output {
        RawWasmOutput::Err { err, .. } => {
            let encrypted_err = encrypt_serializable(&encryption_key, err, reply_params, false)?;
            *err = format_generic_error_message(Value::String(encrypted_err));
        }
        RawWasmOutput::QueryOkV010 { ok } | RawWasmOutput::QueryOkV1 { ok } => {
            *ok = encrypt_serializable(&encryption_key, ok, reply_params, false)?;
        }
        RawWasmOutput::OkV010 { ok, .. } => {
            for msg in &mut ok.messages {
                // Encrypt all Wasm messages (keeps Bank, Staking, etc.. as is)
                if let cw_types_v010::types::CosmosMsg::Wasm(wasm_msg) = msg {
                    encrypt_v010_wasm_msg(
                        wasm_msg,
                        secret_msg.nonce,
                        secret_msg.user_public_key,
                        contract_addr,
                    )?;
                }
            }

            // v0.10: The logs that will be emitted as part of a "wasm" event.
            for log in ok.log.iter_mut().filter(|log| log.encrypted) {
                log.key = encrypt_preserialized_string(&encryption_key, &log.key, &None, false)?;
                log.value =
                    encrypt_preserialized_string(&encryption_key, &log.value, &None, false)?;
            }

            if let Some(data) = &mut ok.data {
                *data = Binary::from_base64(&encrypt_serializable(
                    &encryption_key,
                    data,
                    reply_params,
                    false,
                )?)?;
            }
        }
        RawWasmOutput::OkV1 { ok, .. } => {
            encrypt_v1_non_result_fields(
                &mut ok.messages,
                &mut ok.attributes,
                &mut ok.events,
                secret_msg,
            )?;
            if let Some(data) = &mut ok.data {
                if is_ibc_output {
                    warn!("IBC output should not contain any data");
                    return Err(EnclaveError::InternalError);
                }

                *data = Binary::from_base64(&encrypt_serializable(
                    &encryption_key,
                    data,
                    reply_params,
                    false,
                )?)?;
            }
        }
        RawWasmOutput::OkIBCPacketReceive { ok } => {
            encrypt_v1_non_result_fields(
                &mut ok.messages,
                &mut ok.attributes,
                &mut ok.events,
                secret_msg,
            )?;

            ok.acknowledgement = Binary::from_base64(&encrypt_serializable(
                &encryption_key,
                &ok.acknowledgement,
                reply_params,
                false,
            )?)?;
        }
        RawWasmOutput::OkIBCOpenChannel { ok: _ } => {}
    };

    Ok(output)
}

fn encrypt_v1_non_result_fields<T: Clone + fmt::Debug + PartialEq>(
    messages: &mut [SubMsg<T>],
    attributes: &mut [LogAttribute],
    events: &mut [Event],
    secret_msg: &SecretMessage,
) -> Result<(), EnclaveError> {
    let encryption_key = calc_encryption_key(&secret_msg.nonce, &secret_msg.user_public_key);

    for sub_msg in messages.iter_mut() {
        encrypt_wasm_submsg(sub_msg, secret_msg)?;
    }

    // v1: The attributes that will be emitted as part of a "wasm" event.
    for attr in attributes.iter_mut().filter(|attr| attr.encrypted) {
        attr.key = encrypt_preserialized_string(&encryption_key, &attr.key, &None, false)?;
        attr.value = encrypt_preserialized_string(&encryption_key, &attr.value, &None, false)?;
    }

    // v1: Extra, custom events separate from the main wasm one. These will have "wasm-"" prepended to the type.
    for event in events.iter_mut() {
        for attr in event.attributes.iter_mut().filter(|attr| attr.encrypted) {
            attr.key = encrypt_preserialized_string(&encryption_key, &attr.key, &None, false)?;
            attr.value = encrypt_preserialized_string(&encryption_key, &attr.value, &None, false)?;
        }
    }

    Ok(())
}

fn encrypt_wasm_submsg<T: Clone + fmt::Debug + PartialEq>(
    sub_msg: &mut SubMsg<T>,
    secret_msg: &SecretMessage,
) -> Result<(), EnclaveError> {
    // Messages other than Wasm (Bank, Staking, etc.) are kept plaintext
    if let cw_types_v1::results::CosmosMsg::Wasm(wasm_msg) = &mut sub_msg.msg {
        match wasm_msg {
            cw_types_v1::results::WasmMsg::Instantiate { msg, .. }
            | cw_types_v1::results::WasmMsg::Execute { msg, .. } => {
                let mut msg_to_encrypt = SecretMessage {
                    msg: msg.as_slice().to_vec(),
                    nonce: secret_msg.nonce,
                    user_public_key: secret_msg.user_public_key,
                };
                msg_to_encrypt.encrypt_in_place()?;
                *msg = Binary::from(msg_to_encrypt.to_vec().as_slice());
            }
        }
    };

    Ok(())
}

/// Attaches reply headers to submessages of a Contract output.
/// We cannot use the normal field msg_id of the submessage since it is private data that goes
/// out of the contract, therefore we encrypt it and put it inside the data of the submessage itself,
/// along with all other msg_ids in the call chain. This ensures only the calling contract knows the
/// reply's msg_id.
///
/// # Arguments
///
/// * `output` - A `RawWasmOutput` that represents the output of a Contract.
/// * `reply_params` - An optional vector describing the caller chain.
/// * `contract_hash` - The hash of the code of the contract whose output we are processing.
fn attach_reply_headers_to_submsgs(
    mut output: RawWasmOutput,
    contract_hash: &str,
    reply_params: &Option<Vec<ReplyParams>>,
) -> Result<RawWasmOutput, EnclaveError> {
    let sub_msgs = match &mut output {
        RawWasmOutput::OkV1 { ok, .. } => &mut ok.messages,
        RawWasmOutput::OkIBCPacketReceive { ok } => &mut ok.messages,
        _ => return Ok(output),
    };

    for sub_msg in sub_msgs {
        if let cw_types_v1::results::CosmosMsg::Wasm(wasm_msg) = &mut sub_msg.msg {
            attach_reply_headers_to_v1_wasm_msg(
                wasm_msg,
                &sub_msg.reply_on,
                sub_msg.id,
                contract_hash,
                reply_params,
            )?;

            // The ID can be extracted from the encrypted wasm msg
            // We don't encrypt it here to remain with the same type (u64)
            sub_msg.id = 0;
        }

        sub_msg.was_msg_encrypted = true;
    }

    Ok(output)
}

/// Attaches callback signatures to every submessage of a Contract output.
/// These are needed to prove to the callee contract that the execution message it receives
/// was authored by this contract, inside the enclave.
///
/// # Arguments
///
/// * `output` - A `RawWasmOutput` that represents the output of a Contract.
/// * `contract_addr` - The address of the contract whose output we are processing.
fn create_callback_sig_for_submsgs(
    mut output: RawWasmOutput,
    contract_addr: &CanonicalAddr,
) -> Result<RawWasmOutput, EnclaveError> {
    let sub_msgs = match &mut output {
        RawWasmOutput::OkV1 { ok, .. } => &mut ok.messages,
        RawWasmOutput::OkIBCPacketReceive { ok } => &mut ok.messages,
        _ => return Ok(output),
    };

    for sub_msg in sub_msgs {
        if let cw_types_v1::results::CosmosMsg::Wasm(wasm_msg) = &mut sub_msg.msg {
            match wasm_msg {
                cw_types_v1::results::WasmMsg::Execute {
                    msg,
                    callback_sig,
                    funds,
                    ..
                }
                | cw_types_v1::results::WasmMsg::Instantiate {
                    msg,
                    callback_sig,
                    funds,
                    ..
                } => {
                    *callback_sig = Some(create_callback_signature(
                        contract_addr,
                        &SecretMessage::from_slice(msg.as_slice())?.msg,
                        &funds
                            .iter()
                            .map(|coin| Coin {
                                denom: coin.denom.clone(),
                                amount: cw_types_v010::math::Uint128(coin.amount.u128()),
                            })
                            .collect::<Vec<Coin>>()[..],
                    ));
                }
            }
        }
    }

    Ok(output)
}

/// Adapt the output of a contract to be returned as a Reply message.
/// If the contract's execution was not called from another contract, the output is returned as is.
/// Otherwise, the fields `internal_msg_id` and `internal_reply_enclave_sig` of the output are populated.
///     `internal_msg_id` contains all the message_ids in the reply params, encrypted.
///     `internal_reply_enclave_sig` is a signature of the `SubMsgResult` message that should be
///         created for this output outside the enclave.
///
/// # Arguments
///
/// * `output` - A `RawWasmOutput` that represents the output of a Contract.
/// * `reply_params` - An optional vector describing the caller chain.
/// * `secret_msg` - A `SecretMessage` struct that contains the nonce and user public key needed for encryption.
/// * `sender_addr` - The address of the sender of the message.
fn adapt_output_for_reply(
    mut output: RawWasmOutput,
    reply_params: &Option<Vec<ReplyParams>>,
    secret_msg: &SecretMessage,
    sender_addr: &CanonicalAddr,
) -> Result<RawWasmOutput, EnclaveError> {
    if reply_params.is_none() {
        // This message was not called from another contract,
        // no need to adapt output as a reply
        return Ok(output);
    }

    let encryption_key = calc_encryption_key(&secret_msg.nonce, &secret_msg.user_public_key);

    let output_result;
    let should_append_reply_params;

    match &output {
        RawWasmOutput::Err { err, .. } => {
            let mut encrypted_error_message = err["generic_err"]["msg"].to_string();

            // remove surrounding quotes
            encrypted_error_message.pop();
            encrypted_error_message.remove(0);

            output_result = SubMsgResult::Err(encrypted_error_message);
            should_append_reply_params = true;
        }
        RawWasmOutput::OkV010 { ok, .. } => {
            output_result = SubMsgResult::Ok(SubMsgResponse {
                events: vec![],
                data: ok.data.clone(),
            });

            should_append_reply_params = false;
        }
        RawWasmOutput::OkV1 { ok, .. } => {
            output_result = SubMsgResult::Ok(SubMsgResponse {
                events: vec![],
                data: ok.data.clone(),
            });

            should_append_reply_params = true;
        }
        _ => return Ok(output),
    }

    match &mut output {
        RawWasmOutput::Err {
            internal_msg_id,
            internal_reply_enclave_sig,
            ..
        }
        | RawWasmOutput::OkV010 {
            internal_msg_id,
            internal_reply_enclave_sig,
            ..
        }
        | RawWasmOutput::OkV1 {
            internal_msg_id,
            internal_reply_enclave_sig,
            ..
        } => {
            let (msg_id, callback_sig) = get_reply_info_for_output(
                output_result,
                reply_params,
                encryption_key,
                sender_addr,
                should_append_reply_params,
            )?;

            *internal_msg_id = Some(msg_id);
            *internal_reply_enclave_sig = Some(callback_sig);
        }
        _ => {}
    }

    Ok(output)
}

fn get_reply_info_for_output(
    output_result: SubMsgResult,
    reply_params: &Option<Vec<ReplyParams>>,
    encryption_key: AESKey,
    sender_addr: &CanonicalAddr,
    should_append_all_reply_params: bool,
) -> Result<(Binary, Binary), EnclaveError> {
    let encrypted_id = Binary::from_base64(&encrypt_preserialized_string(
        &encryption_key,
        &reply_params.as_ref().unwrap()[0].sub_msg_id.to_string(),
        reply_params,
        should_append_all_reply_params,
    )?)?;

    let reply = Reply {
        id: encrypted_id.clone(),
        result: output_result,
        was_orig_msg_encrypted: true,
        is_encrypted: true,
    };

    let reply_json = serde_json::to_vec(&reply).map_err(|err| {
        warn!(
            "got an error while trying to serialize reply into bytes for internal_reply_enclave_sig  {:?}: {}",
            reply, err
        );
        EnclaveError::FailedToSerialize
    })?;

    let sig = Binary::from(create_callback_signature(sender_addr, &reply_json, &[]).as_slice());

    trace!(
        "Generated internal callback signature for msg {:?} signature is: {:?}",
        String::from_utf8_lossy(reply_json.as_slice()),
        sig
    );

    Ok((encrypted_id, sig))
}

fn encrypt_v010_wasm_msg(
    wasm_msg: &mut cw_types_v010::types::WasmMsg,
    nonce: IoNonce,
    user_public_key: Ed25519PublicKey,
    contract_addr: &CanonicalAddr,
) -> Result<(), EnclaveError> {
    match wasm_msg {
        cw_types_v010::types::WasmMsg::Execute {
            msg,
            callback_code_hash,
            callback_sig,
            send,
            ..
        }
        | cw_types_v010::types::WasmMsg::Instantiate {
            msg,
            callback_code_hash,
            callback_sig,
            send,
            ..
        } => {
            let mut hash_appended_msg = callback_code_hash.as_bytes().to_vec();
            hash_appended_msg.extend_from_slice(msg.as_slice());

            let mut msg_to_pass = SecretMessage::from_base64(
                Binary(hash_appended_msg).to_base64(),
                nonce,
                user_public_key,
            )?;

            msg_to_pass.encrypt_in_place()?;
            *msg = Binary::from(msg_to_pass.to_vec().as_slice());

            *callback_sig = Some(create_callback_signature(
                contract_addr,
                &msg_to_pass.msg,
                send,
            ));
        }
    }

    Ok(())
}

#[allow(clippy::too_many_arguments)]
fn attach_reply_headers_to_v1_wasm_msg(
    wasm_msg: &mut cw_types_v1::results::WasmMsg,
    reply_on: &ReplyOn,
    msg_id: u64, // In every submessage there is a field called "id", currently used only by "reply".
    reply_recipient_contract_hash: &str,
    reply_params: &Option<Vec<ReplyParams>>,
) -> Result<(), EnclaveError> {
    match wasm_msg {
        cw_types_v1::results::WasmMsg::Execute { msg, code_hash, .. }
        | cw_types_v1::results::WasmMsg::Instantiate { msg, code_hash, .. } => {
            // On cosmwasm v1, submessages execute contracts whose results are sent back to the original caller by using "Reply".
            // Such submessages should be encrypted, but they weren't initially meant to be sent back to the enclave as an input of another contract.
            // To support "sending back" behavior, the enclave expects every encrypted input to be prepended by the recipient's contract hash.
            // In this context, we prepend the message with both hashes to signal to the next wasm call that its output is going to be an input to this contract as a "Reply".
            // When decrypting the input, the enclave will try to parse the message as usual, but if the message (after reading the first code-hash) can't be parsed into json,
            // then it will treat the next 64 bytes as a recipient code-hash and prepend this code-hash to its output.
            let mut hash_appended_msg = code_hash.as_bytes().to_vec();
            if *reply_on != ReplyOn::Never {
                hash_appended_msg
                    .extend_from_slice(cw_types_v1::results::REPLY_ENCRYPTION_MAGIC_BYTES);
                hash_appended_msg.extend_from_slice(&msg_id.to_be_bytes());
                hash_appended_msg.extend_from_slice(reply_recipient_contract_hash.as_bytes());
            }

            if let Some(r) = reply_params {
                for param in r.iter() {
                    hash_appended_msg
                        .extend_from_slice(cw_types_v1::results::REPLY_ENCRYPTION_MAGIC_BYTES);
                    hash_appended_msg.extend_from_slice(&param.sub_msg_id.to_be_bytes());
                    hash_appended_msg.extend_from_slice(param.recipient_contract_hash.as_slice());
                }
            }

            hash_appended_msg.extend_from_slice(msg.as_slice());

            *msg = Binary::from(hash_appended_msg.as_slice());
        }
    }

    Ok(())
}

pub fn create_callback_signature(
    _contract_addr: &CanonicalAddr,
    msg_to_sign: &Vec<u8>,
    funds_to_send: &[Coin],
) -> Vec<u8> {
    // Hash(Enclave_secret | sender(current contract) | msg_to_pass | sent_funds)
    let mut callback_sig_bytes = KEY_MANAGER
        .get_consensus_callback_secret()
        .unwrap()
        .current
        .get()
        .to_vec();

    //callback_sig_bytes.extend(contract_addr.as_slice());
    callback_sig_bytes.extend(msg_to_sign.as_slice());
    callback_sig_bytes.extend(serde_json::to_vec(funds_to_send).unwrap());

    sha2::Sha256::digest(callback_sig_bytes.as_slice()).to_vec()
}

pub fn format_generic_error_message(encrypted_err: Value) -> Value {
    json!({"generic_err":{"msg":encrypted_err}})
}<|MERGE_RESOLUTION|>--- conflicted
+++ resolved
@@ -443,11 +443,7 @@
 }
 
 fn deserialize_output(output: Vec<u8>) -> Result<RawWasmOutput, EnclaveError> {
-<<<<<<< HEAD
     trace!(
-=======
-    info!(
->>>>>>> 9825f579
         "output as received from contract: {:?}",
         String::from_utf8_lossy(&output)
     );
@@ -458,7 +454,7 @@
         EnclaveError::FailedToDeserialize
     })?;
 
-    info!("Output after deserialization: {:?}", output);
+    trace!("Output after deserialization: {:?}", output);
 
     Ok(output)
 }
@@ -486,9 +482,10 @@
     // Therefore if reply_recipient_contract_hash is "Some", we append it to any encrypted data besides submessages that are irrelevant for replies.
     // More info in: https://github.com/CosmWasm/cosmwasm/blob/v1.0.0/packages/std/src/results/submessages.rs#L192-L198
     let encryption_key = calc_encryption_key(&secret_msg.nonce, &secret_msg.user_public_key);
-    info!(
+    trace!(
         "message nonce and public key for encryption: {:?} {:?}",
-        secret_msg.nonce, secret_msg.user_public_key
+        secret_msg.nonce,
+        secret_msg.user_public_key
     );
 
     match &mut output {
