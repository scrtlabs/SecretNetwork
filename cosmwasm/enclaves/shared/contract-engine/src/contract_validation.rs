use cw_types_v1::ibc::IbcPacketReceiveMsg;
use cw_types_v1::results::REPLY_ENCRYPTION_MAGIC_BYTES;
use log::*;

#[cfg(feature = "light-client-validation")]
use cw_types_generic::BaseEnv;

use cw_types_v010::types::{CanonicalAddr, Coin, HumanAddr};
use enclave_cosmos_types::traits::CosmosAminoPubkey;
use enclave_cosmos_types::types::{
    ContractCode, CosmosPubKey, CosmosSdkMsg, HandleType, SigInfo, SignDoc, StdSignDoc,
};
use enclave_crypto::traits::VerifyingKey;
use enclave_crypto::{sha_256, AESKey, Hmac, Kdf, HASH_SIZE, KEY_MANAGER};
use enclave_ffi_types::EnclaveError;

use crate::input_validation::contract_address_validation::verify_contract_address;
use crate::input_validation::msg_validation::verify_and_get_sdk_msg;
use crate::input_validation::send_funds_validations::verify_sent_funds;
use crate::input_validation::sender_validation::verify_sender;
use crate::io::create_callback_signature;
use crate::message::is_ibc_msg;
use crate::types::SecretMessage;

#[cfg(feature = "light-client-validation")]
use block_verifier::VERIFIED_MESSAGES;

extern crate hex;

pub type ContractKey = [u8; CONTRACT_KEY_LENGTH];

pub const CONTRACT_KEY_LENGTH: usize = HASH_SIZE + HASH_SIZE;

const HEX_ENCODED_HASH_SIZE: usize = HASH_SIZE * 2;
const SIZE_OF_U64: usize = 8;

#[cfg(feature = "light-client-validation")]
fn is_subslice(larger: &[u8], smaller: &[u8]) -> bool {
    if smaller.is_empty() {
        return true;
    }
    if larger.len() < smaller.len() {
        return false;
    }
    for window in larger.windows(smaller.len()) {
        if window == smaller {
            return true;
        }
    }
    false
}

#[cfg(feature = "light-client-validation")]
pub fn verify_block_info(base_env: &BaseEnv) -> Result<(), EnclaveError> {
    let verified_msgs = VERIFIED_MESSAGES.lock().unwrap();
    if verified_msgs.height() != base_env.0.block.height {
        error!("wrong height for this block - 0xF6AC");
        return Err(EnclaveError::ValidationFailure);
    }

    if verified_msgs.time() != base_env.0.block.time as i128 {
        error!("wrong height for this block - 0xF6AF");
        return Err(EnclaveError::ValidationFailure);
    }

    Ok(())
}

#[cfg(feature = "light-client-validation")]
pub fn check_msg_matches_state(msg: &[u8]) -> bool {
    let mut verified_msgs = VERIFIED_MESSAGES.lock().unwrap();
    let remaining_msgs = verified_msgs.remaining();

    if remaining_msgs == 0 {
        error!("Failed to validate message, error 0x3555");
        return false;
    }

    // Msgs might fail in the sdk before they reach the enclave. In this case we need to run through
    // all the messages available before we can determine that there has been a failure
    // this isn't an attack vector since this can happen anyway by manipulating the state between executions
    while verified_msgs.remaining() > 0 {
        if let Some(expected_msg) = verified_msgs.get_next() {
            if is_subslice(&expected_msg, msg) {
                return true;
            }
        }
    }

    error!("Failed to validate message, error 0x3255");

    // if this message fails to verify we have to fail the rest of the TX, so we won't get any
    // other messages
    verified_msgs.clear();

    false
}

pub fn generate_contract_key(
    sender: &CanonicalAddr,
    block_height: &u64,
    contract_hash: &[u8; HASH_SIZE],
    contract_address: &CanonicalAddr,
) -> Result<[u8; CONTRACT_KEY_LENGTH], EnclaveError> {
    let consensus_state_ikm = KEY_MANAGER.get_consensus_state_ikm().unwrap();

    let sender_id = generate_sender_id(&(sender.0).0, block_height);

    let mut contract_key = [0u8; 64];

    let authenticated_contract_id = generate_contract_id(
        // contract_key is public and used as a salt to differentiate state of different contracts
        // there's no reason not to use consensus_state_ikm.genesis
        // otherwise we'd have to migrate all the contract_keys every time we rotate the seed
        // which is doable but requires one more ecall & just unnecessary
        // actually using consensus_state_ikm might be entirely unnecessary here but it's too
        // painful at this point to change the protocol to remove it
        &consensus_state_ikm.genesis,
        &sender_id,
        contract_hash,
        &(contract_address.0).0,
    );

    contract_key[0..32].copy_from_slice(&sender_id);
    contract_key[32..].copy_from_slice(&authenticated_contract_id);

    trace!("contract key: {:?}", hex::encode(contract_key));

    Ok(contract_key)
}

pub fn generate_sender_id(msg_sender: &[u8], block_height: &u64) -> [u8; HASH_SIZE] {
    let mut input_data = msg_sender.to_vec();
    input_data.extend_from_slice(&block_height.to_be_bytes());
    sha_256(&input_data)
}

pub fn generate_contract_id(
    consensus_state_ikm: &AESKey,
    sender_id: &[u8; HASH_SIZE],
    code_hash: &[u8; HASH_SIZE],
    contract_address: &[u8],
) -> [u8; HASH_SIZE] {
    let authentication_key = consensus_state_ikm.derive_key_from_this(sender_id.as_ref());

    let mut input_data = sender_id.to_vec();
    input_data.extend_from_slice(code_hash);
    input_data.extend_from_slice(contract_address);
    authentication_key.sign_sha_256(&input_data)
}

pub fn validate_contract_key(
    contract_key: &[u8; CONTRACT_KEY_LENGTH],
    contract_address: &CanonicalAddr,
    contract_code: &ContractCode,
) -> Result<(), EnclaveError> {
    // parse contract key -> < signer_id || authentication_code >
    let mut signer_id: [u8; HASH_SIZE] = [0u8; HASH_SIZE];
    signer_id.copy_from_slice(&contract_key[0..HASH_SIZE]);

    let mut expected_authentication_id: [u8; HASH_SIZE] = [0u8; HASH_SIZE];
    expected_authentication_id.copy_from_slice(&contract_key[HASH_SIZE..]);

    // get the enclave key
    let enclave_key = KEY_MANAGER
        .get_consensus_state_ikm()
        .map_err(|_err| {
            error!("Error extracting consensus_state_key");
            false
        })
        .unwrap()
        .genesis;

    // calculate the authentication_id
    let calculated_authentication_id = generate_contract_id(
        &enclave_key,
        &signer_id,
        &contract_code.hash(),
        contract_address.as_slice(),
    );

    if calculated_authentication_id == expected_authentication_id {
        trace!("Successfully authenticated the contract!");
        Ok(())
    } else {
        warn!("got an error while trying to deserialize output bytes");
        Err(EnclaveError::FailedContractAuthentication)
    }
}

pub struct ValidatedMessage {
    pub validated_msg: Vec<u8>,
    pub reply_params: Option<Vec<ReplyParams>>,
}

#[derive(Debug)]
pub struct ReplyParams {
    pub recipient_contract_hash: Vec<u8>,
    pub sub_msg_id: u64,
}

/// Validate that the message sent to the enclave (after decryption) was actually addressed to this contract.
pub fn validate_msg(
    msg: &[u8],
    contract_hash: &[u8; HASH_SIZE],
    data_for_validation: Option<Vec<u8>>,
    handle_type: Option<HandleType>,
) -> Result<ValidatedMessage, EnclaveError> {
    match handle_type {
        None => validate_basic_msg(msg, contract_hash, data_for_validation),
        Some(h) => match is_ibc_msg(h) {
            false => validate_basic_msg(msg, contract_hash, data_for_validation),
            true => validate_ibc_msg(msg, contract_hash, data_for_validation, h),
        },
    }
}

pub fn validate_ibc_msg(
    msg: &[u8],
    contract_hash: &[u8; HASH_SIZE],
    data_for_validation: Option<Vec<u8>>,
    handle_type: HandleType,
) -> Result<ValidatedMessage, EnclaveError> {
    match handle_type {
        HandleType::HANDLE_TYPE_IBC_PACKET_RECEIVE => {
            let mut parsed_ibc_packet: IbcPacketReceiveMsg =
                serde_json::from_slice(msg).map_err(|err| {
                    warn!(
                    "IbcPacketReceive msg got an error while trying to deserialize msg input bytes into json {:?}: {}",
                    String::from_utf8_lossy(msg),
                    err
                );
                    EnclaveError::FailedToDeserialize
                })?;

            let validated_msg = validate_basic_msg(
                parsed_ibc_packet.packet.data.as_slice(),
                contract_hash,
                data_for_validation,
            )?;
            parsed_ibc_packet.packet.data = validated_msg.validated_msg.as_slice().into();

            Ok(ValidatedMessage{
                validated_msg: serde_json::to_vec(&parsed_ibc_packet).map_err(|err| {
                    warn!(
                        "got an error while trying to serialize parsed_ibc_packet msg into bytes {:?}: {}",
                        parsed_ibc_packet, err
                    );
                    EnclaveError::FailedToSerialize
                })?,
                reply_params: validated_msg.reply_params,
            })
        }
        _ => {
            warn!("Malformed message - in IBC, only packet receive message can be encrypted");
            Err(EnclaveError::ValidationFailure)
        }
    }
}

pub fn validate_basic_msg(
    msg: &[u8],
    contract_hash: &[u8; HASH_SIZE],
    data_for_validation: Option<Vec<u8>>,
) -> Result<ValidatedMessage, EnclaveError> {
    if data_for_validation.is_none() && msg.len() < HEX_ENCODED_HASH_SIZE {
        warn!("Malformed message - expected contract code hash to be prepended to the msg");
        return Err(EnclaveError::ValidationFailure);
    }

    let mut received_contract_hash: [u8; HEX_ENCODED_HASH_SIZE] = [0u8; HEX_ENCODED_HASH_SIZE];
    let mut validated_msg: Vec<u8>;
    let mut reply_params: Option<Vec<ReplyParams>> = None;

    match data_for_validation {
        Some(c) => {
            received_contract_hash.copy_from_slice(&c.as_slice()[0..HEX_ENCODED_HASH_SIZE]);
            let mut partial_msg = c[HEX_ENCODED_HASH_SIZE..].to_vec();
            while partial_msg.len() >= REPLY_ENCRYPTION_MAGIC_BYTES.len()
                && partial_msg[0..(REPLY_ENCRYPTION_MAGIC_BYTES.len())]
                    == *REPLY_ENCRYPTION_MAGIC_BYTES
            {
                if reply_params.is_none() {
                    reply_params = Some(vec![]);
                }

                partial_msg = partial_msg[REPLY_ENCRYPTION_MAGIC_BYTES.len()..].to_vec();

                let mut sub_msg_id_serialized: [u8; SIZE_OF_U64] = [0u8; SIZE_OF_U64];
                sub_msg_id_serialized.copy_from_slice(&partial_msg[..SIZE_OF_U64]);

                let sub_msg_id: u64 = u64::from_be_bytes(sub_msg_id_serialized);
                partial_msg = partial_msg[SIZE_OF_U64..].to_vec();

                let mut reply_recipient_contract_hash: [u8; HEX_ENCODED_HASH_SIZE] =
                    [0u8; HEX_ENCODED_HASH_SIZE];
                reply_recipient_contract_hash
                    .copy_from_slice(&partial_msg[0..HEX_ENCODED_HASH_SIZE]);

                reply_params.as_mut().unwrap().push(ReplyParams {
                    recipient_contract_hash: reply_recipient_contract_hash.to_vec(),
                    sub_msg_id,
                });

                partial_msg = partial_msg[HEX_ENCODED_HASH_SIZE..].to_vec();
            }

            validated_msg = msg.to_vec();
        }
        None => {
            received_contract_hash.copy_from_slice(&msg[0..HEX_ENCODED_HASH_SIZE]);
            validated_msg = msg[HEX_ENCODED_HASH_SIZE..].to_vec();
        }
    }

    let decoded_hash: Vec<u8> = hex::decode(&received_contract_hash[..]).map_err(|_| {
        warn!("Got message with malformed contract hash");
        EnclaveError::ValidationFailure
    })?;

    if decoded_hash != contract_hash {
        warn!("Message contains mismatched contract hash");
        return Err(EnclaveError::ValidationFailure);
    }

    while validated_msg.len() >= REPLY_ENCRYPTION_MAGIC_BYTES.len()
        && validated_msg[0..(REPLY_ENCRYPTION_MAGIC_BYTES.len())] == *REPLY_ENCRYPTION_MAGIC_BYTES
    {
        if reply_params.is_none() {
            reply_params = Some(vec![]);
        }

        validated_msg = validated_msg[REPLY_ENCRYPTION_MAGIC_BYTES.len()..].to_vec();

        let mut sub_msg_id_serialized: [u8; SIZE_OF_U64] = [0u8; SIZE_OF_U64];
        sub_msg_id_serialized.copy_from_slice(&validated_msg[..SIZE_OF_U64]);

        let sub_msg_id: u64 = u64::from_be_bytes(sub_msg_id_serialized);
        validated_msg = validated_msg[SIZE_OF_U64..].to_vec();

        let mut reply_recipient_contract_hash: [u8; HEX_ENCODED_HASH_SIZE] =
            [0u8; HEX_ENCODED_HASH_SIZE];
        reply_recipient_contract_hash.copy_from_slice(&validated_msg[0..HEX_ENCODED_HASH_SIZE]);

        reply_params.as_mut().unwrap().push(ReplyParams {
            recipient_contract_hash: reply_recipient_contract_hash.to_vec(),
            sub_msg_id,
        });

        validated_msg = validated_msg[HEX_ENCODED_HASH_SIZE..].to_vec();
    }

    Ok(ValidatedMessage {
        validated_msg,
        reply_params,
    })
}

#[allow(clippy::too_many_arguments)]
pub fn verify_params(
    sig_info: &SigInfo,
    sent_funds: &[Coin],
    sender: &CanonicalAddr,
    contract_address: &HumanAddr,
    msg: &SecretMessage,
    #[cfg(feature = "light-client-validation")] og_msg: &[u8],
    should_verify_sig_info: bool,
    should_verify_input: bool,
    handle_type: HandleType,
) -> Result<(), EnclaveError> {
    if should_verify_sig_info {
        debug!("Verifying message signatures for: {:?}", sig_info);

        if let Some(callback_sig) = &sig_info.callback_sig {
            return verify_callback_sig(callback_sig.as_slice(), sender, msg, sent_funds);
        }

        #[cfg(feature = "light-client-validation")]
        if !check_msg_matches_state(og_msg) {
            return Err(EnclaveError::ValidationFailure);
        }

        verify_signature(sig_info, sender, handle_type)?;
    }

    if should_verify_input {
        verify_input(
            sig_info,
            sent_funds,
            sender,
            contract_address,
            msg,
            handle_type,
        )?;
    }

    info!("Parameters verified successfully");

    Ok(())
}

fn verify_signature(
    sig_info: &SigInfo,
    sender: &CanonicalAddr,
    handle_type: HandleType,
) -> Result<(), EnclaveError> {
    let sender_public_key = get_signer(sig_info, sender, handle_type)?;

    sender_public_key
        .verify_bytes(
            sig_info.sign_bytes.as_slice(),
            sig_info.signature.as_slice(),
            sig_info.sign_mode,
        )
        .map_err(|err| {
            warn!("Signature verification failed: {:?}", err);
            EnclaveError::FailedTxVerification
        })?;

    let signer_addr = sender_public_key.get_address();
    if &signer_addr != sender {
        warn!("Sender verification failed!");
        trace!(
            "Message sender {:?} does not match with the message signer {:?}",
            sender,
            signer_addr
        );
        return Err(EnclaveError::FailedTxVerification);
    }

    Ok(())
}

fn verify_input(
    sig_info: &SigInfo,
    sent_funds: &[Coin],
    sender: &CanonicalAddr,
    contract_address: &HumanAddr,
    msg: &SecretMessage,
    handle_type: HandleType,
) -> Result<(), EnclaveError> {
    let messages = get_messages(sig_info, handle_type)?;

    let is_verified = verify_message_params(
        &messages,
        sender,
        sent_funds,
        contract_address,
        msg,
        handle_type,
    );

    if !is_verified {
        warn!("Parameter verification failed");
        return Err(EnclaveError::FailedTxVerification);
    }

    Ok(())
}

fn get_signer(
    sign_info: &SigInfo,
    sender: &CanonicalAddr,
    handle_type: HandleType,
) -> Result<CosmosPubKey, EnclaveError> {
    use cosmos_proto::tx::signing::SignMode::*;
    match sign_info.sign_mode {
        SIGN_MODE_DIRECT => {
            let sign_doc = SignDoc::from_bytes(sign_info.sign_bytes.as_slice(), handle_type)?;
            trace!("sign doc: {:?}", sign_doc);

            // This verifies that signatures and sign bytes are self consistent
            let sender_public_key =
                sign_doc
                    .auth_info
                    .sender_public_key(sender)
                    .ok_or_else(|| {
                        warn!("Couldn't find message sender in auth_info.signer_infos");
                        EnclaveError::FailedTxVerification
                    })?;

            Ok(sender_public_key.clone())
        }
        SIGN_MODE_LEGACY_AMINO_JSON => {
            use protobuf::well_known_types::Any as AnyProto;
            use protobuf::Message;

            let any_pub_key =
                AnyProto::parse_from_bytes(&sign_info.public_key.0).map_err(|err| {
                    warn!("failed to parse public key as Any: {:?}", err);
                    EnclaveError::FailedTxVerification
                })?;
            let public_key = CosmosPubKey::from_proto(&any_pub_key).map_err(|err| {
                warn!("failure to parse pubkey: {:?}", err);
                EnclaveError::FailedTxVerification
            })?;

            Ok(public_key)
        }
        SIGN_MODE_EIP_191 => {
            use protobuf::well_known_types::Any as AnyProto;
            use protobuf::Message;

            let any_pub_key =
                AnyProto::parse_from_bytes(&sign_info.public_key.0).map_err(|err| {
                    warn!("failed to parse public key as Any: {:?}", err);
                    EnclaveError::FailedTxVerification
                })?;
            let public_key = CosmosPubKey::from_proto(&any_pub_key).map_err(|err| {
                warn!("failure to parse pubkey: {:?}", err);
                EnclaveError::FailedTxVerification
            })?;

            Ok(public_key)
        }
        _ => {
            warn!(
                "get_signer(): unsupported signature mode: {:?}",
                sign_info.sign_mode
            );
            Err(EnclaveError::FailedTxVerification)
        }
    }
}

fn get_messages(
    sign_info: &SigInfo,
    handle_type: HandleType,
) -> Result<Vec<CosmosSdkMsg>, EnclaveError> {
    use cosmos_proto::tx::signing::SignMode::*;
    match sign_info.sign_mode {
        SIGN_MODE_DIRECT => {
            let sign_doc = SignDoc::from_bytes(sign_info.sign_bytes.as_slice(), handle_type)?;
            trace!("sign doc: {:?}", sign_doc);

            Ok(sign_doc.body.messages)
        }
        SIGN_MODE_LEGACY_AMINO_JSON => {
            let sign_doc: StdSignDoc = serde_json::from_slice(sign_info.sign_bytes.as_slice())
                .map_err(|err| {
                    warn!("failure to parse StdSignDoc: {:?}", err);
                    EnclaveError::FailedTxVerification
                })?;
            let messages: Result<Vec<CosmosSdkMsg>, _> = sign_doc
                .msgs
                .iter()
                .map(|x| x.clone().into_cosmwasm_msg())
                .collect();
            Ok(messages?)
        }
        SIGN_MODE_EIP_191 => {
            let sign_bytes_as_string = String::from_utf8_lossy(&sign_info.sign_bytes.0).to_string();

            trace!(
                "SIGN_MODE_EIP_191 sign_bytes_as_string: {:?}",
                sign_bytes_as_string
            );

            // Always starts with '\x19Ethereum Signed Message:\n\d+{'
            // So we need to find the first occurance of '{' and go from there until the end
            let start_index = match sign_bytes_as_string.find('{') {
                Some(start_index) => start_index,
                None => {
                    warn!(
                        "SIGN_MODE_EIP_191 failed to find first occurance of '{{' in '{}'",
                        sign_bytes_as_string
                    );
                    return Err(EnclaveError::FailedTxVerification);
                }
            };
            let sign_doc_str = &sign_bytes_as_string[start_index..];

            let sign_doc: StdSignDoc = serde_json::from_str(sign_doc_str).map_err(|err| {
                warn!(
                    "failed to parse SIGN_MODE_EIP_191 StdSignDoc as JSON from '{}': {:?}",
                    sign_doc_str, err
                );
                EnclaveError::FailedTxVerification
            })?;
            let messages: Result<Vec<CosmosSdkMsg>, _> = sign_doc
                .msgs
                .iter()
                .map(|x| x.clone().into_cosmwasm_msg())
                .collect();
            Ok(messages?)
        }
        _ => {
            warn!(
                "get_messages(): unsupported signature mode: {:?}",
                sign_info.sign_mode
            );
            Err(EnclaveError::FailedTxVerification)
        }
    }
}

/// Verify that the callback sig is appropriate.
///
///This is used when contracts send callbacks to each other.
fn verify_callback_sig(
    callback_signature: &[u8],
    sender: &CanonicalAddr,
    msg: &SecretMessage,
    sent_funds: &[Coin],
) -> Result<(), EnclaveError> {
    if verify_callback_sig_impl(callback_signature, sender, msg, sent_funds) {
        info!("Message verified! msg.sender is the calling contract");
        return Ok(());
    }

    warn!("Callback signature verification failed");
    Err(EnclaveError::FailedTxVerification)
}

fn verify_callback_sig_impl(
    callback_signature: &[u8],
    sender: &CanonicalAddr,
    msg: &SecretMessage,
    sent_funds: &[Coin],
) -> bool {
    if callback_signature.is_empty() {
        return false;
    }

    let callback_sig = create_callback_signature(sender, &msg.msg, sent_funds);

    if callback_signature != callback_sig {
        trace!(
            "Contract signature does not match with the one sent: {:?}. Expected message to be signed: {:?}",
            callback_signature,
            String::from_utf8_lossy(msg.msg.as_slice())
        );

        return false;
    }

    true
}

<<<<<<< HEAD
/// Get the cosmwasm message that contains the encrypted message
fn get_verified_msg<'sd>(
    messages: &'sd [CosmWasmMsg],
    msg_sender: &CanonicalAddr,
    sent_msg: &SecretMessage,
) -> Option<&'sd CosmWasmMsg> {
    messages.iter().find(|&m| match m {
        CosmWasmMsg::Execute { msg, sender, .. }
        | CosmWasmMsg::Migrate { msg, sender }
        | CosmWasmMsg::Instantiate {
            init_msg: msg,
            sender,
            ..
        } => msg_sender == sender && &sent_msg.to_vec() == msg,
        CosmWasmMsg::Other => false,
    })
}

/// Check that the contract listed in the cosmwasm message matches the one in env
fn verify_contract(msg: &CosmWasmMsg, contract_address: &HumanAddr) -> bool {
    // Contract address is relevant only to execute, since during sending an instantiate message the contract address is not yet known
    match msg {
        CosmWasmMsg::Execute { contract, .. } => {
            info!("Verifying contract address..");
            let is_verified = contract_address == contract;
            if !is_verified {
                trace!(
                    "Contract address sent to enclave {:?} is not the same as the signed one {:?}",
                    contract_address,
                    *contract
                );
            }
            is_verified
        }
        CosmWasmMsg::Instantiate { .. } => true,
        CosmWasmMsg::Migrate { .. } => true,
        CosmWasmMsg::Other => false,
    }
}

/// Check that the funds listed in the cosmwasm message matches the ones in env
fn verify_funds(msg: &CosmWasmMsg, sent_funds_msg: &[Coin]) -> bool {
    match msg {
        CosmWasmMsg::Execute { sent_funds, .. }
        | CosmWasmMsg::Instantiate {
            init_funds: sent_funds,
            ..
        } => sent_funds_msg == sent_funds,
        CosmWasmMsg::Other => false,
        CosmWasmMsg::Migrate { .. } => true,
    }
}

=======
>>>>>>> 9825f579
fn verify_message_params(
    messages: &[CosmosSdkMsg],
    sender: &CanonicalAddr,
    sent_funds: &[Coin],
    contract_address: &HumanAddr,
    sent_msg: &SecretMessage,
    handle_type: HandleType,
) -> bool {
    info!("Verifying sdk message against wasm input...");
    // If msg is not found (is None) then it means message verification failed,
    // since it didn't find a matching signed message
    let msg = verify_and_get_sdk_msg(messages, sender, sent_msg, handle_type);
    if msg.is_none() {
        debug!("Message verification failed!");
        trace!(
            "Message sent to contract {:?} by {:?} does not match any signed messages {:?}",
            sent_msg.to_vec(),
            sender,
            messages
        );
        return false;
    }
    let msg = msg.unwrap();

    info!("Verifying message sender...");
    if let Some(value) = verify_sender(msg, sender) {
        return value;
    }

    info!("Verifying contract address...");
    if !verify_contract_address(msg, contract_address) {
        warn!("Contract address verification failed!");
        return false;
    }

    info!("Verifying sent funds...");
    if !verify_sent_funds(msg, sent_funds) {
        warn!("Funds verification failed!");
        return false;
    }

    true
}<|MERGE_RESOLUTION|>--- conflicted
+++ resolved
@@ -637,62 +637,6 @@
     true
 }
 
-<<<<<<< HEAD
-/// Get the cosmwasm message that contains the encrypted message
-fn get_verified_msg<'sd>(
-    messages: &'sd [CosmWasmMsg],
-    msg_sender: &CanonicalAddr,
-    sent_msg: &SecretMessage,
-) -> Option<&'sd CosmWasmMsg> {
-    messages.iter().find(|&m| match m {
-        CosmWasmMsg::Execute { msg, sender, .. }
-        | CosmWasmMsg::Migrate { msg, sender }
-        | CosmWasmMsg::Instantiate {
-            init_msg: msg,
-            sender,
-            ..
-        } => msg_sender == sender && &sent_msg.to_vec() == msg,
-        CosmWasmMsg::Other => false,
-    })
-}
-
-/// Check that the contract listed in the cosmwasm message matches the one in env
-fn verify_contract(msg: &CosmWasmMsg, contract_address: &HumanAddr) -> bool {
-    // Contract address is relevant only to execute, since during sending an instantiate message the contract address is not yet known
-    match msg {
-        CosmWasmMsg::Execute { contract, .. } => {
-            info!("Verifying contract address..");
-            let is_verified = contract_address == contract;
-            if !is_verified {
-                trace!(
-                    "Contract address sent to enclave {:?} is not the same as the signed one {:?}",
-                    contract_address,
-                    *contract
-                );
-            }
-            is_verified
-        }
-        CosmWasmMsg::Instantiate { .. } => true,
-        CosmWasmMsg::Migrate { .. } => true,
-        CosmWasmMsg::Other => false,
-    }
-}
-
-/// Check that the funds listed in the cosmwasm message matches the ones in env
-fn verify_funds(msg: &CosmWasmMsg, sent_funds_msg: &[Coin]) -> bool {
-    match msg {
-        CosmWasmMsg::Execute { sent_funds, .. }
-        | CosmWasmMsg::Instantiate {
-            init_funds: sent_funds,
-            ..
-        } => sent_funds_msg == sent_funds,
-        CosmWasmMsg::Other => false,
-        CosmWasmMsg::Migrate { .. } => true,
-    }
-}
-
-=======
->>>>>>> 9825f579
 fn verify_message_params(
     messages: &[CosmosSdkMsg],
     sender: &CanonicalAddr,
@@ -704,8 +648,8 @@
     info!("Verifying sdk message against wasm input...");
     // If msg is not found (is None) then it means message verification failed,
     // since it didn't find a matching signed message
-    let msg = verify_and_get_sdk_msg(messages, sender, sent_msg, handle_type);
-    if msg.is_none() {
+    let sdk_msg = verify_and_get_sdk_msg(messages, sender, sent_msg, handle_type);
+    if sdk_msg.is_none() {
         debug!("Message verification failed!");
         trace!(
             "Message sent to contract {:?} by {:?} does not match any signed messages {:?}",
@@ -715,21 +659,21 @@
         );
         return false;
     }
-    let msg = msg.unwrap();
+    let sdk_msg = sdk_msg.unwrap();
 
     info!("Verifying message sender...");
-    if let Some(value) = verify_sender(msg, sender) {
+    if let Some(value) = verify_sender(sdk_msg, sender) {
         return value;
     }
 
     info!("Verifying contract address...");
-    if !verify_contract_address(msg, contract_address) {
+    if !verify_contract_address(sdk_msg, contract_address) {
         warn!("Contract address verification failed!");
         return false;
     }
 
     info!("Verifying sent funds...");
-    if !verify_sent_funds(msg, sent_funds) {
+    if !verify_sent_funds(sdk_msg, sent_funds) {
         warn!("Funds verification failed!");
         return false;
     }
