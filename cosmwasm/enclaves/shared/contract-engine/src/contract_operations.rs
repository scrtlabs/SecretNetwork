--- conflicted
+++ resolved
@@ -130,37 +130,13 @@
     let mut duration = start.elapsed();
     println!("Time elapsed in engine.init: {:?}", duration);
 
-<<<<<<< HEAD
     *used_gas = engine.gas_used();
     let output = result?;
-=======
-    let env_ptr = engine.write_to_memory(&env_bytes)?;
-    let msg_info_ptr = engine.write_to_memory(&msg_info_bytes)?;
-    let msg_ptr = engine.write_to_memory(&validated_msg)?;
-
-    // This wrapper is used to coalesce all errors in this block to one object
-    // so we can `.map_err()` in one place for all of them
-    let output = coalesce!(EnclaveError, {
-        let vec_ptr = engine.init(env_ptr, msg_info_ptr, msg_ptr)?;
-
-        // write all db keys to chain
-        engine
-            .contract_instance
-            .flush_cache()
-            .map_err(|_| EnclaveError::FailedFunctionCall)?;
-
-        let output = engine.extract_vector(vec_ptr)?;
-        let output = encrypt_output(
-            output,
-            &secret_msg,
-            &canonical_contract_address,
-            versioned_env.get_contract_hash(),
-            reply_params,
-            &canonical_sender_address,
-            false,
-            false,
-        )?;
->>>>>>> 21650365
+
+    engine
+        .contract_instance
+        .flush_cache()
+        .map_err(|_| EnclaveError::FailedFunctionCall)?;
 
     // TODO: copy cosmwasm's structures to enclave
     // TODO: ref: https://github.com/CosmWasm/cosmwasm/blob/b971c037a773bf6a5f5d08a88485113d9b9e8e7b/packages/std/src/init_handle.rs#L129
@@ -293,10 +269,14 @@
 
     versioned_env.set_contract_hash(&contract_hash);
 
-<<<<<<< HEAD
     let result = engine.handle(&versioned_env, validated_msg, &parsed_handle_type);
     *used_gas = engine.gas_used();
     let mut output = result?;
+
+    engine
+        .contract_instance
+        .flush_cache()
+        .map_err(|_| EnclaveError::FailedFunctionCall)?;
 
     debug!(
         "(2) nonce just before encrypt_output: nonce = {:?} pubkey = {:?}",
@@ -323,30 +303,6 @@
         trace!(
             "Wasm output for plaintext message is: {:?}",
             finalized_output
-=======
-    let (env_bytes, msg_info_bytes) = versioned_env.get_wasm_ptrs()?;
-
-    let env_ptr = engine.write_to_memory(&env_bytes)?;
-    let msg_info_ptr = engine.write_to_memory(&msg_info_bytes)?;
-    let msg_ptr = engine.write_to_memory(&validated_msg)?;
-
-    // This wrapper is used to coalesce all errors in this block to one object
-    // so we can `.map_err()` in one place for all of them
-    let output = coalesce!(EnclaveError, {
-        let vec_ptr = engine.handle(env_ptr, msg_info_ptr, msg_ptr, parsed_handle_type.clone())?;
-
-        // write all db keys to chain
-        engine
-            .contract_instance
-            .flush_cache()
-            .map_err(|_| EnclaveError::FailedFunctionCall)?;
-
-        let mut output = engine.extract_vector(vec_ptr)?;
-
-        debug!(
-            "(2) nonce just before encrypt_output: nonce = {:?} pubkey = {:?}",
-            secret_msg.nonce, secret_msg.user_public_key
->>>>>>> 21650365
         );
 
         output = serde_json::to_vec(&finalized_output).map_err(|err| {
