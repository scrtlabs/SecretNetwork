use cw_types_generic::{BaseAddr, BaseEnv};

use cw_types_v010::encoding::Binary;
use cw_types_v010::types::CanonicalAddr;

use enclave_cosmos_types::types::{ContractCode, HandleType, SigInfo};
use enclave_crypto::Ed25519PublicKey;
use enclave_ffi_types::{Ctx, EnclaveError};
use enclave_utils::coalesce;
use log::*;

use crate::contract_validation::{ReplyParams, ValidatedMessage};
use crate::external::results::{HandleSuccess, InitSuccess, QuerySuccess};
use crate::message::{parse_message, ParsedMessage};

use super::contract_validation::{
    generate_encryption_key, validate_contract_key, validate_msg, verify_params, ContractKey,
};
use super::gas::WasmCosts;
use super::io::{
    encrypt_output, finalize_raw_output, manipulate_callback_sig_for_plaintext,
    set_all_logs_to_plaintext,
};
use super::module_cache::create_module_instance;
use super::types::{IoNonce, SecretMessage};
use super::wasm::{ContractInstance, ContractOperation, Engine};

/*
Each contract is compiled with these functions already implemented in wasm:
fn cosmwasm_api_0_6() -> i32;  // Seems unused, but we should support it anyways
fn allocate(size: usize) -> *mut c_void;
fn deallocate(pointer: *mut c_void);
fn init(env_ptr: *mut c_void, msg_ptr: *mut c_void) -> *mut c_void
fn handle(env_ptr: *mut c_void, msg_ptr: *mut c_void) -> *mut c_void
fn query(msg_ptr: *mut c_void) -> *mut c_void

Re `init`, `handle` and `query`: We need to pass `env` & `msg`
down to the wasm implementations, but because they are buffers
we need to allocate memory regions inside the VM's instance and copy
`env` & `msg` into those memory regions inside the VM's instance.
*/

pub fn init(
    context: Ctx,       // need to pass this to read_db & write_db
    gas_limit: u64,     // gas limit for this execution
    used_gas: &mut u64, // out-parameter for gas used in execution
    contract: &[u8],    // contract wasm bytes
    env: &[u8],         // blockchain state
    msg: &[u8],         // probably function call and args
    sig_info: &[u8],    // info about signature verification
) -> Result<InitSuccess, EnclaveError> {
    trace!("Starting init");

    let contract_code = ContractCode::new(contract);
    let contract_hash = contract_code.hash();

    let base_env: BaseEnv = extract_base_env(env)?;

    let (sender, contract_address, block_height, sent_funds) = base_env.get_verification_params();

    let canonical_contract_address = to_canonical(contract_address)?;

    let canonical_sender_address = to_canonical(sender)?;

    let contract_key = generate_encryption_key(
        &canonical_sender_address,
        &block_height,
        &contract_hash,
        &canonical_contract_address,
    )?;

    let parsed_sig_info: SigInfo = extract_sig_info(sig_info)?;

    let secret_msg = SecretMessage::from_slice(msg)?;

    verify_params(
        &parsed_sig_info,
        &sent_funds,
        &canonical_sender_address,
        &contract_address,
        &secret_msg,
    )?;

    let decrypted_msg = secret_msg.decrypt()?;

    let ValidatedMessage {
        validated_msg,
        reply_params,
    } = validate_msg(&decrypted_msg, &contract_hash, None)?;

    let mut engine = start_engine(
        context,
        gas_limit,
        contract_code,
        &contract_key,
        ContractOperation::Init,
        secret_msg.nonce,
        secret_msg.user_public_key,
    )?;

    let mut versioned_env =
        base_env.into_versioned_env(&engine.contract_instance.cosmwasm_api_version);

    versioned_env.set_contract_hash(&contract_hash);

    let (env_bytes, msg_info_bytes) = versioned_env.get_wasm_ptrs()?;

    let env_ptr = engine.write_to_memory(&env_bytes)?;
    let msg_info_ptr = engine.write_to_memory(&msg_info_bytes)?;
    let msg_ptr = engine.write_to_memory(&validated_msg)?;

    // This wrapper is used to coalesce all errors in this block to one object
    // so we can `.map_err()` in one place for all of them
    let output = coalesce!(EnclaveError, {
        let vec_ptr = engine.init(env_ptr, msg_info_ptr, msg_ptr)?;
        let output = engine.extract_vector(vec_ptr)?;
        let output = encrypt_output(
            output,
            &secret_msg,
            &canonical_contract_address,
            versioned_env.get_contract_hash(),
            reply_params,
            &canonical_sender_address,
            false,
            false,
        )?;

        Ok(output)
    })
    .map_err(|err| {
        *used_gas = engine.gas_used();
        err
    })?;

    *used_gas = engine.gas_used();
    // todo: can move the key to somewhere in the output message if we want

    Ok(InitSuccess {
        output,
        contract_key,
    })
}

fn to_canonical(contract_address: &BaseAddr) -> Result<CanonicalAddr, EnclaveError> {
    CanonicalAddr::from_human(contract_address).map_err(|err| {
        warn!(
            "error while trying to deserialize address from bech32 string to bytes {:?}: {}",
            contract_address, err
        );
        EnclaveError::FailedToDeserialize
    })
}

<<<<<<< HEAD
=======
// Parse the message that was passed to handle (Based on the assumption that it might be a reply or IBC as well)
pub fn parse_message(
    message: &[u8],
    sig_info: &SigInfo,
    handle_type: &HandleType,
) -> Result<ParsedMessage, EnclaveError> {
    return match handle_type {
        HandleType::HANDLE_TYPE_EXECUTE => match try_get_decrypted_secret_msg(message) {
            Some(decrypted_secret_msg) => {
                trace!(
                    "execute input before decryption: {:?}",
                    base64::encode(&message)
                );

                Ok(ParsedMessage {
                    should_validate_sig_info: true,
                    was_msg_encrypted: true,
                    secret_msg: decrypted_secret_msg.secret_msg,
                    decrypted_msg: decrypted_secret_msg.decrypted_msg,
                    contract_hash_for_validation: None,
                })
            }
            None => {
                trace!(
                    "execute input was plaintext: {:?}",
                    base64::encode(&message)
                );

                let secret_msg = get_secret_msg(message);
                let decrypted_msg = secret_msg.msg.clone();

                Ok(ParsedMessage {
                    should_validate_sig_info: false,
                    was_msg_encrypted: false,
                    secret_msg,
                    decrypted_msg,
                    contract_hash_for_validation: None,
                })
            }
        },
        HandleType::HANDLE_TYPE_REPLY => {
            let orig_secret_msg = SecretMessage::from_slice(message)?;

            if sig_info.sign_mode == SignMode::SIGN_MODE_UNSPECIFIED {
                trace!(
                    "reply input is not encrypted: {:?}",
                    base64::encode(&message)
                );
                let decrypted_msg = orig_secret_msg.msg.clone();
                let mut reply: Reply = serde_json::from_slice(&decrypted_msg)
                    .map_err(|err| {
                        warn!(
                "reply got an error while trying to deserialize decrypted reply bytes into json {:?}: {}",
                String::from_utf8_lossy(&decrypted_msg),
                err
            );
                        EnclaveError::FailedToDeserialize
                    })?;

                let msg_id = String::from_utf8(reply.id.as_slice().to_vec()).map_err(|err| {
                    warn!(
                        "Failed to parse message id as string {:?}: {}",
                        reply.id.as_slice().to_vec(),
                        err
                    );
                    EnclaveError::FailedToDeserialize
                })?;

                let msg_id_as_num = match msg_id.parse::<u64>() {
                    Ok(m) => m,
                    Err(err) => {
                        warn!("Failed to parse message id as number {}: {}", msg_id, err);
                        return Err(EnclaveError::FailedToDeserialize);
                    }
                };

                let decrypted_reply = DecryptedReply {
                    id: msg_id_as_num,
                    result: reply.result.clone(),
                };

                redact_custom_events(&mut reply);
                let serialized_encrypted_reply : Vec<u8> = serde_json::to_vec(&reply).map_err(|err| {
                    warn!(
                        "got an error while trying to serialize encrypted reply into bytes {:?}: {}",
                        reply, err
                    );
                    EnclaveError::FailedToSerialize
                })?;

                let reply_secret_msg = SecretMessage {
                    nonce: orig_secret_msg.nonce,
                    user_public_key: orig_secret_msg.user_public_key,
                    msg: serialized_encrypted_reply,
                };

                let serialized_reply: Vec<u8> = serde_json::to_vec(&decrypted_reply).map_err(|err| {
                    warn!(
                        "got an error while trying to serialize decrypted reply into bytes {:?}: {}",
                        decrypted_reply, err
                    );
                    EnclaveError::FailedToSerialize
                })?;

                return Ok(ParsedMessage {
                    should_validate_sig_info: false,
                    was_msg_encrypted: false,
                    secret_msg: reply_secret_msg,
                    decrypted_msg: serialized_reply,
                    contract_hash_for_validation: None,
                });
            }

            trace!(
                "reply input before decryption: {:?}",
                base64::encode(&message)
            );
            let mut parsed_encrypted_reply: Reply = serde_json::from_slice(
                &orig_secret_msg.msg.as_slice().to_vec(),
            )
            .map_err(|err| {
                warn!(
            "reply got an error while trying to deserialize msg input bytes into json {:?}: {}",
            String::from_utf8_lossy(&orig_secret_msg.msg),
            err
            );
                EnclaveError::FailedToDeserialize
            })?;

            match parsed_encrypted_reply.result.clone() {
                SubMsgResult::Ok(response) => {
                    let decrypted_msg_data = match response.data {
                        Some(data) => {
                            let tmp_secret_msg_data = SecretMessage {
                                nonce: orig_secret_msg.nonce,
                                user_public_key: orig_secret_msg.user_public_key,
                                msg: data.as_slice().to_vec(),
                            };

                            Some(Binary(
                                tmp_secret_msg_data.decrypt()?[HEX_ENCODED_HASH_SIZE..].to_vec(),
                            ))
                        }
                        None => None,
                    };

                    let tmp_secret_msg_id = SecretMessage {
                        nonce: orig_secret_msg.nonce,
                        user_public_key: orig_secret_msg.user_public_key,
                        msg: parsed_encrypted_reply.id.as_slice().to_vec(),
                    };

                    let tmp_decrypted_msg_id = tmp_secret_msg_id.decrypt()?;

                    // Now we need to create synthetic SecretMessage to fit the API in "handle"
                    let result = SubMsgResult::Ok(SubMsgResponse {
                        events: response.events,
                        data: decrypted_msg_data,
                    });

                    let msg_id =
                        String::from_utf8(tmp_decrypted_msg_id[HEX_ENCODED_HASH_SIZE..].to_vec())
                            .map_err(|err| {
                            warn!(
                                "Failed to parse message id as string {:?}: {}",
                                tmp_decrypted_msg_id[HEX_ENCODED_HASH_SIZE..].to_vec(),
                                err
                            );
                            EnclaveError::FailedToDeserialize
                        })?;

                    let msg_id_as_num = match msg_id.parse::<u64>() {
                        Ok(m) => m,
                        Err(err) => {
                            warn!("Failed to parse message id as number {}: {}", msg_id, err);
                            return Err(EnclaveError::FailedToDeserialize);
                        }
                    };

                    let decrypted_reply = DecryptedReply {
                        id: msg_id_as_num,
                        result,
                    };

                    let decrypted_reply_as_vec =
                        serde_json::to_vec(&decrypted_reply).map_err(|err| {
                            warn!(
                                "got an error while trying to serialize reply into bytes {:?}: {}",
                                decrypted_reply, err
                            );
                            EnclaveError::FailedToSerialize
                        })?;

                    redact_custom_events(&mut parsed_encrypted_reply);
                    let serialized_encrypted_reply : Vec<u8> = serde_json::to_vec(&parsed_encrypted_reply).map_err(|err| {
                    warn!(
                        "got an error while trying to serialize encrypted reply into bytes {:?}: {}",
                        parsed_encrypted_reply, err
                    );
                    EnclaveError::FailedToSerialize
                })?;

                    let reply_secret_msg = SecretMessage {
                        nonce: orig_secret_msg.nonce,
                        user_public_key: orig_secret_msg.user_public_key,
                        msg: serialized_encrypted_reply,
                    };

                    Ok(ParsedMessage {
                        should_validate_sig_info: true,
                        was_msg_encrypted: true,
                        secret_msg: reply_secret_msg,
                        decrypted_msg: decrypted_reply_as_vec,
                        contract_hash_for_validation: Some(
                            tmp_decrypted_msg_id[..HEX_ENCODED_HASH_SIZE].to_vec(),
                        ),
                    })
                }
                SubMsgResult::Err(response) => {
                    let secret_msg = SecretMessage {
                        nonce: orig_secret_msg.nonce,
                        user_public_key: orig_secret_msg.user_public_key,
                        msg: base64::decode(response.clone()).map_err(|err| {
                            warn!(
                                "got an error while trying to serialize err reply from base64 {:?}: {}",
                                    response, err
                            );
                            EnclaveError::FailedToSerialize
                        })?
                    };

                    let decrypted_error = secret_msg.decrypt()?;

                    let tmp_secret_msg_id = SecretMessage {
                        nonce: orig_secret_msg.nonce,
                        user_public_key: orig_secret_msg.user_public_key,
                        msg: parsed_encrypted_reply.id.as_slice().to_vec(),
                    };

                    let tmp_decrypted_msg_id = tmp_secret_msg_id.decrypt()?;

                    // Now we need to create synthetic SecretMessage to fit the API in "handle"
                    let result = SubMsgResult::Err(
                        String::from_utf8(decrypted_error[HEX_ENCODED_HASH_SIZE..].to_vec())
                            .map_err(|err| {
                                warn!(
                                    "Failed to parse error as string {:?}: {}",
                                    decrypted_error[HEX_ENCODED_HASH_SIZE..].to_vec(),
                                    err
                                );
                                EnclaveError::FailedToDeserialize
                            })?,
                    );

                    let msg_id =
                        String::from_utf8(tmp_decrypted_msg_id[HEX_ENCODED_HASH_SIZE..].to_vec())
                            .map_err(|err| {
                            warn!(
                                "Failed to parse message id as string {:?}: {}",
                                tmp_decrypted_msg_id[HEX_ENCODED_HASH_SIZE..].to_vec(),
                                err
                            );
                            EnclaveError::FailedToDeserialize
                        })?;

                    let msg_id_as_num = match msg_id.parse::<u64>() {
                        Ok(m) => m,
                        Err(err) => {
                            warn!("Failed to parse message id as number {}: {}", msg_id, err);
                            return Err(EnclaveError::FailedToDeserialize);
                        }
                    };

                    let decrypted_reply = DecryptedReply {
                        id: msg_id_as_num,
                        result,
                    };

                    let decrypted_reply_as_vec =
                        serde_json::to_vec(&decrypted_reply).map_err(|err| {
                            warn!(
                                "got an error while trying to serialize reply into bytes {:?}: {}",
                                decrypted_reply, err
                            );
                            EnclaveError::FailedToSerialize
                        })?;

                    let serialized_encrypted_reply : Vec<u8> = serde_json::to_vec(&parsed_encrypted_reply).map_err(|err| {
                    warn!(
                        "got an error while trying to serialize encrypted reply into bytes {:?}: {}",
                        parsed_encrypted_reply, err
                    );
                    EnclaveError::FailedToSerialize
                })?;

                    let reply_secret_msg = SecretMessage {
                        nonce: orig_secret_msg.nonce,
                        user_public_key: orig_secret_msg.user_public_key,
                        msg: serialized_encrypted_reply,
                    };

                    Ok(ParsedMessage {
                        should_validate_sig_info: true,
                        was_msg_encrypted: true,
                        secret_msg: reply_secret_msg,
                        decrypted_msg: decrypted_reply_as_vec,
                        contract_hash_for_validation: Some(
                            tmp_decrypted_msg_id[..HEX_ENCODED_HASH_SIZE].to_vec(),
                        ),
                    })
                }
            }
        }
        HandleType::HANDLE_TYPE_IBC_CHANNEL_OPEN
        | HandleType::HANDLE_TYPE_IBC_CHANNEL_CONNECT
        | HandleType::HANDLE_TYPE_IBC_CHANNEL_CLOSE => {
            trace!(
                "parsing {} msg (Should always be plaintext): {:?}",
                HandleType::to_export_name(&handle_type),
                base64::encode(&message)
            );

            let scrt_msg = SecretMessage {
                nonce: [0; 32],
                user_public_key: [0; 32],
                msg: message.into(),
            };

            let decrypted_msg = scrt_msg.msg.clone();

            Ok(ParsedMessage {
                should_validate_sig_info: false,
                was_msg_encrypted: false,
                secret_msg: scrt_msg,
                decrypted_msg,
                contract_hash_for_validation: None,
            })
        }
        HandleType::HANDLE_TYPE_IBC_PACKET_RECEIVE => {
            // LIORRR TODO: Maybe mark whether the message was encrypted or not.
            parse_ibc_packet(
                IbcPacketReceiveMsg::default(),
                message,
                "ibc_packet_receive",
            )
        }
        HandleType::HANDLE_TYPE_IBC_PACKET_ACK => {
            // LIORRR TODO: Maybe mark whether the message was encrypted or not.
            parse_ibc_packet(IbcPacketAckMsg::default(), message, "ibc_packet_receive")
        }
        HandleType::HANDLE_TYPE_IBC_PACKET_TIMEOUT => {
            // LIORRR TODO: Maybe mark whether the message was encrypted or not.
            parse_ibc_packet(
                IbcPacketTimeoutMsg::default(),
                message,
                "ibc_packet_timeout",
            )
        }
    };
}

pub fn is_ibc_msg(handle_type: HandleType) -> bool {
    match handle_type {
        HandleType::HANDLE_TYPE_EXECUTE | HandleType::HANDLE_TYPE_REPLY => false,
        HandleType::HANDLE_TYPE_IBC_CHANNEL_OPEN
        | HandleType::HANDLE_TYPE_IBC_CHANNEL_CONNECT
        | HandleType::HANDLE_TYPE_IBC_CHANNEL_CLOSE
        | HandleType::HANDLE_TYPE_IBC_PACKET_RECEIVE
        | HandleType::HANDLE_TYPE_IBC_PACKET_ACK
        | HandleType::HANDLE_TYPE_IBC_PACKET_TIMEOUT => true,
    }
}

>>>>>>> 4058c9e4
#[cfg_attr(feature = "cargo-clippy", allow(clippy::too_many_arguments))]
pub fn handle(
    context: Ctx,
    gas_limit: u64,
    used_gas: &mut u64,
    contract: &[u8],
    env: &[u8],
    msg: &[u8],
    sig_info: &[u8],
    handle_type: u8,
) -> Result<HandleSuccess, EnclaveError> {
    trace!("Starting handle");

    let contract_code = ContractCode::new(contract);
    let contract_hash = contract_code.hash();

    let base_env: BaseEnv = extract_base_env(env)?;

    let (sender, contract_address, _, sent_funds) = base_env.get_verification_params();

    let canonical_contract_address = to_canonical(contract_address)?;

    let canonical_sender_address = to_canonical(sender)?;

    let contract_key = base_env.get_contract_key()?;

    validate_contract_key(&contract_key, &canonical_contract_address, &contract_code)?;

    let parsed_sig_info: SigInfo = extract_sig_info(sig_info)?;

    // The flow of handle is now used for multiple messages (such ash Handle, Reply)
    // When the message is handle, we expect it always to be encrypted while in Reply for example it might be plaintext
    let parsed_handle_type = HandleType::try_from(handle_type)?;

    let ParsedMessage {
        should_validate_sig_info,
        was_msg_encrypted,
        secret_msg,
        decrypted_msg,
        contract_hash_for_validation,
    } = parse_message(msg, &parsed_sig_info, &parsed_handle_type)?;

    // There is no signature to verify when the input isn't signed.
    // Receiving unsigned messages is only possible in Handle. (Init tx are always signed)
    // All of these functions go through handle but the data isn't signed:
    //  Reply (that is not WASM reply)
    if should_validate_sig_info {
        // Verify env parameters against the signed tx
        verify_params(
            &parsed_sig_info,
            sent_funds,
            &canonical_sender_address,
            contract_address,
            &secret_msg,
        )?;
    }

    let mut validated_msg = decrypted_msg.clone();
    let mut reply_params: Option<ReplyParams> = None;
    if was_msg_encrypted {
        let x = validate_msg(&decrypted_msg, &contract_hash, contract_hash_for_validation)?;
        validated_msg = x.validated_msg;
        reply_params = x.reply_params;
    }

    // Although the operation here is not always handle it is irrelevant in this case
    // because it only helps to decide whether to check floating points or not
    // In this case we want to do the same as in Handle both for Reply and for others so we can always pass "Handle".
    let mut engine = start_engine(
        context,
        gas_limit,
        contract_code,
        &contract_key,
        ContractOperation::Handle,
        secret_msg.nonce,
        secret_msg.user_public_key,
    )?;

    let mut versioned_env =
        base_env.clone().into_versioned_env(&engine.contract_instance.cosmwasm_api_version);

    versioned_env.set_contract_hash(&contract_hash);

    let (env_bytes, msg_info_bytes) = versioned_env.get_wasm_ptrs()?;

    let env_ptr = engine.write_to_memory(&env_bytes)?;
    let msg_info_ptr = engine.write_to_memory(&msg_info_bytes)?;
    let msg_ptr = engine.write_to_memory(&validated_msg)?;

    // This wrapper is used to coalesce all errors in this block to one object
    // so we can `.map_err()` in one place for all of them
    let output = coalesce!(EnclaveError, {
        let vec_ptr = engine.handle(env_ptr, msg_info_ptr, msg_ptr, parsed_handle_type.clone())?;

        let mut output = engine.extract_vector(vec_ptr)?;

        debug!(
            "(2) nonce just before encrypt_output: nonce = {:?} pubkey = {:?}",
            secret_msg.nonce, secret_msg.user_public_key
        );

        if was_msg_encrypted {

            let canonical_sender_address = CanonicalAddr::from_human(&sender).map_err(|err| {
                warn!(
                    "handle got an error while trying to deserialize sender from bech32 string to bytes {:?}: {}",
                    sender, err
                );
                EnclaveError::FailedToDeserialize
            })?;

            output = encrypt_output(
                output,
                &secret_msg,
                &canonical_contract_address,
                versioned_env.get_contract_hash(),
                reply_params,
                &canonical_sender_address,
                false,
                is_ibc_msg(parsed_handle_type.clone()),
            )?;
        } else {
            let mut raw_output = manipulate_callback_sig_for_plaintext(output)?;
            set_all_logs_to_plaintext(&mut raw_output);

            let finalized_output = finalize_raw_output(raw_output, false, is_ibc_msg(parsed_handle_type), false);
            trace!("Wasm output for plaintext message is: {:?}", finalized_output);

            output = serde_json::to_vec(&finalized_output).map_err(|err| {
                debug!(
                    "got an error while trying to serialize output json into bytes {:?}: {}",
                    finalized_output, err
                );
                EnclaveError::FailedToSerialize
            })?;
        }

        Ok(output)
    })
    .map_err(|err| {
        *used_gas = engine.gas_used();
        err
    })?;

    *used_gas = engine.gas_used();
    Ok(HandleSuccess { output })
}

fn extract_sig_info(sig_info: &[u8]) -> Result<SigInfo, EnclaveError> {
    serde_json::from_slice(sig_info).map_err(|err| {
        warn!(
            "handle got an error while trying to deserialize sig info input bytes into json {:?}: {}",
            String::from_utf8_lossy(&sig_info),
            err
        );
        EnclaveError::FailedToDeserialize
    })
}

pub fn query(
    context: Ctx,
    gas_limit: u64,
    used_gas: &mut u64,
    contract: &[u8],
    env: &[u8],
    msg: &[u8],
) -> Result<QuerySuccess, EnclaveError> {
    trace!("Entered query");

    let contract_code = ContractCode::new(contract);
    let contract_hash = contract_code.hash();

    let base_env: BaseEnv = extract_base_env(env)?;

    let (_, contract_address, _, _) = base_env.get_verification_params();

    let canonical_contract_address = to_canonical(contract_address)?;

    let contract_key = base_env.get_contract_key()?;

    validate_contract_key(&contract_key, &canonical_contract_address, &contract_code)?;

    let secret_msg = SecretMessage::from_slice(msg)?;
    let decrypted_msg = secret_msg.decrypt()?;

    let ValidatedMessage { validated_msg, .. } =
        validate_msg(&decrypted_msg, &contract_hash, None)?;

    let mut engine = start_engine(
        context,
        gas_limit,
        contract_code,
        &contract_key,
        ContractOperation::Query,
        secret_msg.nonce,
        secret_msg.user_public_key,
    )?;

    let mut versioned_env =
        base_env.into_versioned_env(&engine.contract_instance.cosmwasm_api_version);

    versioned_env.set_contract_hash(&contract_hash);

    let (env_bytes, _) = versioned_env.get_wasm_ptrs()?;

    let env_ptr = engine.write_to_memory(&env_bytes)?;
    let msg_ptr = engine.write_to_memory(&validated_msg)?;

    // This wrapper is used to coalesce all errors in this block to one object
    // so we can `.map_err()` in one place for all of them
    let output = coalesce!(EnclaveError, {
        let vec_ptr = engine.query(env_ptr, msg_ptr)?;

        let output = engine.extract_vector(vec_ptr)?;

        let output = encrypt_output(
            output,
            &secret_msg,
            &CanonicalAddr(Binary(Vec::new())), // Not used for queries (can't init a new contract from a query)
            &"".to_string(), // Not used for queries (can't call a sub-message from a query),
            None,            // Not used for queries (Query response is not replied to the caller),
            &CanonicalAddr(Binary(Vec::new())), // Not used for queries (used only for replies)
            true,
            false,
        )?;
        Ok(output)
    })
    .map_err(|err| {
        *used_gas = engine.gas_used();
        err
    })?;

    *used_gas = engine.gas_used();
    Ok(QuerySuccess { output })
}

fn start_engine(
    context: Ctx,
    gas_limit: u64,
    contract_code: ContractCode,
    contract_key: &ContractKey,
    operation: ContractOperation,
    nonce: IoNonce,
    user_public_key: Ed25519PublicKey,
) -> Result<Engine, EnclaveError> {
    let module = create_module_instance(contract_code, operation)?;

    // Set the gas costs for wasm op-codes (there is an inline stack_height limit in WasmCosts)
    let wasm_costs = WasmCosts::default();

    let contract_instance = ContractInstance::new(
        context,
        module.clone(),
        gas_limit,
        wasm_costs,
        *contract_key,
        operation,
        nonce,
        user_public_key,
    )?;

    Ok(Engine::new(contract_instance, module))
}

fn extract_base_env(env: &[u8]) -> Result<BaseEnv, EnclaveError> {
    serde_json::from_slice(env)
        .map_err(|err| {
            warn!(
                "error while deserializing env into json {:?}: {}",
                String::from_utf8_lossy(&env),
                err
            );
            EnclaveError::FailedToDeserialize
        })
        .map(|base_env| {
            trace!("base env: {:?}", base_env);
            base_env
        })
}<|MERGE_RESOLUTION|>--- conflicted
+++ resolved
@@ -11,7 +11,7 @@
 
 use crate::contract_validation::{ReplyParams, ValidatedMessage};
 use crate::external::results::{HandleSuccess, InitSuccess, QuerySuccess};
-use crate::message::{parse_message, ParsedMessage};
+use crate::message::{is_ibc_msg, parse_message, ParsedMessage};
 
 use super::contract_validation::{
     generate_encryption_key, validate_contract_key, validate_msg, verify_params, ContractKey,
@@ -151,382 +151,6 @@
     })
 }
 
-<<<<<<< HEAD
-=======
-// Parse the message that was passed to handle (Based on the assumption that it might be a reply or IBC as well)
-pub fn parse_message(
-    message: &[u8],
-    sig_info: &SigInfo,
-    handle_type: &HandleType,
-) -> Result<ParsedMessage, EnclaveError> {
-    return match handle_type {
-        HandleType::HANDLE_TYPE_EXECUTE => match try_get_decrypted_secret_msg(message) {
-            Some(decrypted_secret_msg) => {
-                trace!(
-                    "execute input before decryption: {:?}",
-                    base64::encode(&message)
-                );
-
-                Ok(ParsedMessage {
-                    should_validate_sig_info: true,
-                    was_msg_encrypted: true,
-                    secret_msg: decrypted_secret_msg.secret_msg,
-                    decrypted_msg: decrypted_secret_msg.decrypted_msg,
-                    contract_hash_for_validation: None,
-                })
-            }
-            None => {
-                trace!(
-                    "execute input was plaintext: {:?}",
-                    base64::encode(&message)
-                );
-
-                let secret_msg = get_secret_msg(message);
-                let decrypted_msg = secret_msg.msg.clone();
-
-                Ok(ParsedMessage {
-                    should_validate_sig_info: false,
-                    was_msg_encrypted: false,
-                    secret_msg,
-                    decrypted_msg,
-                    contract_hash_for_validation: None,
-                })
-            }
-        },
-        HandleType::HANDLE_TYPE_REPLY => {
-            let orig_secret_msg = SecretMessage::from_slice(message)?;
-
-            if sig_info.sign_mode == SignMode::SIGN_MODE_UNSPECIFIED {
-                trace!(
-                    "reply input is not encrypted: {:?}",
-                    base64::encode(&message)
-                );
-                let decrypted_msg = orig_secret_msg.msg.clone();
-                let mut reply: Reply = serde_json::from_slice(&decrypted_msg)
-                    .map_err(|err| {
-                        warn!(
-                "reply got an error while trying to deserialize decrypted reply bytes into json {:?}: {}",
-                String::from_utf8_lossy(&decrypted_msg),
-                err
-            );
-                        EnclaveError::FailedToDeserialize
-                    })?;
-
-                let msg_id = String::from_utf8(reply.id.as_slice().to_vec()).map_err(|err| {
-                    warn!(
-                        "Failed to parse message id as string {:?}: {}",
-                        reply.id.as_slice().to_vec(),
-                        err
-                    );
-                    EnclaveError::FailedToDeserialize
-                })?;
-
-                let msg_id_as_num = match msg_id.parse::<u64>() {
-                    Ok(m) => m,
-                    Err(err) => {
-                        warn!("Failed to parse message id as number {}: {}", msg_id, err);
-                        return Err(EnclaveError::FailedToDeserialize);
-                    }
-                };
-
-                let decrypted_reply = DecryptedReply {
-                    id: msg_id_as_num,
-                    result: reply.result.clone(),
-                };
-
-                redact_custom_events(&mut reply);
-                let serialized_encrypted_reply : Vec<u8> = serde_json::to_vec(&reply).map_err(|err| {
-                    warn!(
-                        "got an error while trying to serialize encrypted reply into bytes {:?}: {}",
-                        reply, err
-                    );
-                    EnclaveError::FailedToSerialize
-                })?;
-
-                let reply_secret_msg = SecretMessage {
-                    nonce: orig_secret_msg.nonce,
-                    user_public_key: orig_secret_msg.user_public_key,
-                    msg: serialized_encrypted_reply,
-                };
-
-                let serialized_reply: Vec<u8> = serde_json::to_vec(&decrypted_reply).map_err(|err| {
-                    warn!(
-                        "got an error while trying to serialize decrypted reply into bytes {:?}: {}",
-                        decrypted_reply, err
-                    );
-                    EnclaveError::FailedToSerialize
-                })?;
-
-                return Ok(ParsedMessage {
-                    should_validate_sig_info: false,
-                    was_msg_encrypted: false,
-                    secret_msg: reply_secret_msg,
-                    decrypted_msg: serialized_reply,
-                    contract_hash_for_validation: None,
-                });
-            }
-
-            trace!(
-                "reply input before decryption: {:?}",
-                base64::encode(&message)
-            );
-            let mut parsed_encrypted_reply: Reply = serde_json::from_slice(
-                &orig_secret_msg.msg.as_slice().to_vec(),
-            )
-            .map_err(|err| {
-                warn!(
-            "reply got an error while trying to deserialize msg input bytes into json {:?}: {}",
-            String::from_utf8_lossy(&orig_secret_msg.msg),
-            err
-            );
-                EnclaveError::FailedToDeserialize
-            })?;
-
-            match parsed_encrypted_reply.result.clone() {
-                SubMsgResult::Ok(response) => {
-                    let decrypted_msg_data = match response.data {
-                        Some(data) => {
-                            let tmp_secret_msg_data = SecretMessage {
-                                nonce: orig_secret_msg.nonce,
-                                user_public_key: orig_secret_msg.user_public_key,
-                                msg: data.as_slice().to_vec(),
-                            };
-
-                            Some(Binary(
-                                tmp_secret_msg_data.decrypt()?[HEX_ENCODED_HASH_SIZE..].to_vec(),
-                            ))
-                        }
-                        None => None,
-                    };
-
-                    let tmp_secret_msg_id = SecretMessage {
-                        nonce: orig_secret_msg.nonce,
-                        user_public_key: orig_secret_msg.user_public_key,
-                        msg: parsed_encrypted_reply.id.as_slice().to_vec(),
-                    };
-
-                    let tmp_decrypted_msg_id = tmp_secret_msg_id.decrypt()?;
-
-                    // Now we need to create synthetic SecretMessage to fit the API in "handle"
-                    let result = SubMsgResult::Ok(SubMsgResponse {
-                        events: response.events,
-                        data: decrypted_msg_data,
-                    });
-
-                    let msg_id =
-                        String::from_utf8(tmp_decrypted_msg_id[HEX_ENCODED_HASH_SIZE..].to_vec())
-                            .map_err(|err| {
-                            warn!(
-                                "Failed to parse message id as string {:?}: {}",
-                                tmp_decrypted_msg_id[HEX_ENCODED_HASH_SIZE..].to_vec(),
-                                err
-                            );
-                            EnclaveError::FailedToDeserialize
-                        })?;
-
-                    let msg_id_as_num = match msg_id.parse::<u64>() {
-                        Ok(m) => m,
-                        Err(err) => {
-                            warn!("Failed to parse message id as number {}: {}", msg_id, err);
-                            return Err(EnclaveError::FailedToDeserialize);
-                        }
-                    };
-
-                    let decrypted_reply = DecryptedReply {
-                        id: msg_id_as_num,
-                        result,
-                    };
-
-                    let decrypted_reply_as_vec =
-                        serde_json::to_vec(&decrypted_reply).map_err(|err| {
-                            warn!(
-                                "got an error while trying to serialize reply into bytes {:?}: {}",
-                                decrypted_reply, err
-                            );
-                            EnclaveError::FailedToSerialize
-                        })?;
-
-                    redact_custom_events(&mut parsed_encrypted_reply);
-                    let serialized_encrypted_reply : Vec<u8> = serde_json::to_vec(&parsed_encrypted_reply).map_err(|err| {
-                    warn!(
-                        "got an error while trying to serialize encrypted reply into bytes {:?}: {}",
-                        parsed_encrypted_reply, err
-                    );
-                    EnclaveError::FailedToSerialize
-                })?;
-
-                    let reply_secret_msg = SecretMessage {
-                        nonce: orig_secret_msg.nonce,
-                        user_public_key: orig_secret_msg.user_public_key,
-                        msg: serialized_encrypted_reply,
-                    };
-
-                    Ok(ParsedMessage {
-                        should_validate_sig_info: true,
-                        was_msg_encrypted: true,
-                        secret_msg: reply_secret_msg,
-                        decrypted_msg: decrypted_reply_as_vec,
-                        contract_hash_for_validation: Some(
-                            tmp_decrypted_msg_id[..HEX_ENCODED_HASH_SIZE].to_vec(),
-                        ),
-                    })
-                }
-                SubMsgResult::Err(response) => {
-                    let secret_msg = SecretMessage {
-                        nonce: orig_secret_msg.nonce,
-                        user_public_key: orig_secret_msg.user_public_key,
-                        msg: base64::decode(response.clone()).map_err(|err| {
-                            warn!(
-                                "got an error while trying to serialize err reply from base64 {:?}: {}",
-                                    response, err
-                            );
-                            EnclaveError::FailedToSerialize
-                        })?
-                    };
-
-                    let decrypted_error = secret_msg.decrypt()?;
-
-                    let tmp_secret_msg_id = SecretMessage {
-                        nonce: orig_secret_msg.nonce,
-                        user_public_key: orig_secret_msg.user_public_key,
-                        msg: parsed_encrypted_reply.id.as_slice().to_vec(),
-                    };
-
-                    let tmp_decrypted_msg_id = tmp_secret_msg_id.decrypt()?;
-
-                    // Now we need to create synthetic SecretMessage to fit the API in "handle"
-                    let result = SubMsgResult::Err(
-                        String::from_utf8(decrypted_error[HEX_ENCODED_HASH_SIZE..].to_vec())
-                            .map_err(|err| {
-                                warn!(
-                                    "Failed to parse error as string {:?}: {}",
-                                    decrypted_error[HEX_ENCODED_HASH_SIZE..].to_vec(),
-                                    err
-                                );
-                                EnclaveError::FailedToDeserialize
-                            })?,
-                    );
-
-                    let msg_id =
-                        String::from_utf8(tmp_decrypted_msg_id[HEX_ENCODED_HASH_SIZE..].to_vec())
-                            .map_err(|err| {
-                            warn!(
-                                "Failed to parse message id as string {:?}: {}",
-                                tmp_decrypted_msg_id[HEX_ENCODED_HASH_SIZE..].to_vec(),
-                                err
-                            );
-                            EnclaveError::FailedToDeserialize
-                        })?;
-
-                    let msg_id_as_num = match msg_id.parse::<u64>() {
-                        Ok(m) => m,
-                        Err(err) => {
-                            warn!("Failed to parse message id as number {}: {}", msg_id, err);
-                            return Err(EnclaveError::FailedToDeserialize);
-                        }
-                    };
-
-                    let decrypted_reply = DecryptedReply {
-                        id: msg_id_as_num,
-                        result,
-                    };
-
-                    let decrypted_reply_as_vec =
-                        serde_json::to_vec(&decrypted_reply).map_err(|err| {
-                            warn!(
-                                "got an error while trying to serialize reply into bytes {:?}: {}",
-                                decrypted_reply, err
-                            );
-                            EnclaveError::FailedToSerialize
-                        })?;
-
-                    let serialized_encrypted_reply : Vec<u8> = serde_json::to_vec(&parsed_encrypted_reply).map_err(|err| {
-                    warn!(
-                        "got an error while trying to serialize encrypted reply into bytes {:?}: {}",
-                        parsed_encrypted_reply, err
-                    );
-                    EnclaveError::FailedToSerialize
-                })?;
-
-                    let reply_secret_msg = SecretMessage {
-                        nonce: orig_secret_msg.nonce,
-                        user_public_key: orig_secret_msg.user_public_key,
-                        msg: serialized_encrypted_reply,
-                    };
-
-                    Ok(ParsedMessage {
-                        should_validate_sig_info: true,
-                        was_msg_encrypted: true,
-                        secret_msg: reply_secret_msg,
-                        decrypted_msg: decrypted_reply_as_vec,
-                        contract_hash_for_validation: Some(
-                            tmp_decrypted_msg_id[..HEX_ENCODED_HASH_SIZE].to_vec(),
-                        ),
-                    })
-                }
-            }
-        }
-        HandleType::HANDLE_TYPE_IBC_CHANNEL_OPEN
-        | HandleType::HANDLE_TYPE_IBC_CHANNEL_CONNECT
-        | HandleType::HANDLE_TYPE_IBC_CHANNEL_CLOSE => {
-            trace!(
-                "parsing {} msg (Should always be plaintext): {:?}",
-                HandleType::to_export_name(&handle_type),
-                base64::encode(&message)
-            );
-
-            let scrt_msg = SecretMessage {
-                nonce: [0; 32],
-                user_public_key: [0; 32],
-                msg: message.into(),
-            };
-
-            let decrypted_msg = scrt_msg.msg.clone();
-
-            Ok(ParsedMessage {
-                should_validate_sig_info: false,
-                was_msg_encrypted: false,
-                secret_msg: scrt_msg,
-                decrypted_msg,
-                contract_hash_for_validation: None,
-            })
-        }
-        HandleType::HANDLE_TYPE_IBC_PACKET_RECEIVE => {
-            // LIORRR TODO: Maybe mark whether the message was encrypted or not.
-            parse_ibc_packet(
-                IbcPacketReceiveMsg::default(),
-                message,
-                "ibc_packet_receive",
-            )
-        }
-        HandleType::HANDLE_TYPE_IBC_PACKET_ACK => {
-            // LIORRR TODO: Maybe mark whether the message was encrypted or not.
-            parse_ibc_packet(IbcPacketAckMsg::default(), message, "ibc_packet_receive")
-        }
-        HandleType::HANDLE_TYPE_IBC_PACKET_TIMEOUT => {
-            // LIORRR TODO: Maybe mark whether the message was encrypted or not.
-            parse_ibc_packet(
-                IbcPacketTimeoutMsg::default(),
-                message,
-                "ibc_packet_timeout",
-            )
-        }
-    };
-}
-
-pub fn is_ibc_msg(handle_type: HandleType) -> bool {
-    match handle_type {
-        HandleType::HANDLE_TYPE_EXECUTE | HandleType::HANDLE_TYPE_REPLY => false,
-        HandleType::HANDLE_TYPE_IBC_CHANNEL_OPEN
-        | HandleType::HANDLE_TYPE_IBC_CHANNEL_CONNECT
-        | HandleType::HANDLE_TYPE_IBC_CHANNEL_CLOSE
-        | HandleType::HANDLE_TYPE_IBC_PACKET_RECEIVE
-        | HandleType::HANDLE_TYPE_IBC_PACKET_ACK
-        | HandleType::HANDLE_TYPE_IBC_PACKET_TIMEOUT => true,
-    }
-}
-
->>>>>>> 4058c9e4
 #[cfg_attr(feature = "cargo-clippy", allow(clippy::too_many_arguments))]
 pub fn handle(
     context: Ctx,
@@ -549,8 +173,6 @@
 
     let canonical_contract_address = to_canonical(contract_address)?;
 
-    let canonical_sender_address = to_canonical(sender)?;
-
     let contract_key = base_env.get_contract_key()?;
 
     validate_contract_key(&contract_key, &canonical_contract_address, &contract_code)?;
@@ -569,12 +191,18 @@
         contract_hash_for_validation,
     } = parse_message(msg, &parsed_sig_info, &parsed_handle_type)?;
 
+    let mut canonical_sender_address = CanonicalAddr::from_vec(vec![]);
+    if should_validate_sig_info || was_msg_encrypted {
+        canonical_sender_address = to_canonical(sender)?;
+    }
+
     // There is no signature to verify when the input isn't signed.
     // Receiving unsigned messages is only possible in Handle. (Init tx are always signed)
     // All of these functions go through handle but the data isn't signed:
     //  Reply (that is not WASM reply)
     if should_validate_sig_info {
         // Verify env parameters against the signed tx
+
         verify_params(
             &parsed_sig_info,
             sent_funds,
@@ -605,8 +233,9 @@
         secret_msg.user_public_key,
     )?;
 
-    let mut versioned_env =
-        base_env.clone().into_versioned_env(&engine.contract_instance.cosmwasm_api_version);
+    let mut versioned_env = base_env
+        .clone()
+        .into_versioned_env(&engine.contract_instance.cosmwasm_api_version);
 
     versioned_env.set_contract_hash(&contract_hash);
 
@@ -629,15 +258,6 @@
         );
 
         if was_msg_encrypted {
-
-            let canonical_sender_address = CanonicalAddr::from_human(&sender).map_err(|err| {
-                warn!(
-                    "handle got an error while trying to deserialize sender from bech32 string to bytes {:?}: {}",
-                    sender, err
-                );
-                EnclaveError::FailedToDeserialize
-            })?;
-
             output = encrypt_output(
                 output,
                 &secret_msg,
@@ -652,8 +272,12 @@
             let mut raw_output = manipulate_callback_sig_for_plaintext(output)?;
             set_all_logs_to_plaintext(&mut raw_output);
 
-            let finalized_output = finalize_raw_output(raw_output, false, is_ibc_msg(parsed_handle_type), false);
-            trace!("Wasm output for plaintext message is: {:?}", finalized_output);
+            let finalized_output =
+                finalize_raw_output(raw_output, false, is_ibc_msg(parsed_handle_type), false);
+            trace!(
+                "Wasm output for plaintext message is: {:?}",
+                finalized_output
+            );
 
             output = serde_json::to_vec(&finalized_output).map_err(|err| {
                 debug!(
