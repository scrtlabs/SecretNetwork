use cw_types_generic::{BaseAddr, BaseEnv};

use cw_types_v010::encoding::Binary;
use cw_types_v010::types::CanonicalAddr;

use enclave_cosmos_types::types::{ContractCode, HandleType, SigInfo};
use enclave_crypto::Ed25519PublicKey;
use enclave_ffi_types::{Ctx, EnclaveError};
use enclave_utils::coalesce;
use log::*;

use crate::contract_validation::{ReplyParams, ValidatedMessage};
use crate::external::results::{HandleSuccess, InitSuccess, QuerySuccess};
use crate::message::{is_ibc_msg, parse_message, ParsedMessage};

use super::contract_validation::{
    generate_encryption_key, validate_contract_key, validate_msg, verify_params, ContractKey,
};
use super::gas::WasmCosts;
use super::io::{
    encrypt_output, finalize_raw_output, manipulate_callback_sig_for_plaintext,
    set_all_logs_to_plaintext,
};
use super::module_cache::create_module_instance;
use super::types::{IoNonce, SecretMessage};
use super::wasm::{ContractInstance, ContractOperation, Engine};

/*
Each contract is compiled with these functions already implemented in wasm:
fn cosmwasm_api_0_6() -> i32;  // Seems unused, but we should support it anyways
fn allocate(size: usize) -> *mut c_void;
fn deallocate(pointer: *mut c_void);
fn init(env_ptr: *mut c_void, msg_ptr: *mut c_void) -> *mut c_void
fn handle(env_ptr: *mut c_void, msg_ptr: *mut c_void) -> *mut c_void
fn query(msg_ptr: *mut c_void) -> *mut c_void

Re `init`, `handle` and `query`: We need to pass `env` & `msg`
down to the wasm implementations, but because they are buffers
we need to allocate memory regions inside the VM's instance and copy
`env` & `msg` into those memory regions inside the VM's instance.
*/

pub fn init(
    context: Ctx,       // need to pass this to read_db & write_db
    gas_limit: u64,     // gas limit for this execution
    used_gas: &mut u64, // out-parameter for gas used in execution
    contract: &[u8],    // contract wasm bytes
    env: &[u8],         // blockchain state
    msg: &[u8],         // probably function call and args
    sig_info: &[u8],    // info about signature verification
) -> Result<InitSuccess, EnclaveError> {
    trace!("Starting init");

    let contract_code = ContractCode::new(contract);
    let contract_hash = contract_code.hash();

    let base_env: BaseEnv = extract_base_env(env)?;

    let (sender, contract_address, block_height, sent_funds) = base_env.get_verification_params();

    let canonical_contract_address = to_canonical(contract_address)?;

    let canonical_sender_address = to_canonical(sender)?;

    let contract_key = generate_encryption_key(
        &canonical_sender_address,
        &block_height,
        &contract_hash,
        &canonical_contract_address,
    )?;

    let parsed_sig_info: SigInfo = extract_sig_info(sig_info)?;

    let secret_msg = SecretMessage::from_slice(msg)?;

    verify_params(
        &parsed_sig_info,
        &sent_funds,
        &canonical_sender_address,
        &contract_address,
        &secret_msg,
    )?;

    let decrypted_msg = secret_msg.decrypt()?;

    let ValidatedMessage {
        validated_msg,
        reply_params,
    } = validate_msg(&decrypted_msg, &contract_hash, None, None)?;

    let mut engine = start_engine(
        context,
        gas_limit,
        contract_code,
        &contract_key,
        ContractOperation::Init,
        secret_msg.nonce,
        secret_msg.user_public_key,
    )?;

    let mut versioned_env =
        base_env.into_versioned_env(&engine.contract_instance.cosmwasm_api_version);

    versioned_env.set_contract_hash(&contract_hash);

    let (env_bytes, msg_info_bytes) = versioned_env.get_wasm_ptrs()?;

<<<<<<< HEAD
    let result = engine.init(new_env, validated_msg);
=======
    let env_ptr = engine.write_to_memory(&env_bytes)?;
    let msg_info_ptr = engine.write_to_memory(&msg_info_bytes)?;
    let msg_ptr = engine.write_to_memory(&validated_msg)?;

    // This wrapper is used to coalesce all errors in this block to one object
    // so we can `.map_err()` in one place for all of them
    let output = coalesce!(EnclaveError, {
        let vec_ptr = engine.init(env_ptr, msg_info_ptr, msg_ptr)?;
        let output = engine.extract_vector(vec_ptr)?;
        let output = encrypt_output(
            output,
            &secret_msg,
            &canonical_contract_address,
            versioned_env.get_contract_hash(),
            reply_params,
            &canonical_sender_address,
            false,
            false,
        )?;

        Ok(output)
    })
    .map_err(|err| {
        *used_gas = engine.gas_used();
        err
    })?;

>>>>>>> 52294779
    *used_gas = engine.gas_used();
    let output = result?;

    // TODO: copy cosmwasm's structures to enclave
    // TODO: ref: https://github.com/CosmWasm/cosmwasm/blob/b971c037a773bf6a5f5d08a88485113d9b9e8e7b/packages/std/src/init_handle.rs#L129
    // TODO: ref: https://github.com/CosmWasm/cosmwasm/blob/b971c037a773bf6a5f5d08a88485113d9b9e8e7b/packages/std/src/query.rs#L13
    let output = encrypt_output(
        output,
        secret_msg.nonce,
        secret_msg.user_public_key,
        &canonical_contract_address,
    )?;

    // todo: can move the key to somewhere in the output message if we want

    Ok(InitSuccess {
        output,
        contract_key,
    })
}

fn to_canonical(contract_address: &BaseAddr) -> Result<CanonicalAddr, EnclaveError> {
    CanonicalAddr::from_human(contract_address).map_err(|err| {
        warn!(
            "error while trying to deserialize address from bech32 string to bytes {:?}: {}",
            contract_address, err
        );
        EnclaveError::FailedToDeserialize
    })
}

#[cfg_attr(feature = "cargo-clippy", allow(clippy::too_many_arguments))]
pub fn handle(
    context: Ctx,
    gas_limit: u64,
    used_gas: &mut u64,
    contract: &[u8],
    env: &[u8],
    msg: &[u8],
    sig_info: &[u8],
    handle_type: u8,
) -> Result<HandleSuccess, EnclaveError> {
    trace!("Starting handle");

    let contract_code = ContractCode::new(contract);
    let contract_hash = contract_code.hash();

    let base_env: BaseEnv = extract_base_env(env)?;

    let (sender, contract_address, _, sent_funds) = base_env.get_verification_params();

    let canonical_contract_address = to_canonical(contract_address)?;

    let contract_key = base_env.get_contract_key()?;

    validate_contract_key(&contract_key, &canonical_contract_address, &contract_code)?;

    let parsed_sig_info: SigInfo = extract_sig_info(sig_info)?;

    // The flow of handle is now used for multiple messages (such ash Handle, Reply)
    // When the message is handle, we expect it always to be encrypted while in Reply for example it might be plaintext
    let parsed_handle_type = HandleType::try_from(handle_type)?;

    trace!("Handle type is {:?}", parsed_handle_type);

    let ParsedMessage {
        should_validate_sig_info,
        was_msg_encrypted,
        should_encrypt_output,
        secret_msg,
        decrypted_msg,
        contract_hash_for_validation,
    } = parse_message(msg, &parsed_sig_info, &parsed_handle_type)?;

    let canonical_sender_address = match to_canonical(sender) {
        Ok(can) => can,
        Err(_) => CanonicalAddr::from_vec(vec![]),
    };

    // There is no signature to verify when the input isn't signed.
    // Receiving unsigned messages is only possible in Handle. (Init tx are always signed)
    // All of these functions go through handle but the data isn't signed:
    //  Reply (that is not WASM reply)
    if should_validate_sig_info {
        // Verify env parameters against the signed tx

        verify_params(
            &parsed_sig_info,
            sent_funds,
            &canonical_sender_address,
            contract_address,
            &secret_msg,
        )?;
    }

    let mut validated_msg = decrypted_msg.clone();
    let mut reply_params: Option<ReplyParams> = None;
    if was_msg_encrypted {
        let x = validate_msg(
            &decrypted_msg,
            &contract_hash,
            contract_hash_for_validation,
            Some(parsed_handle_type.clone()),
        )?;
        validated_msg = x.validated_msg;
        reply_params = x.reply_params;
    }

    // Although the operation here is not always handle it is irrelevant in this case
    // because it only helps to decide whether to check floating points or not
    // In this case we want to do the same as in Handle both for Reply and for others so we can always pass "Handle".
    let mut engine = start_engine(
        context,
        gas_limit,
        contract_code,
        &contract_key,
        ContractOperation::Handle,
        secret_msg.nonce,
        secret_msg.user_public_key,
    )?;

    let mut versioned_env = base_env
        .clone()
        .into_versioned_env(&engine.contract_instance.cosmwasm_api_version);

    versioned_env.set_contract_hash(&contract_hash);

    let (env_bytes, msg_info_bytes) = versioned_env.get_wasm_ptrs()?;

<<<<<<< HEAD
    let result = engine.handle(new_env, validated_msg);
    *used_gas = engine.gas_used();
    let output = result?;

    debug!(
        "(2) nonce just before encrypt_output: nonce = {:?} pubkey = {:?}",
        secret_msg.nonce, secret_msg.user_public_key
    );
    let output = encrypt_output(
        output,
        secret_msg.nonce,
        secret_msg.user_public_key,
        &canonical_contract_address,
    )?;
=======
    let env_ptr = engine.write_to_memory(&env_bytes)?;
    let msg_info_ptr = engine.write_to_memory(&msg_info_bytes)?;
    let msg_ptr = engine.write_to_memory(&validated_msg)?;

    // This wrapper is used to coalesce all errors in this block to one object
    // so we can `.map_err()` in one place for all of them
    let output = coalesce!(EnclaveError, {
        let vec_ptr = engine.handle(env_ptr, msg_info_ptr, msg_ptr, parsed_handle_type.clone())?;

        let mut output = engine.extract_vector(vec_ptr)?;

        debug!(
            "(2) nonce just before encrypt_output: nonce = {:?} pubkey = {:?}",
            secret_msg.nonce, secret_msg.user_public_key
        );

        if should_encrypt_output {
            output = encrypt_output(
                output,
                &secret_msg,
                &canonical_contract_address,
                versioned_env.get_contract_hash(),
                reply_params,
                &canonical_sender_address,
                false,
                is_ibc_msg(parsed_handle_type.clone()),
            )?;
        } else {
            let mut raw_output =
                manipulate_callback_sig_for_plaintext(&canonical_contract_address, output)?;
            set_all_logs_to_plaintext(&mut raw_output);

            let finalized_output =
                finalize_raw_output(raw_output, false, is_ibc_msg(parsed_handle_type), false);
            trace!(
                "Wasm output for plaintext message is: {:?}",
                finalized_output
            );

            output = serde_json::to_vec(&finalized_output).map_err(|err| {
                debug!(
                    "got an error while trying to serialize output json into bytes {:?}: {}",
                    finalized_output, err
                );
                EnclaveError::FailedToSerialize
            })?;
        }

        Ok(output)
    })
    .map_err(|err| {
        *used_gas = engine.gas_used();
        err
    })?;
>>>>>>> 52294779

    Ok(HandleSuccess { output })
}

fn extract_sig_info(sig_info: &[u8]) -> Result<SigInfo, EnclaveError> {
    serde_json::from_slice(sig_info).map_err(|err| {
        warn!(
            "handle got an error while trying to deserialize sig info input bytes into json {:?}: {}",
            String::from_utf8_lossy(&sig_info),
            err
        );
        EnclaveError::FailedToDeserialize
    })
}

pub fn query(
    context: Ctx,
    gas_limit: u64,
    used_gas: &mut u64,
    contract: &[u8],
    env: &[u8],
    msg: &[u8],
) -> Result<QuerySuccess, EnclaveError> {
    trace!("Entered query");

    let contract_code = ContractCode::new(contract);
    let contract_hash = contract_code.hash();

    let base_env: BaseEnv = extract_base_env(env)?;

    let (_, contract_address, _, _) = base_env.get_verification_params();

    let canonical_contract_address = to_canonical(contract_address)?;

    let contract_key = base_env.get_contract_key()?;

    validate_contract_key(&contract_key, &canonical_contract_address, &contract_code)?;

    let secret_msg = SecretMessage::from_slice(msg)?;
    let decrypted_msg = secret_msg.decrypt()?;

    let ValidatedMessage { validated_msg, .. } =
        validate_msg(&decrypted_msg, &contract_hash, None, None)?;

    let mut engine = start_engine(
        context,
        gas_limit,
        contract_code,
        &contract_key,
        ContractOperation::Query,
        secret_msg.nonce,
        secret_msg.user_public_key,
    )?;

<<<<<<< HEAD
    let result = engine.query(validated_msg);
    *used_gas = engine.gas_used();
    let output = result?;

    let output = encrypt_output(
        output,
        secret_msg.nonce,
        secret_msg.user_public_key,
        &CanonicalAddr(Binary(Vec::new())), // Not used for queries (can't init a new contract from a query)
    )?;
=======
    let mut versioned_env =
        base_env.into_versioned_env(&engine.contract_instance.cosmwasm_api_version);

    versioned_env.set_contract_hash(&contract_hash);

    let (env_bytes, _) = versioned_env.get_wasm_ptrs()?;

    let env_ptr = engine.write_to_memory(&env_bytes)?;
    let msg_ptr = engine.write_to_memory(&validated_msg)?;

    // This wrapper is used to coalesce all errors in this block to one object
    // so we can `.map_err()` in one place for all of them
    let output = coalesce!(EnclaveError, {
        let vec_ptr = engine.query(env_ptr, msg_ptr)?;

        let output = engine.extract_vector(vec_ptr)?;

        let output = encrypt_output(
            output,
            &secret_msg,
            &CanonicalAddr(Binary(Vec::new())), // Not used for queries (can't init a new contract from a query)
            &"".to_string(), // Not used for queries (can't call a sub-message from a query),
            None,            // Not used for queries (Query response is not replied to the caller),
            &CanonicalAddr(Binary(Vec::new())), // Not used for queries (used only for replies)
            true,
            false,
        )?;
        Ok(output)
    })
    .map_err(|err| {
        *used_gas = engine.gas_used();
        err
    })?;
>>>>>>> 52294779

    Ok(QuerySuccess { output })
}

fn start_engine(
    context: Ctx,
    gas_limit: u64,
    contract_code: ContractCode,
    contract_key: &ContractKey,
    operation: ContractOperation,
    nonce: IoNonce,
    user_public_key: Ed25519PublicKey,
) -> Result<crate::wasm3::Engine, EnclaveError> {
    crate::wasm3::Engine::new(
        context,
        gas_limit,
        WasmCosts::default(),
        contract_code,
        *contract_key,
        operation,
        nonce,
        user_public_key,
    )
}

// TODO remove once the new engine works well
fn _start_engine(
    context: Ctx,
    gas_limit: u64,
    contract_code: ContractCode,
    contract_key: &ContractKey,
    operation: ContractOperation,
    nonce: IoNonce,
    user_public_key: Ed25519PublicKey,
) -> Result<Engine, EnclaveError> {
    let module = create_module_instance(contract_code, operation)?;

    // Set the gas costs for wasm op-codes (there is an inline stack_height limit in WasmCosts)
    let wasm_costs = WasmCosts::default();

    let contract_instance = ContractInstance::new(
        context,
        module.clone(),
        gas_limit,
        wasm_costs,
        *contract_key,
        operation,
        nonce,
        user_public_key,
    )?;

    Ok(Engine::new(contract_instance, module))
}

fn extract_base_env(env: &[u8]) -> Result<BaseEnv, EnclaveError> {
    serde_json::from_slice(env)
        .map_err(|err| {
            warn!(
                "error while deserializing env into json {:?}: {}",
                String::from_utf8_lossy(&env),
                err
            );
            EnclaveError::FailedToDeserialize
        })
        .map(|base_env| {
            trace!("base env: {:?}", base_env);
            base_env
        })
}<|MERGE_RESOLUTION|>--- conflicted
+++ resolved
@@ -103,39 +103,7 @@
 
     versioned_env.set_contract_hash(&contract_hash);
 
-    let (env_bytes, msg_info_bytes) = versioned_env.get_wasm_ptrs()?;
-
-<<<<<<< HEAD
-    let result = engine.init(new_env, validated_msg);
-=======
-    let env_ptr = engine.write_to_memory(&env_bytes)?;
-    let msg_info_ptr = engine.write_to_memory(&msg_info_bytes)?;
-    let msg_ptr = engine.write_to_memory(&validated_msg)?;
-
-    // This wrapper is used to coalesce all errors in this block to one object
-    // so we can `.map_err()` in one place for all of them
-    let output = coalesce!(EnclaveError, {
-        let vec_ptr = engine.init(env_ptr, msg_info_ptr, msg_ptr)?;
-        let output = engine.extract_vector(vec_ptr)?;
-        let output = encrypt_output(
-            output,
-            &secret_msg,
-            &canonical_contract_address,
-            versioned_env.get_contract_hash(),
-            reply_params,
-            &canonical_sender_address,
-            false,
-            false,
-        )?;
-
-        Ok(output)
-    })
-    .map_err(|err| {
-        *used_gas = engine.gas_used();
-        err
-    })?;
-
->>>>>>> 52294779
+    let result = engine.init(versioned_env, validated_msg);
     *used_gas = engine.gas_used();
     let output = result?;
 
@@ -144,9 +112,13 @@
     // TODO: ref: https://github.com/CosmWasm/cosmwasm/blob/b971c037a773bf6a5f5d08a88485113d9b9e8e7b/packages/std/src/query.rs#L13
     let output = encrypt_output(
         output,
-        secret_msg.nonce,
-        secret_msg.user_public_key,
+        &secret_msg,
         &canonical_contract_address,
+        versioned_env.get_contract_hash(),
+        reply_params,
+        &canonical_sender_address,
+        false,
+        false,
     )?;
 
     // todo: can move the key to somewhere in the output message if we want
@@ -263,79 +235,45 @@
 
     versioned_env.set_contract_hash(&contract_hash);
 
-    let (env_bytes, msg_info_bytes) = versioned_env.get_wasm_ptrs()?;
-
-<<<<<<< HEAD
-    let result = engine.handle(new_env, validated_msg);
+    let result = engine.handle(versioned_env, validated_msg);
     *used_gas = engine.gas_used();
-    let output = result?;
+    let mut output = result?;
 
     debug!(
         "(2) nonce just before encrypt_output: nonce = {:?} pubkey = {:?}",
         secret_msg.nonce, secret_msg.user_public_key
     );
-    let output = encrypt_output(
-        output,
-        secret_msg.nonce,
-        secret_msg.user_public_key,
-        &canonical_contract_address,
-    )?;
-=======
-    let env_ptr = engine.write_to_memory(&env_bytes)?;
-    let msg_info_ptr = engine.write_to_memory(&msg_info_bytes)?;
-    let msg_ptr = engine.write_to_memory(&validated_msg)?;
-
-    // This wrapper is used to coalesce all errors in this block to one object
-    // so we can `.map_err()` in one place for all of them
-    let output = coalesce!(EnclaveError, {
-        let vec_ptr = engine.handle(env_ptr, msg_info_ptr, msg_ptr, parsed_handle_type.clone())?;
-
-        let mut output = engine.extract_vector(vec_ptr)?;
-
-        debug!(
-            "(2) nonce just before encrypt_output: nonce = {:?} pubkey = {:?}",
-            secret_msg.nonce, secret_msg.user_public_key
+    if should_encrypt_output {
+        output = encrypt_output(
+            output,
+            &secret_msg,
+            &canonical_contract_address,
+            versioned_env.get_contract_hash(),
+            reply_params,
+            &canonical_sender_address,
+            false,
+            is_ibc_msg(parsed_handle_type.clone()),
+        )?;
+    } else {
+        let mut raw_output =
+            manipulate_callback_sig_for_plaintext(&canonical_contract_address, output)?;
+        set_all_logs_to_plaintext(&mut raw_output);
+
+        let finalized_output =
+            finalize_raw_output(raw_output, false, is_ibc_msg(parsed_handle_type), false);
+        trace!(
+            "Wasm output for plaintext message is: {:?}",
+            finalized_output
         );
 
-        if should_encrypt_output {
-            output = encrypt_output(
-                output,
-                &secret_msg,
-                &canonical_contract_address,
-                versioned_env.get_contract_hash(),
-                reply_params,
-                &canonical_sender_address,
-                false,
-                is_ibc_msg(parsed_handle_type.clone()),
-            )?;
-        } else {
-            let mut raw_output =
-                manipulate_callback_sig_for_plaintext(&canonical_contract_address, output)?;
-            set_all_logs_to_plaintext(&mut raw_output);
-
-            let finalized_output =
-                finalize_raw_output(raw_output, false, is_ibc_msg(parsed_handle_type), false);
-            trace!(
-                "Wasm output for plaintext message is: {:?}",
-                finalized_output
+        output = serde_json::to_vec(&finalized_output).map_err(|err| {
+            debug!(
+                "got an error while trying to serialize output json into bytes {:?}: {}",
+                finalized_output, err
             );
-
-            output = serde_json::to_vec(&finalized_output).map_err(|err| {
-                debug!(
-                    "got an error while trying to serialize output json into bytes {:?}: {}",
-                    finalized_output, err
-                );
-                EnclaveError::FailedToSerialize
-            })?;
-        }
-
-        Ok(output)
-    })
-    .map_err(|err| {
-        *used_gas = engine.gas_used();
-        err
-    })?;
->>>>>>> 52294779
+            EnclaveError::FailedToSerialize
+        })?;
+    }
 
     Ok(HandleSuccess { output })
 }
@@ -390,52 +328,21 @@
         secret_msg.user_public_key,
     )?;
 
-<<<<<<< HEAD
+    //let vec_ptr = engine.query(env_ptr, msg_ptr)?;
     let result = engine.query(validated_msg);
     *used_gas = engine.gas_used();
     let output = result?;
 
     let output = encrypt_output(
         output,
-        secret_msg.nonce,
-        secret_msg.user_public_key,
+        &secret_msg,
         &CanonicalAddr(Binary(Vec::new())), // Not used for queries (can't init a new contract from a query)
-    )?;
-=======
-    let mut versioned_env =
-        base_env.into_versioned_env(&engine.contract_instance.cosmwasm_api_version);
-
-    versioned_env.set_contract_hash(&contract_hash);
-
-    let (env_bytes, _) = versioned_env.get_wasm_ptrs()?;
-
-    let env_ptr = engine.write_to_memory(&env_bytes)?;
-    let msg_ptr = engine.write_to_memory(&validated_msg)?;
-
-    // This wrapper is used to coalesce all errors in this block to one object
-    // so we can `.map_err()` in one place for all of them
-    let output = coalesce!(EnclaveError, {
-        let vec_ptr = engine.query(env_ptr, msg_ptr)?;
-
-        let output = engine.extract_vector(vec_ptr)?;
-
-        let output = encrypt_output(
-            output,
-            &secret_msg,
-            &CanonicalAddr(Binary(Vec::new())), // Not used for queries (can't init a new contract from a query)
-            &"".to_string(), // Not used for queries (can't call a sub-message from a query),
-            None,            // Not used for queries (Query response is not replied to the caller),
-            &CanonicalAddr(Binary(Vec::new())), // Not used for queries (used only for replies)
-            true,
-            false,
-        )?;
-        Ok(output)
-    })
-    .map_err(|err| {
-        *used_gas = engine.gas_used();
-        err
-    })?;
->>>>>>> 52294779
+        &"".to_string(), // Not used for queries (can't call a sub-message from a query),
+        None,            // Not used for queries (Query response is not replied to the caller),
+        &CanonicalAddr(Binary(Vec::new())), // Not used for queries (used only for replies)
+        true,
+        false,
+    )?;
 
     Ok(QuerySuccess { output })
 }
