--- conflicted
+++ resolved
@@ -22,11 +22,7 @@
 
     let scrambled_field_name = field_name_digest(key, contract_key);
 
-<<<<<<< HEAD
-    trace!(
-=======
     debug!(
->>>>>>> 6fa4d35a
         "Writing to scrambled field name: {:?}",
         scrambled_field_name
     );
