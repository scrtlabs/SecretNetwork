use wasmi::{RuntimeValue, Trap};

/// These functions are imported to WASM code
pub trait WasmiApi {
<<<<<<< HEAD
    /// CosmWasm v0.10 + v0.16
    fn db_read(&mut self, state_key_ptr: i32) -> Result<Option<RuntimeValue>, Trap>;

    /// CosmWasm v0.10 + v0.16
    fn db_remove(&mut self, state_key_ptr: i32) -> Result<Option<RuntimeValue>, Trap>;

    /// CosmWasm v0.10 + v0.16
    fn db_write(
=======
    fn read_db(&mut self, state_key_ptr_ptr: i32) -> Result<Option<RuntimeValue>, Trap>;

    fn remove_db(&mut self, state_key_ptr_ptr: i32) -> Result<Option<RuntimeValue>, Trap>;

    fn write_db(
>>>>>>> 8de01be0
        &mut self,
        state_key_ptr: i32,
        value_ptr: i32,
    ) -> Result<Option<RuntimeValue>, Trap>;

<<<<<<< HEAD
    /// CosmWasm v0.10
=======
>>>>>>> 8de01be0
    fn canonicalize_address(
        &mut self,
        canonical_ptr: i32,
        human_ptr: i32,
    ) -> Result<Option<RuntimeValue>, Trap>;

<<<<<<< HEAD
    /// CosmWasm v0.10
=======
>>>>>>> 8de01be0
    fn humanize_address(
        &mut self,
        canonical_ptr: i32,
        human_ptr: i32,
    ) -> Result<Option<RuntimeValue>, Trap>;

<<<<<<< HEAD
    /// CosmWasm v0.10 + v0.16
    fn query_chain(&mut self, query_ptr: i32) -> Result<Option<RuntimeValue>, Trap>;

    /// CosmWasm v0.16
    fn addr_canonicalize(
        &mut self,
        canonical_ptr: i32,
        human_ptr: i32,
    ) -> Result<Option<RuntimeValue>, Trap>;

    /// CosmWasm v0.16
    fn addr_humanize(
        &mut self,
        canonical_ptr: i32,
        human_ptr: i32,
    ) -> Result<Option<RuntimeValue>, Trap>;

    /// CosmWasm v0.16
    fn addr_validate(&mut self, source_ptr: i32) -> Result<Option<RuntimeValue>, Trap>;

    /// CosmWasm v0.16
    fn secp256k1_verify(
        &mut self,
        message_hash_ptr: i32,
        signature_ptr: i32,
        public_key_ptr: i32,
    ) -> Result<Option<RuntimeValue>, Trap>;

    /// CosmWasm v0.16
    fn secp256k1_recover_pubkey(
        &mut self,
        message_hash_ptr: i32,
        signature_ptr: i32,
        recovery_param: i32,
    ) -> Result<Option<RuntimeValue>, Trap>;

    /// CosmWasm v0.16
    fn ed25519_verify(
        &mut self,
        message_ptr: i32,
        signature_ptr: i32,
        public_key_ptr: i32,
    ) -> Result<Option<RuntimeValue>, Trap>;

    /// CosmWasm v0.16
    fn ed25519_batch_verify(
        &mut self,
        messages_ptr: i32,
        signatures_ptr: i32,
        public_keys_ptr: i32,
    ) -> Result<Option<RuntimeValue>, Trap>;

    /// CosmWasm v0.16
    fn debug(&mut self, message_ptr: i32) -> Result<Option<RuntimeValue>, Trap>;
=======
    fn query_chain(&mut self, query_ptr_ptr: i32) -> Result<Option<RuntimeValue>, Trap>;

    fn gas(&mut self, gas_amount: i32) -> Result<Option<RuntimeValue>, Trap>;
>>>>>>> 8de01be0

    /// internal
    fn gas(&mut self, gas_amount: i32) -> Result<Option<RuntimeValue>, Trap>;
    
    #[cfg(feature = "debug-print")]
    fn debug_print_index(&self, message: i32) -> Result<Option<RuntimeValue>, Trap>;

    fn secp256k1_verify(
        &mut self,
        message_hash_ptr: i32,
        signature_ptr: i32,
        public_key_ptr: i32,
    ) -> Result<Option<RuntimeValue>, Trap>;

    fn secp256k1_recover_pubkey(
        &mut self,
        message_hash_ptr: i32,
        signature_ptr: i32,
        recovery_param: i32,
    ) -> Result<Option<RuntimeValue>, Trap>;

    fn ed25519_verify(
        &mut self,
        message_ptr: i32,
        signature_ptr: i32,
        public_key_ptr: i32,
    ) -> Result<Option<RuntimeValue>, Trap>;

    fn ed25519_batch_verify(
        &mut self,
        messages_ptr: i32,
        signatures_ptr: i32,
        public_keys_ptr: i32,
    ) -> Result<Option<RuntimeValue>, Trap>;

    fn secp256k1_sign(
        &mut self,
        message_ptr: i32,
        private_key_ptr: i32,
    ) -> Result<Option<RuntimeValue>, Trap>;

    fn ed25519_sign(
        &mut self,
        message_ptr: i32,
        private_key_ptr: i32,
    ) -> Result<Option<RuntimeValue>, Trap>;
}<|MERGE_RESOLUTION|>--- conflicted
+++ resolved
@@ -2,69 +2,54 @@
 
 /// These functions are imported to WASM code
 pub trait WasmiApi {
-<<<<<<< HEAD
-    /// CosmWasm v0.10 + v0.16
-    fn db_read(&mut self, state_key_ptr: i32) -> Result<Option<RuntimeValue>, Trap>;
+    /// CosmWasm v0.10 + v1
+    fn read_db(&mut self, state_key_ptr: i32) -> Result<Option<RuntimeValue>, Trap>;
 
-    /// CosmWasm v0.10 + v0.16
-    fn db_remove(&mut self, state_key_ptr: i32) -> Result<Option<RuntimeValue>, Trap>;
+    /// CosmWasm v0.10 + v1
+    fn remove_db(&mut self, state_key_ptr: i32) -> Result<Option<RuntimeValue>, Trap>;
 
-    /// CosmWasm v0.10 + v0.16
-    fn db_write(
-=======
-    fn read_db(&mut self, state_key_ptr_ptr: i32) -> Result<Option<RuntimeValue>, Trap>;
-
-    fn remove_db(&mut self, state_key_ptr_ptr: i32) -> Result<Option<RuntimeValue>, Trap>;
-
+    /// CosmWasm v0.10 + v1
     fn write_db(
->>>>>>> 8de01be0
         &mut self,
         state_key_ptr: i32,
         value_ptr: i32,
     ) -> Result<Option<RuntimeValue>, Trap>;
 
-<<<<<<< HEAD
     /// CosmWasm v0.10
-=======
->>>>>>> 8de01be0
     fn canonicalize_address(
         &mut self,
         canonical_ptr: i32,
         human_ptr: i32,
     ) -> Result<Option<RuntimeValue>, Trap>;
 
-<<<<<<< HEAD
     /// CosmWasm v0.10
-=======
->>>>>>> 8de01be0
     fn humanize_address(
         &mut self,
         canonical_ptr: i32,
         human_ptr: i32,
     ) -> Result<Option<RuntimeValue>, Trap>;
 
-<<<<<<< HEAD
-    /// CosmWasm v0.10 + v0.16
+    /// CosmWasm v0.10 + v1
     fn query_chain(&mut self, query_ptr: i32) -> Result<Option<RuntimeValue>, Trap>;
 
-    /// CosmWasm v0.16
+    /// CosmWasm v1
     fn addr_canonicalize(
         &mut self,
         canonical_ptr: i32,
         human_ptr: i32,
     ) -> Result<Option<RuntimeValue>, Trap>;
 
-    /// CosmWasm v0.16
+    /// CosmWasm v1
     fn addr_humanize(
         &mut self,
         canonical_ptr: i32,
         human_ptr: i32,
     ) -> Result<Option<RuntimeValue>, Trap>;
 
-    /// CosmWasm v0.16
+    /// CosmWasm v1
     fn addr_validate(&mut self, source_ptr: i32) -> Result<Option<RuntimeValue>, Trap>;
 
-    /// CosmWasm v0.16
+    /// CosmWasm v0.10 + v1
     fn secp256k1_verify(
         &mut self,
         message_hash_ptr: i32,
@@ -72,7 +57,7 @@
         public_key_ptr: i32,
     ) -> Result<Option<RuntimeValue>, Trap>;
 
-    /// CosmWasm v0.16
+    /// CosmWasm v0.10 + v1
     fn secp256k1_recover_pubkey(
         &mut self,
         message_hash_ptr: i32,
@@ -80,7 +65,7 @@
         recovery_param: i32,
     ) -> Result<Option<RuntimeValue>, Trap>;
 
-    /// CosmWasm v0.16
+    /// CosmWasm v0.10 + v1
     fn ed25519_verify(
         &mut self,
         message_ptr: i32,
@@ -88,7 +73,7 @@
         public_key_ptr: i32,
     ) -> Result<Option<RuntimeValue>, Trap>;
 
-    /// CosmWasm v0.16
+    /// CosmWasm v0.10 + v1
     fn ed25519_batch_verify(
         &mut self,
         messages_ptr: i32,
@@ -96,20 +81,16 @@
         public_keys_ptr: i32,
     ) -> Result<Option<RuntimeValue>, Trap>;
 
-    /// CosmWasm v0.16
+    /// CosmWasm v1
     fn debug(&mut self, message_ptr: i32) -> Result<Option<RuntimeValue>, Trap>;
-=======
-    fn query_chain(&mut self, query_ptr_ptr: i32) -> Result<Option<RuntimeValue>, Trap>;
-
-    fn gas(&mut self, gas_amount: i32) -> Result<Option<RuntimeValue>, Trap>;
->>>>>>> 8de01be0
 
     /// internal
     fn gas(&mut self, gas_amount: i32) -> Result<Option<RuntimeValue>, Trap>;
-    
+
     #[cfg(feature = "debug-print")]
     fn debug_print_index(&self, message: i32) -> Result<Option<RuntimeValue>, Trap>;
 
+    /// CosmWasm v0.10 + v1
     fn secp256k1_verify(
         &mut self,
         message_hash_ptr: i32,
@@ -117,6 +98,7 @@
         public_key_ptr: i32,
     ) -> Result<Option<RuntimeValue>, Trap>;
 
+    /// CosmWasm v0.10 + v1
     fn secp256k1_recover_pubkey(
         &mut self,
         message_hash_ptr: i32,
@@ -124,6 +106,7 @@
         recovery_param: i32,
     ) -> Result<Option<RuntimeValue>, Trap>;
 
+    /// CosmWasm v0.10 + v1
     fn ed25519_verify(
         &mut self,
         message_ptr: i32,
@@ -131,6 +114,7 @@
         public_key_ptr: i32,
     ) -> Result<Option<RuntimeValue>, Trap>;
 
+    /// CosmWasm v0.10 + v1
     fn ed25519_batch_verify(
         &mut self,
         messages_ptr: i32,
@@ -138,12 +122,14 @@
         public_keys_ptr: i32,
     ) -> Result<Option<RuntimeValue>, Trap>;
 
+    /// CosmWasm v0.10 + v1
     fn secp256k1_sign(
         &mut self,
         message_ptr: i32,
         private_key_ptr: i32,
     ) -> Result<Option<RuntimeValue>, Trap>;
 
+    /// CosmWasm v0.10 + v1
     fn ed25519_sign(
         &mut self,
         message_ptr: i32,
