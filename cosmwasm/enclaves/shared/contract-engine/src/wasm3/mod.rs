--- conflicted
+++ resolved
@@ -534,12 +534,8 @@
                 }
                 CosmWasmApiVersion::V1 => {
                     let export_name = HandleType::get_export_name(handle_type);
-<<<<<<< HEAD
-                    if handle_type == &HandleType::HANDLE_TYPE_EXECUTE {
-=======
 
                     if export_name == "execute" {
->>>>>>> 9825f579
                         let msg_info_ptr = write_to_memory(instance, &msg_info_bytes)?;
                         let (handle, args) = (
                             instance
