--- conflicted
+++ resolved
@@ -311,15 +311,13 @@
         label: String,
         callback_sig: Option<Vec<u8>>,
     },
-<<<<<<< HEAD
     Migrate {
         sender: HumanAddr,
-        code_id: String,
+        contract: HumanAddr,
+        code_id: u64,
         msg: String,
     },
-=======
     // The core IBC messages don't support Amino
->>>>>>> 9825f579
     #[serde(other, deserialize_with = "deserialize_ignore_any")]
     Other,
 }
@@ -333,7 +331,12 @@
 impl StdCosmWasmMsg {
     pub fn into_cosmwasm_msg(self) -> Result<CosmosSdkMsg, EnclaveError> {
         match self {
-            Self::Migrate { sender, msg, .. } => {
+            Self::Migrate {
+                sender,
+                msg,
+                contract,
+                code_id,
+            } => {
                 let sender = CanonicalAddr::from_human(&sender).map_err(|err| {
                     warn!("failed to turn human addr to canonical addr when parsing CosmWasmMsg: {:?}", err);
                     EnclaveError::FailedToDeserialize
@@ -346,7 +349,12 @@
                     EnclaveError::FailedToDeserialize
                 })?;
                 let msg = msg.0;
-                Ok(CosmWasmMsg::Migrate { sender, msg })
+                Ok(CosmosSdkMsg::MsgMigrateContract {
+                    sender,
+                    msg,
+                    code_id,
+                    contract,
+                })
             }
             Self::Execute {
                 sender,
@@ -577,27 +585,12 @@
         label: String,
         callback_sig: Option<Vec<u8>>,
     },
-<<<<<<< HEAD
-    Migrate {
+    MsgMigrateContract {
         sender: CanonicalAddr,
+        contract: HumanAddr,
+        code_id: u64,
         msg: Vec<u8>,
     },
-    Other,
-}
-
-impl CosmWasmMsg {
-    pub fn from_bytes(bytes: &[u8]) -> Result<Self, EnclaveError> {
-        Self::try_parse_execute(bytes)
-            .or_else(|_| Self::try_parse_instantiate(bytes))
-            .or_else(|_| Self::try_parse_migrate(bytes))
-            .or_else(|_| {
-                warn!(
-                    "got an error while trying to deserialize cosmwasm message bytes from protobuf: {}",
-                    Binary(bytes.into())
-                );
-                Ok(CosmWasmMsg::Other)
-            })
-=======
     // IBC:
     // MsgChannelOpenInit {}, // TODO
     // MsgChannelOpenTry {}, // TODO
@@ -636,9 +629,9 @@
         // MsgExecuteContract, so for now for each field of MsgExecuteContract we also need
         // to add a sanity check
         match handle_type {
-            HandleType::HANDLE_TYPE_EXECUTE => {
-                Self::try_parse_execute(bytes).or_else(|_| Self::try_parse_instantiate(bytes))
-            }
+            HandleType::HANDLE_TYPE_EXECUTE => Self::try_parse_execute(bytes)
+                .or_else(|_| Self::try_parse_instantiate(bytes))
+                .or_else(|_| Self::try_parse_migrate(bytes)),
             HandleType::HANDLE_TYPE_REPLY => Ok(CosmosSdkMsg::Other),
             HandleType::HANDLE_TYPE_IBC_CHANNEL_OPEN => Ok(CosmosSdkMsg::Other),
             HandleType::HANDLE_TYPE_IBC_CHANNEL_CONNECT => Ok(CosmosSdkMsg::Other),
@@ -763,8 +756,8 @@
                 signer: raw_msg.signer,
             }),
         }
->>>>>>> 9825f579
-    }
+    }
+
     fn try_parse_migrate(bytes: &[u8]) -> Result<Self, EnclaveError> {
         use proto::cosmwasm::msg::MsgMigrateContract;
 
@@ -772,7 +765,7 @@
             .map_err(|_| EnclaveError::FailedToDeserialize)?;
 
         trace!(
-            "try_parse_instantiate sender: len={} val={:?}",
+            "try_parse_migrate sender: len={} val={:?}",
             raw_msg.sender.len(),
             raw_msg.sender
         );
@@ -780,9 +773,11 @@
         let sender = CanonicalAddr::from_human(&HumanAddr(raw_msg.sender))
             .map_err(|_| EnclaveError::FailedToDeserialize)?;
 
-        Ok(CosmWasmMsg::Migrate {
+        Ok(CosmosSdkMsg::MsgMigrateContract {
             sender,
             msg: raw_msg.msg,
+            code_id: raw_msg.code_id,
+            contract: HumanAddr(raw_msg.contract),
         })
     }
 
@@ -876,19 +871,13 @@
 
     pub fn sender(&self) -> Option<&CanonicalAddr> {
         match self {
-<<<<<<< HEAD
-            CosmWasmMsg::Execute { sender, .. }
-            | CosmWasmMsg::Instantiate { sender, .. }
-            | CosmWasmMsg::Migrate { sender, .. } => Some(sender),
-            CosmWasmMsg::Other => None,
-=======
             CosmosSdkMsg::MsgExecuteContract { sender, .. }
-            | CosmosSdkMsg::MsgInstantiateContract { sender, .. } => Some(sender),
+            | CosmosSdkMsg::MsgInstantiateContract { sender, .. }
+            | CosmosSdkMsg::MsgMigrateContract { sender, .. } => Some(sender),
             CosmosSdkMsg::MsgRecvPacket { .. } => None,
             CosmosSdkMsg::MsgAcknowledgement { .. } => None,
             CosmosSdkMsg::MsgTimeout { .. } => None,
             CosmosSdkMsg::Other => None,
->>>>>>> 9825f579
         }
     }
 }
