--- conflicted
+++ resolved
@@ -21,11 +21,7 @@
     /// take an (untrusted) string and decode it into bytes.
     /// fails if it is not valid base64
     pub fn from_base64(encoded: &str) -> Result<Self, EnclaveError> {
-<<<<<<< HEAD
-        let binary = base64::decode(&encoded).map_err(|err| {
-=======
         let binary = base64::decode(encoded).map_err(|err| {
->>>>>>> 8b96bb8f
             error!("Failed to decode base64 string: {:?}", err.to_string());
             EnclaveError::FailedToDeserialize
         })?;
@@ -90,8 +86,8 @@
     }
 
     fn visit_str<E>(self, v: &str) -> Result<Self::Value, E>
-        where
-            E: de::Error,
+    where
+        E: de::Error,
     {
         match Binary::from_base64(v) {
             Ok(binary) => Ok(binary),
