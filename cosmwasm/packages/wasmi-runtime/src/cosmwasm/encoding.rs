--- conflicted
+++ resolved
@@ -20,23 +20,11 @@
 impl Binary {
     /// take an (untrusted) string and decode it into bytes.
     /// fails if it is not valid base64
-<<<<<<< HEAD
-    pub fn from_base64(encoded: &str) -> SgxResult<Self> {
-        /// NOTE: This is changed from the original, possible due to mismatch between base64 crate versions
-        let binary = match base64::decode(encoded) {
-            Ok(res) => res,
-            Err(e) => {
-                error!("Failed to decode base64 string: {:?}", e.to_string());
-                return Err(sgx_status_t::SGX_ERROR_INVALID_PARAMETER);
-            }
-        };
-=======
     pub fn from_base64(encoded: &str) -> Result<Self, EnclaveError> {
         let binary = base64::decode(&encoded).map_err(|err| {
             error!("Failed to decode base64 string: {:?}", err.to_string());
             EnclaveError::FailedToDeserialize
         })?;
->>>>>>> 0f7c7b35
         Ok(Binary(binary))
     }
 
@@ -97,7 +85,7 @@
         formatter.write_str("valid base64 encoded string")
     }
 
-    fn visit_str<E>(self, v: &str) -> Result<Self::Value, E>
+    fn visit_borrowed_str<E>(self, v: &'de str) -> Result<Self::Value, E>
     where
         E: de::Error,
     {
