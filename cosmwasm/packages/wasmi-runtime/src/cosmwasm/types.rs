//! must keep this file in sync with cosmwasm/packages/std/src/types.rs and cosmwasm/packages/std/src/init_handle.rs

#![allow(unused)]

use crate::cosmwasm::std_error::StdResult;
use serde::{Deserialize, Serialize};
/// These types are are copied over from the cosmwasm_std package, and must be kept in sync with it.
///
/// We copy these types instead of directly depending on them, because we require special versions of serde
/// inside the enclave, which are different from the versions that cosmwasm_std uses.
/// For some reason patching the dependencies didn't work, so we are forced to maintain this copy, for now :(
use std::fmt;

use super::encoding::Binary;
use serde_json::Value;

#[derive(Serialize, Deserialize, Clone, Default, Debug, PartialEq)]
pub struct HumanAddr(pub String);

#[derive(Serialize, Deserialize, Clone, Default, Debug, PartialEq)]
pub struct CanonicalAddr(pub Binary);

impl HumanAddr {
    pub fn as_str(&self) -> &str {
        &self.0
    }
    pub fn len(&self) -> usize {
        self.0.len()
    }
    pub fn is_empty(&self) -> bool {
        self.0.is_empty()
    }
}

impl fmt::Display for HumanAddr {
    fn fmt(&self, f: &mut fmt::Formatter) -> fmt::Result {
        write!(f, "{}", &self.0)
    }
}

impl From<&str> for HumanAddr {
    fn from(addr: &str) -> Self {
        HumanAddr(addr.to_string())
    }
}

impl From<&HumanAddr> for HumanAddr {
    fn from(addr: &HumanAddr) -> Self {
        HumanAddr(addr.0.to_string())
    }
}

impl CanonicalAddr {
    pub fn as_slice(&self) -> &[u8] {
        &self.0.as_slice()
    }
    pub fn len(&self) -> usize {
        self.0.len()
    }
    pub fn is_empty(&self) -> bool {
        self.0.is_empty()
    }
}

impl fmt::Display for CanonicalAddr {
    fn fmt(&self, f: &mut fmt::Formatter) -> fmt::Result {
        self.0.fmt(f)
    }
}

#[derive(Serialize, Deserialize, Clone, Default, Debug, PartialEq)]
pub struct Env {
    pub block: BlockInfo,
    pub message: MessageInfo,
    pub contract: ContractInfo,
    pub contract_key: Option<String>,
    pub contract_code_hash: Option<String>,
}

#[derive(Serialize, Deserialize, Clone, Default, Debug, PartialEq)]
pub struct BlockInfo {
    pub height: i64,
    // time is seconds since epoch begin (Jan. 1, 1970)
    pub time: i64,
    pub chain_id: String,
}

#[derive(Serialize, Deserialize, Clone, Default, Debug, PartialEq)]
pub struct MessageInfo {
    pub sender: CanonicalAddr,
    // go likes to return null for empty array, make sure we can parse it (use option)
    pub sent_funds: Option<Vec<Coin>>,
}

#[derive(Serialize, Deserialize, Clone, Default, Debug, PartialEq)]
pub struct ContractInfo {
    pub address: CanonicalAddr,
    // go likes to return null for empty array, make sure we can parse it (use option)
    pub balance: Option<Vec<Coin>>,
}

#[derive(Serialize, Deserialize, Clone, Default, Debug, PartialEq)]
pub struct Coin {
    pub denom: String,
    pub amount: String,
}

#[derive(Serialize, Deserialize, Clone, Debug, PartialEq)]
<<<<<<< HEAD
#[serde(rename_all = "snake_case")]
=======
#[serde(untagged)]
pub enum WasmOutput {
    ErrObject {
        #[serde(rename = "Err")]
        err: Value,
    },
    OkString {
        #[serde(rename = "Ok")]
        ok: String,
    },
    OkObject {
        #[serde(rename = "Ok")]
        ok: ContractResult,
    },
}

// This should be in correlation with cosmwasm-std/init_handle's InitResponse and HandleResponse
#[derive(Serialize, Deserialize, Clone, Debug, PartialEq)]
pub struct ContractResult {
    pub messages: Vec<CosmosMsg>,
    pub log: Vec<LogAttribute>,
    pub data: Option<Binary>,
}

#[derive(Serialize, Deserialize, Clone, Debug, PartialEq)]
#[serde(rename_all = "snake_case")]
// This should be in correlation with cosmwasm-std/init_handle's CosmosMsg
>>>>>>> 0f7c7b35
// See https://github.com/serde-rs/serde/issues/1296 why we cannot add De-Serialize trait bounds to T
pub enum CosmosMsg<T = CustomMsg>
where
    T: Clone + fmt::Debug + PartialEq,
{
    Bank(BankMsg),
    // by default we use RawMsg, but a contract can override that
    // to call into more app-specific code (whatever they define)
    Custom(T),
    Staking(StakingMsg),
    Wasm(WasmMsg),
}

<<<<<<< HEAD
=======
/// Added this here for reflect tests....
#[derive(Serialize, Deserialize, Clone, Debug, PartialEq)]
#[serde(rename_all = "snake_case")]
/// CustomMsg is an override of CosmosMsg::Custom to show this works and can be extended in the contract
pub enum CustomMsg {
    Debug(String),
    Raw(Binary),
}

impl Into<CosmosMsg<CustomMsg>> for CustomMsg {
    fn into(self) -> CosmosMsg<CustomMsg> {
        CosmosMsg::Custom(self)
    }
}

>>>>>>> 0f7c7b35
#[derive(Serialize, Deserialize, Clone, Debug, PartialEq)]
#[serde(rename_all = "snake_case")]
pub enum BankMsg {
    // this moves tokens in the underlying sdk
    Send {
        from_address: HumanAddr,
        to_address: HumanAddr,
        amount: Vec<Coin>,
    },
}

#[derive(Serialize, Deserialize, Clone, Debug, PartialEq)]
#[serde(rename_all = "snake_case")]
pub enum StakingMsg {
    Delegate {
        // delegator is automatically set to address of the calling contract
        validator: HumanAddr,
        amount: Coin,
<<<<<<< HEAD
    },
    Undelegate {
        // delegator is automatically set to address of the calling contract
        validator: HumanAddr,
        amount: Coin,
    },
    Withdraw {
        // delegator is automatically set to address of the calling contract
        validator: HumanAddr,
        /// this is the "withdraw address", the one that should receive the rewards
        /// if None, then use delegator address
        recipient: Option<HumanAddr>,
    },
=======
    },
    Undelegate {
        // delegator is automatically set to address of the calling contract
        validator: HumanAddr,
        amount: Coin,
    },
    Withdraw {
        // delegator is automatically set to address of the calling contract
        validator: HumanAddr,
        /// this is the "withdraw address", the one that should receive the rewards
        /// if None, then use delegator address
        recipient: Option<HumanAddr>,
    },
>>>>>>> 0f7c7b35
    Redelegate {
        // delegator is automatically set to address of the calling contract
        src_validator: HumanAddr,
        dst_validator: HumanAddr,
        amount: Coin,
    },
}

#[derive(Serialize, Deserialize, Clone, Debug, PartialEq)]
#[serde(rename_all = "snake_case")]
pub enum WasmMsg {
    /// this dispatches a call to another contract at a known address (with known ABI)
    Execute {
        contract_addr: HumanAddr,
<<<<<<< HEAD
        /// callback_code_hash is the hex encoded hash of the code. This is used by Secret Network to harden against replaying the contract
        /// It is only used for callback messages, to bind them to a specific contract so they cannot be replayed
        callback_code_hash: String,
        /// msg is the json-encoded HandleMsg struct (as raw Binary)
        msg: Binary,
=======
        /// msg is the json-encoded HandleMsg struct (as raw Binary)
        msg: String,
>>>>>>> 0f7c7b35
        send: Vec<Coin>,
    },
    /// this instantiates a new contracts from previously uploaded wasm code
    Instantiate {
        code_id: u64,
<<<<<<< HEAD
        /// code_hash is the hex encoded hash of the code. This is used by Secret Network to harden against replaying the contract
        /// It is only used for callback messages, to bind them to a specific contract so they cannot be replayed
        callback_code_hash: String,
        /// msg is the json-encoded InitMsg struct (as raw Binary)
        msg: Binary,
=======
        /// msg is the json-encoded InitMsg struct (as raw Binary)
        msg: String,
>>>>>>> 0f7c7b35
        send: Vec<Coin>,
        /// optional human-readable label for the contract
        label: Option<String>,
    },
}

impl<T: Clone + fmt::Debug + PartialEq> From<BankMsg> for CosmosMsg<T> {
    fn from(msg: BankMsg) -> Self {
        CosmosMsg::Bank(msg)
<<<<<<< HEAD
    }
}

#[cfg(feature = "staking")]
impl<T: Clone + fmt::Debug + PartialEq> From<StakingMsg> for CosmosMsg<T> {
    fn from(msg: StakingMsg) -> Self {
        CosmosMsg::Staking(msg)
    }
}

=======
    }
}

#[cfg(feature = "staking")]
impl<T: Clone + fmt::Debug + PartialEq> From<StakingMsg> for CosmosMsg<T> {
    fn from(msg: StakingMsg) -> Self {
        CosmosMsg::Staking(msg)
    }
}

>>>>>>> 0f7c7b35
impl<T: Clone + fmt::Debug + PartialEq> From<WasmMsg> for CosmosMsg<T> {
    fn from(msg: WasmMsg) -> Self {
        CosmosMsg::Wasm(msg)
    }
}

#[derive(Serialize, Deserialize, Clone, Default, Debug, PartialEq)]
pub struct LogAttribute {
    pub key: String,
    pub value: String,
}

<<<<<<< HEAD
/// A shorthand to produce a log attribute
pub fn log<K: ToString, V: ToString>(key: K, value: V) -> LogAttribute {
    LogAttribute {
        key: key.to_string(),
        value: value.to_string(),
    }
}

=======
>>>>>>> 0f7c7b35
#[derive(Serialize, Deserialize, Clone, Debug, PartialEq)]
pub struct InitResponse<T = Never>
where
    T: Clone + fmt::Debug + PartialEq,
{
    pub messages: Vec<CosmosMsg<T>>,
    pub log: Vec<LogAttribute>,
}

pub type InitResult<U = Never> = StdResult<InitResponse<U>>;

impl<T> Default for InitResponse<T>
where
    T: Clone + fmt::Debug + PartialEq,
{
    fn default() -> Self {
        InitResponse {
            messages: vec![],
            log: vec![],
        }
    }
}

#[derive(Serialize, Deserialize, Clone, Debug, PartialEq)]
pub struct HandleResponse<T = Never>
where
    T: Clone + fmt::Debug + PartialEq,
{
    pub messages: Vec<CosmosMsg<T>>,
    pub log: Vec<LogAttribute>,
    pub data: Option<Binary>,
}

pub type HandleResult<U = Never> = StdResult<HandleResponse<U>>;

impl<T> Default for HandleResponse<T>
where
    T: Clone + fmt::Debug + PartialEq,
{
    fn default() -> Self {
        HandleResponse {
            messages: vec![],
            log: vec![],
            data: None,
        }
    }
}

#[derive(Serialize, Deserialize, Clone, Debug, PartialEq)]
pub struct MigrateResponse<T = Never>
where
    T: Clone + fmt::Debug + PartialEq,
{
    pub messages: Vec<CosmosMsg<T>>,
    pub log: Vec<LogAttribute>,
    pub data: Option<Binary>,
}

pub type MigrateResult<U = Never> = StdResult<MigrateResponse<U>>;

impl<T> Default for MigrateResponse<T>
where
    T: Clone + fmt::Debug + PartialEq,
{
    fn default() -> Self {
        MigrateResponse {
            messages: vec![],
            log: vec![],
            data: None,
        }
    }
}

/// Never can never be instantiated and is a no-op placeholder for
/// unsupported enums, such as contracts that don't set a custom message.
#[derive(Serialize, Deserialize, Clone, Debug, PartialEq)]
pub enum Never {}

/// Added this here for reflect tests....
#[derive(Serialize, Deserialize, Clone, Debug, PartialEq)]
#[serde(rename_all = "snake_case")]
/// CustomMsg is an override of CosmosMsg::Custom to show this works and can be extended in the contract
pub enum CustomMsg {
    Debug(String),
    Raw(Binary),
}

impl Into<CosmosMsg<CustomMsg>> for CustomMsg {
    fn into(self) -> CosmosMsg<CustomMsg> {
        CosmosMsg::Custom(self)
    }
}<|MERGE_RESOLUTION|>--- conflicted
+++ resolved
@@ -2,8 +2,6 @@
 
 #![allow(unused)]
 
-use crate::cosmwasm::std_error::StdResult;
-use serde::{Deserialize, Serialize};
 /// These types are are copied over from the cosmwasm_std package, and must be kept in sync with it.
 ///
 /// We copy these types instead of directly depending on them, because we require special versions of serde
@@ -11,6 +9,8 @@
 /// For some reason patching the dependencies didn't work, so we are forced to maintain this copy, for now :(
 use std::fmt;
 
+use serde::{Deserialize, Serialize};
+
 use super::encoding::Binary;
 use serde_json::Value;
 
@@ -74,7 +74,6 @@
     pub message: MessageInfo,
     pub contract: ContractInfo,
     pub contract_key: Option<String>,
-    pub contract_code_hash: Option<String>,
 }
 
 #[derive(Serialize, Deserialize, Clone, Default, Debug, PartialEq)]
@@ -106,9 +105,6 @@
 }
 
 #[derive(Serialize, Deserialize, Clone, Debug, PartialEq)]
-<<<<<<< HEAD
-#[serde(rename_all = "snake_case")]
-=======
 #[serde(untagged)]
 pub enum WasmOutput {
     ErrObject {
@@ -136,7 +132,6 @@
 #[derive(Serialize, Deserialize, Clone, Debug, PartialEq)]
 #[serde(rename_all = "snake_case")]
 // This should be in correlation with cosmwasm-std/init_handle's CosmosMsg
->>>>>>> 0f7c7b35
 // See https://github.com/serde-rs/serde/issues/1296 why we cannot add De-Serialize trait bounds to T
 pub enum CosmosMsg<T = CustomMsg>
 where
@@ -150,8 +145,6 @@
     Wasm(WasmMsg),
 }
 
-<<<<<<< HEAD
-=======
 /// Added this here for reflect tests....
 #[derive(Serialize, Deserialize, Clone, Debug, PartialEq)]
 #[serde(rename_all = "snake_case")]
@@ -167,7 +160,6 @@
     }
 }
 
->>>>>>> 0f7c7b35
 #[derive(Serialize, Deserialize, Clone, Debug, PartialEq)]
 #[serde(rename_all = "snake_case")]
 pub enum BankMsg {
@@ -186,7 +178,6 @@
         // delegator is automatically set to address of the calling contract
         validator: HumanAddr,
         amount: Coin,
-<<<<<<< HEAD
     },
     Undelegate {
         // delegator is automatically set to address of the calling contract
@@ -200,21 +191,6 @@
         /// if None, then use delegator address
         recipient: Option<HumanAddr>,
     },
-=======
-    },
-    Undelegate {
-        // delegator is automatically set to address of the calling contract
-        validator: HumanAddr,
-        amount: Coin,
-    },
-    Withdraw {
-        // delegator is automatically set to address of the calling contract
-        validator: HumanAddr,
-        /// this is the "withdraw address", the one that should receive the rewards
-        /// if None, then use delegator address
-        recipient: Option<HumanAddr>,
-    },
->>>>>>> 0f7c7b35
     Redelegate {
         // delegator is automatically set to address of the calling contract
         src_validator: HumanAddr,
@@ -229,31 +205,15 @@
     /// this dispatches a call to another contract at a known address (with known ABI)
     Execute {
         contract_addr: HumanAddr,
-<<<<<<< HEAD
-        /// callback_code_hash is the hex encoded hash of the code. This is used by Secret Network to harden against replaying the contract
-        /// It is only used for callback messages, to bind them to a specific contract so they cannot be replayed
-        callback_code_hash: String,
-        /// msg is the json-encoded HandleMsg struct (as raw Binary)
-        msg: Binary,
-=======
         /// msg is the json-encoded HandleMsg struct (as raw Binary)
         msg: String,
->>>>>>> 0f7c7b35
         send: Vec<Coin>,
     },
     /// this instantiates a new contracts from previously uploaded wasm code
     Instantiate {
         code_id: u64,
-<<<<<<< HEAD
-        /// code_hash is the hex encoded hash of the code. This is used by Secret Network to harden against replaying the contract
-        /// It is only used for callback messages, to bind them to a specific contract so they cannot be replayed
-        callback_code_hash: String,
-        /// msg is the json-encoded InitMsg struct (as raw Binary)
-        msg: Binary,
-=======
         /// msg is the json-encoded InitMsg struct (as raw Binary)
         msg: String,
->>>>>>> 0f7c7b35
         send: Vec<Coin>,
         /// optional human-readable label for the contract
         label: Option<String>,
@@ -263,7 +223,6 @@
 impl<T: Clone + fmt::Debug + PartialEq> From<BankMsg> for CosmosMsg<T> {
     fn from(msg: BankMsg) -> Self {
         CosmosMsg::Bank(msg)
-<<<<<<< HEAD
     }
 }
 
@@ -274,18 +233,6 @@
     }
 }
 
-=======
-    }
-}
-
-#[cfg(feature = "staking")]
-impl<T: Clone + fmt::Debug + PartialEq> From<StakingMsg> for CosmosMsg<T> {
-    fn from(msg: StakingMsg) -> Self {
-        CosmosMsg::Staking(msg)
-    }
-}
-
->>>>>>> 0f7c7b35
 impl<T: Clone + fmt::Debug + PartialEq> From<WasmMsg> for CosmosMsg<T> {
     fn from(msg: WasmMsg) -> Self {
         CosmosMsg::Wasm(msg)
@@ -298,106 +245,42 @@
     pub value: String,
 }
 
-<<<<<<< HEAD
-/// A shorthand to produce a log attribute
-pub fn log<K: ToString, V: ToString>(key: K, value: V) -> LogAttribute {
+#[derive(Serialize, Deserialize, Clone, Debug, PartialEq)]
+#[serde(rename_all = "lowercase")]
+pub enum QueryResult {
+    Ok(Binary),
+    Err(String),
+}
+
+impl QueryResult {
+    // unwrap will panic on err, or give us the real data useful for tests
+    pub fn unwrap(self) -> Binary {
+        match self {
+            QueryResult::Err(msg) => panic!("Unexpected error: {}", msg),
+            QueryResult::Ok(res) => res,
+        }
+    }
+
+    pub fn is_err(&self) -> bool {
+        match self {
+            QueryResult::Err(_) => true,
+            _ => false,
+        }
+    }
+}
+
+// coin is a shortcut constructor for a set of one denomination of coins
+pub fn coin(amount: &str, denom: &str) -> Vec<Coin> {
+    vec![Coin {
+        amount: amount.to_string(),
+        denom: denom.to_string(),
+    }]
+}
+
+// log is shorthand to produce log messages
+pub fn log(key: &str, value: &str) -> LogAttribute {
     LogAttribute {
         key: key.to_string(),
         value: value.to_string(),
     }
-}
-
-=======
->>>>>>> 0f7c7b35
-#[derive(Serialize, Deserialize, Clone, Debug, PartialEq)]
-pub struct InitResponse<T = Never>
-where
-    T: Clone + fmt::Debug + PartialEq,
-{
-    pub messages: Vec<CosmosMsg<T>>,
-    pub log: Vec<LogAttribute>,
-}
-
-pub type InitResult<U = Never> = StdResult<InitResponse<U>>;
-
-impl<T> Default for InitResponse<T>
-where
-    T: Clone + fmt::Debug + PartialEq,
-{
-    fn default() -> Self {
-        InitResponse {
-            messages: vec![],
-            log: vec![],
-        }
-    }
-}
-
-#[derive(Serialize, Deserialize, Clone, Debug, PartialEq)]
-pub struct HandleResponse<T = Never>
-where
-    T: Clone + fmt::Debug + PartialEq,
-{
-    pub messages: Vec<CosmosMsg<T>>,
-    pub log: Vec<LogAttribute>,
-    pub data: Option<Binary>,
-}
-
-pub type HandleResult<U = Never> = StdResult<HandleResponse<U>>;
-
-impl<T> Default for HandleResponse<T>
-where
-    T: Clone + fmt::Debug + PartialEq,
-{
-    fn default() -> Self {
-        HandleResponse {
-            messages: vec![],
-            log: vec![],
-            data: None,
-        }
-    }
-}
-
-#[derive(Serialize, Deserialize, Clone, Debug, PartialEq)]
-pub struct MigrateResponse<T = Never>
-where
-    T: Clone + fmt::Debug + PartialEq,
-{
-    pub messages: Vec<CosmosMsg<T>>,
-    pub log: Vec<LogAttribute>,
-    pub data: Option<Binary>,
-}
-
-pub type MigrateResult<U = Never> = StdResult<MigrateResponse<U>>;
-
-impl<T> Default for MigrateResponse<T>
-where
-    T: Clone + fmt::Debug + PartialEq,
-{
-    fn default() -> Self {
-        MigrateResponse {
-            messages: vec![],
-            log: vec![],
-            data: None,
-        }
-    }
-}
-
-/// Never can never be instantiated and is a no-op placeholder for
-/// unsupported enums, such as contracts that don't set a custom message.
-#[derive(Serialize, Deserialize, Clone, Debug, PartialEq)]
-pub enum Never {}
-
-/// Added this here for reflect tests....
-#[derive(Serialize, Deserialize, Clone, Debug, PartialEq)]
-#[serde(rename_all = "snake_case")]
-/// CustomMsg is an override of CosmosMsg::Custom to show this works and can be extended in the contract
-pub enum CustomMsg {
-    Debug(String),
-    Raw(Binary),
-}
-
-impl Into<CosmosMsg<CustomMsg>> for CustomMsg {
-    fn into(self) -> CosmosMsg<CustomMsg> {
-        CosmosMsg::Custom(self)
-    }
 }