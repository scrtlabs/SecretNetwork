--- conflicted
+++ resolved
@@ -5,11 +5,7 @@
 use super::types::{IoNonce, SecretMessage};
 
 use crate::cosmwasm::encoding::Binary;
-<<<<<<< HEAD
 use crate::cosmwasm::types::{CanonicalAddr, CosmosMsg, WasmMsg, WasmOutput};
-=======
-use crate::cosmwasm::types::{CosmosMsg, WasmMsg, WasmOutput};
->>>>>>> 8b96bb8f
 use crate::crypto::{AESKey, Ed25519PublicKey, Kdf, SIVEncryptable, KEY_MANAGER};
 use enclave_ffi_types::EnclaveError;
 use log::*;
@@ -28,11 +24,7 @@
     tx_encryption_key
 }
 
-<<<<<<< HEAD
 fn encrypt_serializable<T>(key: &AESKey, val: &T) -> Result<String, EnclaveError>
-=======
-fn encrypt_serializeable<T>(key: &AESKey, val: &T) -> Result<String, EnclaveError>
->>>>>>> 8b96bb8f
 where
     T: ?Sized + Serialize,
 {
@@ -67,7 +59,7 @@
     output: Vec<u8>,
     nonce: IoNonce,
     user_public_key: Ed25519PublicKey,
-    contract_addr: CanonicalAddr,
+    contract_addr: &CanonicalAddr,
 ) -> Result<Vec<u8>, EnclaveError> {
     let key = calc_encryption_key(&nonce, &user_public_key);
 
@@ -85,49 +77,30 @@
     })?;
 
     match &mut output {
-<<<<<<< HEAD
-        // Output is error
         WasmOutput::ErrObject { err } => {
-            // Encrypting the actual error
             let encrypted_err = encrypt_serializable(&key, err)?;
 
-            // Putting it inside a 'generic_err' envelope
+            // Putting the error inside a 'generic_err' envelope, so we can encrypt the error itself
             *err = json!({"generic_err":{"msg":encrypted_err}});
         }
 
-        // Output is a simple string
         WasmOutput::OkString { ok } => {
             *ok = encrypt_serializable(&key, ok)?;
         }
 
-        // Output is an object
-=======
-        WasmOutput::ErrObject { err } => {
-            let encrypted_err = encrypt_serializeable(&key, err)?;
-
-            // Putting the error inside a 'generic_err' envelope, so we can encrypt the error itself
-            *err = json!({"generic_err":{"msg":encrypted_err}});
-        }
-        WasmOutput::OkString { ok } => {
-            *ok = encrypt_serializeable(&key, ok)?;
-        }
->>>>>>> 8b96bb8f
         // Encrypt all Wasm messages (keeps Bank, Staking, etc.. as is)
         WasmOutput::OkObject { ok } => {
             for msg in &mut ok.messages {
                 if let CosmosMsg::Wasm(wasm_msg) = msg {
-<<<<<<< HEAD
-                    encrypt_wasm_msg(wasm_msg, nonce, user_public_key, &contract_addr)?;
+                    encrypt_wasm_msg(wasm_msg, nonce, user_public_key, contract_addr)?;
                 }
             }
 
-            // Encrypt all logs
             for log in &mut ok.log {
                 log.key = encrypt_serializable(&key, &log.key)?;
                 log.value = encrypt_serializable(&key, &log.value)?;
             }
 
-            // If there's data at all
             if let Some(data) = &mut ok.data {
                 *data = Binary::from_base64(&encrypt_serializable(&key, data)?)?;
             }
@@ -136,26 +109,6 @@
 
     debug!("WasmOutput: {:?}", output);
 
-    // Serialize back to json and return
-=======
-                    encrypt_wasm_msg(wasm_msg, nonce, user_public_key)?;
-                }
-            }
-
-            for log in &mut ok.log {
-                log.key = encrypt_serializeable(&key, &log.key)?;
-                log.value = encrypt_serializeable(&key, &log.value)?;
-            }
-
-            if let Some(data) = &mut ok.data {
-                *data = Binary::from_base64(&encrypt_serializeable(&key, data)?)?;
-            }
-        }
-    };
-
-    debug!("WasmOutput: {:?}", output);
-
->>>>>>> 8b96bb8f
     let encrypted_output = serde_json::to_vec(&output).map_err(|err| {
         error!(
             "got an error while trying to serialize output json into bytes {:?}: {}",
@@ -171,35 +124,34 @@
     wasm_msg: &mut WasmMsg,
     nonce: IoNonce,
     user_public_key: Ed25519PublicKey,
-<<<<<<< HEAD
     contract_addr: &CanonicalAddr,
-=======
->>>>>>> 8b96bb8f
 ) -> Result<(), EnclaveError> {
     match wasm_msg {
         WasmMsg::Execute {
             msg,
-<<<<<<< HEAD
-            callback_sig: msg_callback_sig,
-=======
             callback_code_hash,
->>>>>>> 8b96bb8f
+            callback_sig,
             ..
         }
         | WasmMsg::Instantiate {
             msg,
-<<<<<<< HEAD
-            callback_sig: msg_callback_sig,
+            callback_code_hash,
+            callback_sig,
             ..
         } => {
-            let mut msg_to_pass =
-                SecretMessage::from_base64((*msg).clone(), nonce, user_public_key)?;
+            let mut hash_appended_msg = callback_code_hash.as_bytes().to_vec();
+            hash_appended_msg.extend_from_slice(msg.as_slice());
+
+            let mut msg_to_pass = SecretMessage::from_base64(
+                Binary(hash_appended_msg).to_base64(),
+                nonce,
+                user_public_key,
+            )?;
 
             msg_to_pass.encrypt_in_place()?;
-            *msg = b64_encode(&msg_to_pass.to_slice());
+            *msg = Binary::from(msg_to_pass.to_vec().as_slice());
 
-            let callback_sig = create_callback_signature(contract_addr, &msg_to_pass);
-            *msg_callback_sig = Some(callback_sig);
+            *callback_sig = Some(create_callback_signature(contract_addr, &msg_to_pass));
         }
     }
 
@@ -221,24 +173,4 @@
     callback_sig_bytes.extend(msg_to_sign.msg.as_slice());
 
     callback_sig_bytes
-=======
-            callback_code_hash,
-            ..
-        } => {
-            let mut hash_appended_msg = callback_code_hash.as_bytes().to_vec();
-            hash_appended_msg.extend_from_slice(msg.as_slice());
-
-            let mut msg_to_pass = SecretMessage::from_base64(
-                Binary(hash_appended_msg).to_base64(),
-                nonce,
-                user_public_key,
-            )?;
-
-            msg_to_pass.encrypt_in_place()?;
-            *msg = Binary::from(msg_to_pass.to_vec().as_slice());
-        }
-    }
-
-    Ok(())
->>>>>>> 8b96bb8f
 }