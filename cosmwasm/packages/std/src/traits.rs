--- conflicted
+++ resolved
@@ -4,14 +4,10 @@
 use crate::addresses::{Addr, CanonicalAddr};
 use crate::binary::Binary;
 use crate::coins::Coin;
-<<<<<<< HEAD
-use crate::errors::{RecoverPubkeyError, StdError, StdResult, VerificationError};
-=======
 use crate::encoding::Binary;
 use crate::errors::{
     RecoverPubkeyError, SigningError, StdError, StdResult, SystemResult, VerificationError,
 };
->>>>>>> 8de01be0
 #[cfg(feature = "iterator")]
 use crate::iterator::{Order, Pair};
 use crate::query::{
@@ -70,8 +66,7 @@
 ///
 /// We can use feature flags to opt-in to non-essential methods
 /// for backwards compatibility in systems that don't have them all.
-<<<<<<< HEAD
-pub trait Api {
+pub trait Api: Copy + Clone + Send {
     /// Takes a human readable address and validates if it's correctly formatted.
     /// If it succeeds, a Addr is returned.
     ///
@@ -97,8 +92,6 @@
     /// [`addr_canonicalize`]: Api::addr_canonicalize
     fn addr_humanize(&self, canonical: &CanonicalAddr) -> StdResult<Addr>;
 
-=======
-pub trait Api: Copy + Clone + Send {
     /// Takes a human readable address and returns a canonical binary representation of it.
     /// This can be used when a compact fixed length representation is needed.
     fn canonical_address(&self, human: &HumanAddr) -> StdResult<CanonicalAddr>;
@@ -118,7 +111,6 @@
     /// The signature and public key are in "Cosmos" format:
     /// - signature:  Serialized "compact" signature (64 bytes).
     /// - public key: [Serialized according to SEC 2](https://www.oreilly.com/library/view/programming-bitcoin/9781492031482/ch04.html)
->>>>>>> 8de01be0
     fn secp256k1_verify(
         &self,
         message_hash: &[u8],
@@ -126,8 +118,6 @@
         public_key: &[u8],
     ) -> Result<bool, VerificationError>;
 
-<<<<<<< HEAD
-=======
     /// Recovers a public key from a message hash and a signature.
     ///
     /// This is required when working with Ethereum where public keys
@@ -139,7 +129,6 @@
     ///
     /// Returns the recovered pubkey in compressed form, which can be used
     /// in secp256k1_verify directly.
->>>>>>> 8de01be0
     fn secp256k1_recover_pubkey(
         &self,
         message_hash: &[u8],
@@ -147,8 +136,6 @@
         recovery_param: u8,
     ) -> Result<Vec<u8>, RecoverPubkeyError>;
 
-<<<<<<< HEAD
-=======
     /// EdDSA ed25519 signature verification.
     ///
     /// This function verifies messages against a signature, with the public key of the signer,
@@ -159,7 +146,6 @@
     /// format:
     /// - signature: raw ED25519 signature (64 bytes).
     /// - public key: raw ED25519 public key (32 bytes).
->>>>>>> 8de01be0
     fn ed25519_verify(
         &self,
         message: &[u8],
@@ -167,8 +153,6 @@
         public_key: &[u8],
     ) -> Result<bool, VerificationError>;
 
-<<<<<<< HEAD
-=======
     /// Performs batch Ed25519 signature verification.
     ///
     /// Batch verification asks whether all signatures in some set are valid, rather than asking whether
@@ -197,7 +181,6 @@
     ///  - The "one-message, with zero signatures and zero public keys" case, is considered the empty case.
     ///  - The "one-public key, with zero messages and zero signatures" case, is considered the empty case.
     ///  - The empty case (no messages, no signatures and no public keys) returns true.
->>>>>>> 8de01be0
     fn ed25519_batch_verify(
         &self,
         messages: &[&[u8]],
@@ -205,11 +188,10 @@
         public_keys: &[&[u8]],
     ) -> Result<bool, VerificationError>;
 
-<<<<<<< HEAD
     /// Emits a debugging message that is handled depending on the environment (typically printed to console or ignored).
     /// Those messages are not persisted to chain.
     fn debug(&self, message: &str);
-=======
+
     /// ECDSA secp256k1 signing.
     ///
     /// This function signs a message with a private key using the secp256k1 elliptic curve digital signature parametrization / algorithm.
@@ -225,7 +207,6 @@
     /// - message: Arbitrary message.
     /// - private key: Raw ED25519 private key (32 bytes)
     fn ed25519_sign(&self, message: &[u8], private_key: &[u8]) -> Result<Vec<u8>, SigningError>;
->>>>>>> 8de01be0
 }
 
 /// A short-hand alias for the two-level query result (1. accessing the contract, 2. executing query in the contract)
