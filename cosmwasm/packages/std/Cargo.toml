[package]
name = "secret-cosmwasm-std"
<<<<<<< HEAD
version = "0.16.0"
=======
version = "0.10.1"
>>>>>>> 8de01be0
authors = ["Ethan Frey <ethanfrey@users.noreply.github.com>", "SCRT Labs <info@scrtlabs.com>"]
edition = "2018"
description = "Standard library for Wasm based smart contracts on Cosmos blockchains"
repository = "https://github.com/scrtlabs/SecretNetwork/tree/master/cosmwasm/packages/std"
license = "Apache-2.0"
readme = "README.md"

[badges]
#circle-ci = { repository = "CosmWasm/cosmwasm", branch = "master" }
maintenance = { status = "actively-developed" }

[package.metadata.docs.rs]
features = ["staking", "stargate"]

[features]
default = ["staking", "stargate"]
# iterator allows us to iterate over all DB items in a given range
# optional as some merkle stores (like tries) don't support this
# given Ethereum 1.0, 2.0, Substrate, and other major projects use Tries
# we keep this optional, to allow possible future integration (or different Cosmos Backends)
iterator = []
# staking exposes bindings to a required staking moudle in the runtime, via new
# CosmosMsg types, and new QueryRequest types. This should only be enabled on contracts
# that require these types, so other contracts can be used on systems with eg. PoA consensus
staking = []
# backtraces provides much better context at runtime errors (in non-wasm code)
# at the cost of a bit of code size and performance.
# This feature requires Rust nightly because it depends on the unstable backtrace feature.
backtraces = []
# stargate enables stargate-dependent messages and queries, like raw protobuf messages
# as well as ibc-related functionality
stargate = []
# Debug prints enable printing log messages to the logging system of the enclave
# from inside your contract. This will only work in enclaves compiled in SW mode
# and loading the contract for execution will fail if this is used a HW mode
# enclave. This is done in order to provent leaking secrets in production.
debug-print = []

[dependencies]
base64 = "0.13.0"
serde-json-wasm = { version = "0.3.1" }
schemars = "0.8.1"
cosmwasm-derive = { path = "../derive", version = "0.16.0" }
uint = "=0.9.1"
serde = { version = "1.0.117", default-features = false, features = [
    "derive",
    "alloc"
] }
thiserror = "1.0"

[target.'cfg(not(target_arch = "wasm32"))'.dependencies]
cosmwasm-crypto = { path = "../crypto", version = "0.16.0" }

[dev-dependencies]
cosmwasm-schema = { path = "../schema" }
# The chrono dependency is only used in an example, which Rust compiles for us. If this causes trouble, remove it.
chrono = "0.4"
hex = "0.4"
hex-literal = "0.3.1"<|MERGE_RESOLUTION|>--- conflicted
+++ resolved
@@ -1,11 +1,10 @@
 [package]
 name = "secret-cosmwasm-std"
-<<<<<<< HEAD
 version = "0.16.0"
-=======
-version = "0.10.1"
->>>>>>> 8de01be0
-authors = ["Ethan Frey <ethanfrey@users.noreply.github.com>", "SCRT Labs <info@scrtlabs.com>"]
+authors = [
+    "Ethan Frey <ethanfrey@users.noreply.github.com>",
+    "SCRT Labs <info@scrtlabs.com>"
+]
 edition = "2018"
 description = "Standard library for Wasm based smart contracts on Cosmos blockchains"
 repository = "https://github.com/scrtlabs/SecretNetwork/tree/master/cosmwasm/packages/std"
