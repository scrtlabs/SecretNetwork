import { sha256 } from "@noble/hashes/sha256";
import {
  MsgInstantiateContract,
  MsgStoreCode,
  SecretNetworkClient,
  toHex,
  toUtf8,
  TxResponse,
  TxResultCode,
} from "secretjs";
import { State as ChannelState } from "secretjs/dist/grpc_gateway/ibc/core/channel/v1/channel.pb";
import { State as ConnectionState } from "secretjs/dist/grpc_gateway/ibc/core/connection/v1/connection.pb";

export class Contract {
  address: string;
  codeId: number;
  ibcPortId: string;
  codeHash: string;
  version: string;

  constructor(version) {
    this.version = version;
  }
}

interface BytesObj {
  [key: string]: number;
}

const bytesToKv = (input: BytesObj) => {
  let output = "";
  for (const v of Object.values(input)) {
    output += String.fromCharCode(v);
  }

  return output;
};

const objToKv = (input) => {
  // console.log("got object:", input);
  const output = {};
  const key = bytesToKv(input.key);
  output[key] = bytesToKv(input.value);
  return output;
};

export const ibcDenom = (
  paths: {
    portId: string;
    channelId: string;
  }[],
  coinMinimalDenom: string
): string => {
  const prefixes = [];
  for (const path of paths) {
    prefixes.push(`${path.portId}/${path.channelId}`);
  }

  const prefix = prefixes.join("/");
  const denom = `${prefix}/${coinMinimalDenom}`;

  return "ibc/" + toHex(sha256(toUtf8(denom))).toUpperCase();
};

export async function sleep(ms: number) {
  return new Promise((resolve) => setTimeout(resolve, ms));
}

export async function waitForBlocks(chainId: string) {
  const secretjs = new SecretNetworkClient({
    url: "http://localhost:1317",
    chainId,
  });

  console.log(`Waiting for blocks on ${chainId}...`);
  while (true) {
    try {
      const { block } = await secretjs.query.tendermint.getLatestBlock({});

      if (Number(block?.header?.height) >= 1) {
        console.log(`Current block on ${chainId}: ${block!.header!.height}`);
        break;
      }
    } catch (e) {
      // console.error("block error:", e);
    }
    await sleep(100);
  }
}

export async function waitForIBCConnection(chainId: string, url: string) {
  const secretjs = new SecretNetworkClient({
    url,
    chainId,
  });

  console.log("Waiting for open connections on", chainId + "...");
  while (true) {
    try {
      const { connections } = await secretjs.query.ibc_connection.connections(
        {}
      );

      if (
        connections.length >= 1 &&
        connections[0].state === ConnectionState.STATE_OPEN
      ) {
        console.log("Found an open connection on", chainId);
        break;
      }
    } catch (e) {
      // console.error("IBC error:", e, "on chain", chainId);
    }
    await sleep(100);
  }
}

export async function waitForIBCChannel(
  chainId: string,
  url: string,
  channelId: string
) {
  const secretjs = new SecretNetworkClient({
    url,
    chainId,
  });

  console.log(`Waiting for ${channelId} on ${chainId}...`);
  outter: while (true) {
    try {
      const { channels } = await secretjs.query.ibc_channel.channels({});

      for (const c of channels) {
        if (c.channel_id === channelId && c.state == ChannelState.STATE_OPEN) {
          console.log(`${channelId} is open on ${chainId}`);
          break outter;
        }
      }
    } catch (e) {
      // console.error("IBC error:", e, "on chain", chainId);
    }
    await sleep(100);
  }
}

export async function storeContracts(
  account: SecretNetworkClient,
  wasms: Uint8Array[]
) {
<<<<<<< HEAD
  const tx: Tx = await account.tx.broadcast(
    wasms.map(wasm =>
      new MsgStoreCode({
        sender: account.address,
        wasmByteCode: wasm,
        source: "",
        builder: "",
      }),
    ),
=======
  const tx: TxResponse = await account.tx.broadcast(
    [
      new MsgStoreCode({
        sender: account.address,
        wasm_byte_code: wasms[0],
        source: "",
        builder: "",
      }),
      new MsgStoreCode({
        sender: account.address,
        wasm_byte_code: wasms[1],
        source: "",
        builder: "",
      }),
    ],
>>>>>>> 0794ad23
    { gasLimit: 5_000_000 }
  );

  if (tx.code !== TxResultCode.Success) {
    console.error(tx.rawLog);
  }
  expect(tx.code).toBe(TxResultCode.Success);

  return tx;
}

export async function instantiateContracts(
  account: SecretNetworkClient,
  contracts: Contract[]
) {
<<<<<<< HEAD
  const tx: Tx = await account.tx.broadcast(
    contracts.map((contract, index) =>
      new MsgInstantiateContract({
        sender: account.address,
        codeId: contract.codeId,
        codeHash: contract.codeHash,
        initMsg: { nop: {} },
        label: `v1-${Date.now()}-${index}`,
=======
  const tx: TxResponse = await account.tx.broadcast(
    [
      new MsgInstantiateContract({
        sender: account.address,
        code_id: contracts[0].codeId,
        code_hash: contracts[0].codeHash,
        init_msg: { nop: {} },
        label: `v1-${Date.now()}`,
      }),
      new MsgInstantiateContract({
        sender: account.address,
        code_id: contracts[1].codeId,
        code_hash: contracts[1].codeHash,
        init_msg: { nop: {} },
        label: `v010-${Date.now()}`,
>>>>>>> 0794ad23
      }),
    ),
    { gasLimit: 300_000 }
  );
  if (tx.code !== TxResultCode.Success) {
    console.error(tx.rawLog);
  }
  expect(tx.code).toBe(TxResultCode.Success);

  return tx;
}<|MERGE_RESOLUTION|>--- conflicted
+++ resolved
@@ -147,17 +147,6 @@
   account: SecretNetworkClient,
   wasms: Uint8Array[]
 ) {
-<<<<<<< HEAD
-  const tx: Tx = await account.tx.broadcast(
-    wasms.map(wasm =>
-      new MsgStoreCode({
-        sender: account.address,
-        wasmByteCode: wasm,
-        source: "",
-        builder: "",
-      }),
-    ),
-=======
   const tx: TxResponse = await account.tx.broadcast(
     [
       new MsgStoreCode({
@@ -173,7 +162,6 @@
         builder: "",
       }),
     ],
->>>>>>> 0794ad23
     { gasLimit: 5_000_000 }
   );
 
@@ -189,16 +177,6 @@
   account: SecretNetworkClient,
   contracts: Contract[]
 ) {
-<<<<<<< HEAD
-  const tx: Tx = await account.tx.broadcast(
-    contracts.map((contract, index) =>
-      new MsgInstantiateContract({
-        sender: account.address,
-        codeId: contract.codeId,
-        codeHash: contract.codeHash,
-        initMsg: { nop: {} },
-        label: `v1-${Date.now()}-${index}`,
-=======
   const tx: TxResponse = await account.tx.broadcast(
     [
       new MsgInstantiateContract({
@@ -214,9 +192,8 @@
         code_hash: contracts[1].codeHash,
         init_msg: { nop: {} },
         label: `v010-${Date.now()}`,
->>>>>>> 0794ad23
-      }),
-    ),
+      }),
+    ],
     { gasLimit: 300_000 }
   );
   if (tx.code !== TxResultCode.Success) {
