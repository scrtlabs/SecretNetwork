--- conflicted
+++ resolved
@@ -3,15 +3,9 @@
     entry_point, to_binary, to_vec, AllBalanceResponse, AllDelegationsResponse,
     AllValidatorsResponse, BalanceResponse, BankMsg, BankQuery, Binary, BondedDenomResponse,
     ChannelResponse, ContractInfoResponse, ContractResult, CosmosMsg, DelegationResponse, Deps,
-<<<<<<< HEAD
-    DepsMut, DistributionMsg, Empty, Env, Event, GovMsg, IbcMsg, IbcQuery, ListChannelsResponse,
-    MessageInfo, PortIdResponse, QueryRequest, Response, StakingMsg, StakingQuery, StdError,
-    StdResult, ValidatorResponse, WasmMsg, WasmQuery,
-=======
-    DepsMut, DistributionMsg, Empty, Env, GovMsg, IbcMsg, IbcQuery, IbcTimeout,
+    DepsMut, DistributionMsg, Empty, Env, Event, GovMsg, IbcMsg, IbcQuery, IbcTimeout,
     ListChannelsResponse, MessageInfo, PortIdResponse, QueryRequest, Response, StakingMsg,
     StakingQuery, StdError, StdResult, ValidatorResponse, WasmMsg, WasmQuery,
->>>>>>> c11a88ab
 };
 
 use crate::msg::{Msg, PacketMsg, QueryMsg};
@@ -35,11 +29,7 @@
     return handle_msg(deps, env, info, msg);
 }
 
-<<<<<<< HEAD
-fn handle_msg(_deps: DepsMut, env: Env, _info: MessageInfo, msg: Msg) -> StdResult<Response> {
-=======
 fn handle_msg(deps: DepsMut, env: Env, _info: MessageInfo, msg: Msg) -> StdResult<Response> {
->>>>>>> c11a88ab
     match msg {
         Msg::Nop {} => {
             return Ok(Response::new());
@@ -283,15 +273,12 @@
                 &QueryRequest::Wasm(WasmQuery::ContractInfo { contract_addr }),
             )?)?);
         }
-<<<<<<< HEAD
         QueryMsg::GetTxId {} => match env.transaction {
             None => Err(StdError::generic_err("Transaction info wasn't set")),
             Some(t) => return Ok(to_binary(&t.index)?),
         },
-=======
         QueryMsg::LastIbcReceive {} => Ok(to_binary(&receive_store_read(deps.storage).load()?)?),
         QueryMsg::LastIbcAck {} => Ok(ack_store_read(deps.storage).load()?),
         QueryMsg::LastIbcTimeout {} => Ok(to_binary(&timeout_store_read(deps.storage).load()?)?),
->>>>>>> c11a88ab
     }
 }