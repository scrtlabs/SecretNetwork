--- conflicted
+++ resolved
@@ -9,12 +9,11 @@
       - "docs/*"
       - ".gitignore"
       - "LICENSE"
-<<<<<<< HEAD
 jobs:
 - job: RunTests
   displayName: Run Hardware Tests
   timeoutInMinutes: 120
-  pool: 
+  pool:
     name: "sgx scale set new"
   workspace:
     clean: all # what to clean up before the job runs
@@ -46,7 +45,7 @@
           $(tag)
           latest
         buildContext: .
-        arguments: --secret id=API_KEY,src=api_key.txt --secret id=SPID,src=spid.txt --cache-from $(baseImageRepository) --build-arg SGX_MODE=$(SGX_MODE) --build-arg FEATURES=$(FEATURES) --target compile-secretd
+        arguments: --secret id=API_KEY,src=api_key.txt --secret id=SPID,src=spid.txt --cache-from $(baseImageRepository) --build-arg SGX_MODE=$(SGX_MODE) --build-arg FEATURES_U=epid --build-arg FEATURES=$(FEATURES) --target compile-secretd
         dockerfile: '$(dockerfilePath)'
 
     - task: Docker@2
@@ -126,106 +125,4 @@
 
     - script: docker-compose -f deployment/ci/docker-compose.ci.yaml --compatibility down
       condition: always()
-      displayName: "Shutdown"
-=======
-
-pool:
-  name: "sgx scale set new"
-
-workspace:
-  clean: all # what to clean up before the job runs
-
-variables:
-  baseImageRepository: 'azcr.io/enigmampc/ci-base-image'
-  nodeImageRepository: 'azcr.io/enigmampc/ci-node-image'
-  containerRegistry: 'enigmampcdocker'
-  dockerfilePath: '$(Build.SourcesDirectory)/deployment/dockerfiles/Dockerfile'
-  tag: '$(Build.BuildId)'
-  DOCKER_BUILDKIT: 1
-
-steps:
-  - checkout: "self"
-    submodules: true
-    displayName: "Checkout Repository and Submodules"
-  - script: echo $(spid) > spid.txt; echo $(api-key-dev) > api_key.txt
-    displayName: "Save api keys"
-
-  - task: Docker@2
-    displayName: "Build base image"
-    inputs:
-      command: build
-      repository: '$(baseImageRepository)'
-      tags: |
-        $(tag)
-        latest
-      buildContext: .
-      arguments: --secret id=API_KEY,src=api_key.txt --secret id=SPID,src=spid.txt --cache-from $(baseImageRepository) --build-arg FEATURES_U=epid --build-arg SGX_MODE=HW --target compile-secretd
-      dockerfile: '$(dockerfilePath)'
-
-  - script: |
-      cp deployment/ci/bootstrap_init.sh deployment/docker/testnet/bootstrap_init.sh
-      cp deployment/ci/node_init.sh deployment/docker/testnet/node_init.sh
-      cp deployment/ci/startup.sh deployment/docker/testnet/startup.sh
-      cp deployment/ci/node_key.json deployment/docker/testnet/node_key.json
-    displayName: Overwrite node scripts
-
-  - task: Docker@2
-    displayName: "Build release image"
-    inputs:
-      command: build
-      repository: '$(nodeImageRepository)'
-      tags: latest
-      buildContext: .
-      arguments: --secret id=API_KEY,src=api_key.txt --secret id=SPID,src=spid.txt --build-arg SCRT_BIN_IMAGE=$(baseImageRepository):$(tag) --cache-from $(nodeImageRepository) --build-arg SGX_MODE=HW --target release-image
-      Dockerfile: deployment/dockerfiles/Dockerfile
-
-  - task: Docker@2
-    displayName: "Build enclave tests"
-    inputs:
-      command: build
-      repository: rust-enclave-test
-      tags: latest
-      buildContext: .
-      arguments: --secret id=API_KEY,src=api_key.txt --secret id=SPID,src=spid.txt --build-arg SGX_MODE=HW
-      Dockerfile: deployment/dockerfiles/tests/enclave-test.Dockerfile
-
-  - task: Docker@2
-    displayName: "Build Integration tests image"
-    inputs:
-      command: build
-      repository: integration-tests
-      tags: latest
-      buildContext: .
-      arguments: --build-arg SGX_MODE=HW
-      Dockerfile: deployment/dockerfiles/tests/integration-tests.Dockerfile
-
-  - task: Docker@2
-    displayName: "Build System tests image"
-    inputs:
-      command: build
-      repository: tests-base-image
-      tags: latest
-      buildContext: .
-      arguments: --build-arg SGX_MODE=HW
-      Dockerfile: deployment/dockerfiles/tests/system-tests.Dockerfile
-
-  - script: export DOCKER_CLIENT_TIMEOUT=120 && export COMPOSE_HTTP_TIMEOUT=120 && docker-compose --compatibility -f deployment/ci/docker-compose.ci.yaml up --exit-code-from base aesm base
-    displayName: "Run system tests (go tests)"
-
-  - script: export DOCKER_CLIENT_TIMEOUT=120 && export COMPOSE_HTTP_TIMEOUT=120 && docker-compose --compatibility -f deployment/ci/docker-compose.ci.yaml up --exit-code-from bench aesm bench
-    displayName: "Run benchmarks"
-
-  - script: |
-      docker-compose -f deployment/ci/docker-compose.ci.yaml --compatibility up --exit-code-from integration-tests aesm bootstrap node-no-tests integration-tests
-    displayName: "Run integration tests (new)"
-
-  - script: docker-compose -f deployment/ci/docker-compose.ci.yaml --compatibility up --exit-code-from node aesm bootstrap node
-    displayName: "Run integration tests (old)"
-
-  - script: docker-compose -f deployment/ci/docker-compose.ci.yaml --compatibility up --exit-code-from enclave-test aesm enclave-test
-    displayName: "Run enclave tests"
-
-  - script: docker-compose -f deployment/ci/docker-compose.ci.yaml --compatibility down
-    condition: always()
-    displayName: "Shutdown"
->>>>>>> 3d6dcae8
+      displayName: "Shutdown"