mod enclave;
mod enclave_api;
mod types;
use clap::App;
use lazy_static::lazy_static;
use sgx_types::{sgx_status_t, sgx_enclave_id_t, sgx_quote_t, sgx_ql_ecdsa_sig_data_t, sgx_ql_auth_data_t, sgx_ql_certification_data_t};
use std::fs::File;
use std::io::Read;
use std::io::Write;
use std::sync::Arc;
use std::net::SocketAddr;
use std::time::{SystemTime, UNIX_EPOCH};
<<<<<<< HEAD
=======
use std::mem;
use std::slice;
use std::fs;
use std::net::IpAddr;
>>>>>>> ac16be3d
use hyper::service::{make_service_fn, service_fn};
use hyper::server::conn::AddrStream; 
use hyper::{Body, Request, Response};
use hyper::server::Server;
use base64::{engine::general_purpose, Engine as _};
<<<<<<< HEAD
use hex;
=======
>>>>>>> ac16be3d

use crate::{
    enclave_api::ecall_check_patch_level, enclave_api::ecall_migration_op, types::EnclaveDoorbell,
};

use enclave_ffi_types::NodeAuthResult;

const ENCLAVE_FILE_TESTNET: &str = "check_hw_enclave_testnet.so";
const ENCLAVE_FILE_MAINNET: &str = "check_hw_enclave.so";
const TCS_NUM: u8 = 1;

pub fn get_sgx_secret_path(file_name: &str) -> String {
    std::path::Path::new("/opt/secret/.sgx_secrets/")
        .join(file_name)
        .to_string_lossy()
        .into_owned()
}

lazy_static! {
    static ref ENCLAVE_DOORBELL: EnclaveDoorbell = {
        let is_testnet = std::env::args().any(|arg| arg == "--testnet" || arg == "-t");
        let enclave_file = if is_testnet {
            ENCLAVE_FILE_TESTNET
        } else {
            ENCLAVE_FILE_MAINNET
        };
        EnclaveDoorbell::new(enclave_file, TCS_NUM, is_testnet as i32)
    };
}

pub fn get_path_remote_report() -> String {
    get_sgx_secret_path("migration_report_remote.bin")
}

fn export_rot_seed(eid: sgx_enclave_id_t, remote_report: &[u8]) -> Option<Vec<u8>> {

    match File::create(get_path_remote_report()) {
        Ok(mut f_out) => {
            let _ = f_out.write_all(remote_report);
        },
        Err(_) => {
            return None;
        }
    };

    let mut retval = sgx_status_t::SGX_ERROR_BUSY;
    let _status = unsafe { ecall_migration_op(eid, &mut retval, 7) };
    if retval != sgx_status_t::SGX_SUCCESS {
        return None;
    }

    let res = match File::open(get_sgx_secret_path("rot_seed_encr.bin")) {
        Ok(mut f_in) => {
            let mut buffer = Vec::new();
            match f_in.read_to_end(&mut buffer) {
                Ok(_) => buffer,
                Err(_) => {
                    return None;
                }
            }

        },
        Err(_) => {
            return None;
        }
    };

    Some(res.to_vec())
}

<<<<<<< HEAD
fn log_request(remote_addr: SocketAddr, remote_report: &[u8], metadata: &str) -> std::io::Result<()> {

    let now = SystemTime::now().duration_since(UNIX_EPOCH).unwrap();
    let filename = format!("request_log_{}_{}.txt", now.as_secs(), now.subsec_micros());    

    let mut file = File::create(&filename)?;
    writeln!(file, "Remote Addr: {}", remote_addr)?;
    writeln!(file, "Metadata: {}", metadata)?;
    writeln!(file, "Body (hex): {}", hex::encode(&remote_report))?;
=======
fn log_request(remote_addr: SocketAddr, whole_body: &[u8]) -> std::io::Result<()> {

    let now = SystemTime::now().duration_since(UNIX_EPOCH).unwrap();
    let filename = format!("request_log_{}_{}_from_{}.txt", now.as_secs(), now.subsec_micros(), remote_addr);

    let mut file = File::create(&filename)?;
    file.write_all(whole_body)?;
>>>>>>> ac16be3d

    Ok(())
}

async fn handle_http_request(eid: sgx_enclave_id_t, self_report: &Arc<Vec<u8>>, req: Request<Body>, remote_addr: SocketAddr) -> Result<Response<Body>, hyper::Error> {
    if req.method() == hyper::Method::POST {

<<<<<<< HEAD
        let metadata = if let Some(value) = req.headers().get("secret_metadata") {
            if let Ok(value_str) = value.to_str() {
                //println!("secret_metadata: {}", value_str);
                //println!("addr: {}", remote_addr);
                Some(value_str.to_owned())
            } else {
                None
            }
        } else {
            None
        };

=======
>>>>>>> ac16be3d
        let whole_body = hyper::body::to_bytes(req.into_body()).await?;

        match export_rot_seed(eid, &whole_body) {
            Some(res) => {

<<<<<<< HEAD
                if let Some(metadata_value) = metadata {
                    let _res = log_request(remote_addr, &whole_body, &metadata_value);
                }
=======
                let _res = log_request(remote_addr, &whole_body);
>>>>>>> ac16be3d

                let b64_buf1 = general_purpose::STANDARD.encode(&**self_report);
                let b64_buf2 = general_purpose::STANDARD.encode(res);

                let json = format!("{{\"buf1\":\"{}\",\"buf2\":\"{}\"}}", b64_buf1, b64_buf2);
                Ok(Response::new(Body::from(json)))
            },
            None => {
                Ok(Response::builder()
                    .status(500)
                    .body("Failed to export".into())
                    .unwrap())
            }
        }

    } else {
        Ok(Response::builder()
            .status(405)
            .body("Only POST supported".into())
            .unwrap())
    }
}

#[tokio::main]
async fn serve_rot_seed(eid: sgx_enclave_id_t) {

    let mut retval = sgx_status_t::SGX_ERROR_BUSY;
    let _status = unsafe { ecall_migration_op(eid, &mut retval, 1) };
    if retval == sgx_status_t::SGX_SUCCESS {

        let self_report = {
            let mut f_in = File::open(get_path_remote_report()).unwrap();

            let mut buffer = Vec::new();
            f_in.read_to_end(&mut buffer).unwrap();
            buffer
        };

        let self_report = Arc::new(self_report); // <--- wrap in Arc

        let make_svc = {
            let self_report = Arc::clone(&self_report); // clone it into the outer closure

            make_service_fn(move |conn: &AddrStream| {
                let self_report = Arc::clone(&self_report); // clone again into inner closure
                let remote_addr = conn.remote_addr();

                async move {
                    Ok::<_, hyper::Error>(service_fn(move |req| {
                        let self_report = Arc::clone(&self_report); // clone per request
                        async move {
                            handle_http_request(eid, &self_report, req, remote_addr).await
                        }
                    }))
                }
            })
        };        

        let addr = ([0, 0, 0, 0], 3000).into();

        println!("Listening on http://{}", addr);
        Server::bind(&addr).serve(make_svc).await.unwrap();

    } else {
        println!("Couldn't create self migration report: {}", retval);

    }
}

fn extract_asn1_value(cert: &[u8], oid: &[u8]) -> Option<Vec<u8>> {
    let mut offset = match cert.windows(oid.len()).position(|window| window == oid) {
        Some(size) => size,
        None => {
            return None;
        }
    };

    offset += 12; // 11 + TAG (0x04)

    if offset + 2 >= cert.len() {
        return None;
    }

    // Obtain Netscape Comment length
    let mut len = cert[offset] as usize;
    if len > 0x80 {
        len = (cert[offset + 1] as usize) * 0x100 + (cert[offset + 2] as usize);
        offset += 2;
    }

    // Obtain Netscape Comment
    offset += 1;

    if offset + len >= cert.len() {
        return None;
    }

    let payload = cert[offset..offset + len].to_vec();

    Some(payload)
}

fn extract_cpu_cert_from_cert(cert_data: &[u8]) -> Option<Vec<u8>> {
    //println!("******** cert_data: {}", orig_hex::encode(cert_data));

    let pem_text = match std::str::from_utf8(cert_data) {
        Ok(x) => x,
        Err(_) => {
            return None;
        }
    };

    //println!("******** pem: {}", pem_text);

    // Find the first PEM block
    let begin_marker = "-----BEGIN CERTIFICATE-----";
    let end_marker = "-----END CERTIFICATE-----";
    let start = match pem_text.find(begin_marker) {
        Some(x) => x + begin_marker.len(),
        None => {
            println!("no begin");
            return None;
        }
    };

    let end = match pem_text.find(end_marker) {
        Some(x) => x,
        None => {
            println!("no end");
            return None;
        }
    };
    let b64 = &pem_text[start..end];

    // Remove whitespace and line breaks
    let b64_clean: String = b64.chars().filter(|c| !c.is_whitespace()).collect();

    // Decode Base64 into DER
    let der_bytes = match base64::decode(&b64_clean) {
        Ok(x) => x,
        Err(_) => {
            return None;
        }
    };

    //println!("Leaf certificate: {}", orig_hex::encode(&der_bytes));

    let ppid_oid = &[
        0x06, 0x09, 0x2A, 0x86, 0x48, 0x86, 0xF8, 0x4D, 0x01, 0x0D, 0x01,
    ];

    let res = match extract_asn1_value(&der_bytes, ppid_oid) {
        Some(x) => x,
        None => {
            return None;
        }
    };

    Some(res)
}

unsafe fn extract_cpu_cert_from_quote(vec_quote: &[u8]) -> Option<Vec<u8>> {
    let my_p_quote = vec_quote.as_ptr() as *const sgx_quote_t;

    let sig_len = (*my_p_quote).signature_len as usize;
    let whole_len = sig_len.wrapping_add(mem::size_of::<sgx_quote_t>());
    if (whole_len > sig_len)
        && (whole_len <= vec_quote.len())
        && (sig_len >= mem::size_of::<sgx_ql_ecdsa_sig_data_t>())
    {
        let p_ecdsa_sig = (*my_p_quote).signature.as_ptr() as *const sgx_ql_ecdsa_sig_data_t;

        let auth_size_brutto = sig_len - mem::size_of::<sgx_ql_ecdsa_sig_data_t>();
        if auth_size_brutto >= mem::size_of::<sgx_ql_auth_data_t>() {
            let auth_size_max = auth_size_brutto - mem::size_of::<sgx_ql_auth_data_t>();

            let auth_data_wrapper =
                (*p_ecdsa_sig).auth_certification_data.as_ptr() as *const sgx_ql_auth_data_t;

            let auth_hdr_size = (*auth_data_wrapper).size as usize;
            if auth_hdr_size <= auth_size_max {
                let auth_size = auth_size_max - auth_hdr_size;

                if auth_size > mem::size_of::<sgx_ql_certification_data_t>() {
                    let cert_data = (*auth_data_wrapper)
                        .auth_data
                        .as_ptr()
                        .offset(auth_hdr_size as isize)
                        as *const sgx_ql_certification_data_t;

                    let cert_size_max = auth_size - mem::size_of::<sgx_ql_certification_data_t>();
                    let cert_size = (*cert_data).size as usize;
                    if (cert_size <= cert_size_max) && ((*cert_data).cert_key_type == 5) {
                        let cert_data = slice::from_raw_parts(
                            (*cert_data).certification_data.as_ptr(),
                            cert_size,
                        );

                        return extract_cpu_cert_from_cert(cert_data);
                    }
                }
            }
        }
    }

    None
}




fn print_request_details(file_path: &std::path::Path, ip: IpAddr) {

    let mut f_in = File::open(file_path).unwrap();

    let mut buf = [0u8; 4];
    f_in.read_exact(&mut buf).unwrap();
    let size_epid = u32::from_le_bytes(buf);

    f_in.read_exact(&mut buf).unwrap();
    let size_dcap_q = u32::from_le_bytes(buf);

    f_in.read_exact(&mut buf).unwrap();
    let size_dcap_c = u32::from_le_bytes(buf);

    let mut buf = Vec::new();
    buf.resize(size_epid as usize, 0);
    f_in.read_exact(buf.as_mut_slice()).unwrap();

    buf.resize(size_dcap_q as usize, 0);
    f_in.read_exact(buf.as_mut_slice()).unwrap();

    let ppid = unsafe { extract_cpu_cert_from_quote(&buf.as_slice()) };

    buf.resize(size_dcap_c as usize, 0);
    f_in.read_exact(buf.as_mut_slice()).unwrap();

    buf.resize(0, 0);
    f_in.read_to_end(&mut buf).unwrap();

    println!("IP: {}", ip);

    let data = base64::decode(&buf).unwrap();
    let s = String::from_utf8(data).unwrap();
    println!("Metadata: {}", &s);

    if let Some(ppid_val) = ppid {
        println!("ppid: {}", hex::encode(&ppid_val));
    }
}

fn print_request_details2(file_path: &std::path::Path) -> bool {
    if let Some(name) = file_path.file_name().and_then(|n| n.to_str()) {
        if name.starts_with("request_log_") {
            // Example: request_log_1757752506_456332_from_23.81.165.91:40186.txt
            if let Some(from_idx) = name.find("_from_") {
                let after = &name[from_idx + "_from_".len()..];
                if let Some(colon_idx) = after.find(':') {
                    let ip_str = &after[..colon_idx];
                    if let Ok(ip) = ip_str.parse::<IpAddr>() {
                        print_request_details(file_path, ip);
                        return true;
                    }
                }
            }
        }
    }
    false
}

fn print_request_details_dir(directory_path: &str) {
    for entry in fs::read_dir(directory_path).unwrap() {
        let entry = entry.unwrap();
        let path = entry.path();

        if path.is_file() {
            if !print_request_details2(&path) {
                println!("Skipped: {}", path.display());
            }
        }
    }
}

fn main() {
    let matches = App::new("Check HW")
        .version("1.0")
        .arg(
            clap::Arg::with_name("testnet")
                .short("t")
                .long("testnet")
                .help("Run in testnet mode"),
        )
        .arg(
            clap::Arg::with_name("migrate_op")
                .long("migrate_op")
                .value_name("NUMBER") // Describes the expected value
                .help("Specify the migrate operation mode")
                .takes_value(true), // Indicates this flag takes a value
        )
        .arg(
            clap::Arg::with_name("server_seed")
                .long("server_seed")
                .help("Serve the generated seed"),
        )
        .arg(
            clap::Arg::with_name("parse_req")
                .long("parse_req")
                .value_name("path")
                .help("path to the request file")
                .takes_value(true), // Indicates this flag takes a value
        )
        .get_matches();

    //let is_testnet = matches.is_present("testnet");

    println!("Creating enclave instance..");

    let enclave_access_token = ENCLAVE_DOORBELL
        .get_access(1) // This can never be recursive
        .ok_or(sgx_status_t::SGX_ERROR_BUSY);

    if let Err(e) = enclave_access_token {
        println!(
            "Failed to get enclave access token: {:?} (is enclave currently running or busy?)",
            e
        );
        return;
    }

    let enclave = enclave_access_token.unwrap().enclave;

    if let Err(e) = enclave {
        println!("Failed to start enclave: {:?}", e);
        return;
    }

    let eid = enclave.unwrap().geteid();

    if let Some(migrate_op) = matches.value_of("migrate_op") {
        let op = migrate_op.parse::<u32>().unwrap();

        let mut retval = sgx_status_t::SGX_ERROR_BUSY;
        let status = unsafe { ecall_migration_op(eid, &mut retval, op) };

        println!("Migration op reval: {}, {}", status, retval);
    } else if matches.is_present("server_seed") {
        serve_rot_seed(eid);
    } else if let Some(req_path) = matches.value_of("parse_req") {
        let dir = req_path.parse::<String>().unwrap();
        print_request_details_dir(&dir);
    } else {
        let mut retval = NodeAuthResult::Success;

        let mut ppid_buf = vec![0u8; 1024]; // initial buffer capacity
        let mut ppid_required_size: u32 = 0;

        let status = unsafe {
            ecall_check_patch_level(
                eid,
                &mut retval,
<<<<<<< HEAD
=======
                api_key_bytes.as_ptr(),
                api_key_bytes.len() as u32,
                ppid_buf.as_mut_ptr(),
                ppid_buf.len() as u32,
                &mut ppid_required_size,
>>>>>>> ac16be3d
            )
        };

        if status != sgx_status_t::SGX_SUCCESS {
            println!(
                "Failed to run hardware verification test (is the correct enclave in the correct path?)"
            );
            return;
        }

        if retval != NodeAuthResult::Success {
            println!("Failed to verify platform. Please see errors above for more info on what needs to be fixed before you can run a mainnet node. \n\
            If you require assistance or more information, please contact us on Discord or Telegram. In addition, you may use the documentation available at \
            https://docs.scrt.network
            ");
        } else {
            println!(
                "Platform verification successful! You are able to run a mainnet Secret node"
            )
        }

        if (ppid_required_size > 0) && (ppid_required_size as usize <= ppid_buf.len()) {
            ppid_buf.truncate(ppid_required_size as usize);

            println!("Your PPID: {}", hex::encode(&ppid_buf));
        }
    }
}<|MERGE_RESOLUTION|>--- conflicted
+++ resolved
@@ -10,22 +10,16 @@
 use std::sync::Arc;
 use std::net::SocketAddr;
 use std::time::{SystemTime, UNIX_EPOCH};
-<<<<<<< HEAD
-=======
 use std::mem;
 use std::slice;
 use std::fs;
 use std::net::IpAddr;
->>>>>>> ac16be3d
 use hyper::service::{make_service_fn, service_fn};
 use hyper::server::conn::AddrStream; 
 use hyper::{Body, Request, Response};
 use hyper::server::Server;
 use base64::{engine::general_purpose, Engine as _};
-<<<<<<< HEAD
 use hex;
-=======
->>>>>>> ac16be3d
 
 use crate::{
     enclave_api::ecall_check_patch_level, enclave_api::ecall_migration_op, types::EnclaveDoorbell,
@@ -96,17 +90,6 @@
     Some(res.to_vec())
 }
 
-<<<<<<< HEAD
-fn log_request(remote_addr: SocketAddr, remote_report: &[u8], metadata: &str) -> std::io::Result<()> {
-
-    let now = SystemTime::now().duration_since(UNIX_EPOCH).unwrap();
-    let filename = format!("request_log_{}_{}.txt", now.as_secs(), now.subsec_micros());    
-
-    let mut file = File::create(&filename)?;
-    writeln!(file, "Remote Addr: {}", remote_addr)?;
-    writeln!(file, "Metadata: {}", metadata)?;
-    writeln!(file, "Body (hex): {}", hex::encode(&remote_report))?;
-=======
 fn log_request(remote_addr: SocketAddr, whole_body: &[u8]) -> std::io::Result<()> {
 
     let now = SystemTime::now().duration_since(UNIX_EPOCH).unwrap();
@@ -114,7 +97,6 @@
 
     let mut file = File::create(&filename)?;
     file.write_all(whole_body)?;
->>>>>>> ac16be3d
 
     Ok(())
 }
@@ -122,33 +104,12 @@
 async fn handle_http_request(eid: sgx_enclave_id_t, self_report: &Arc<Vec<u8>>, req: Request<Body>, remote_addr: SocketAddr) -> Result<Response<Body>, hyper::Error> {
     if req.method() == hyper::Method::POST {
 
-<<<<<<< HEAD
-        let metadata = if let Some(value) = req.headers().get("secret_metadata") {
-            if let Ok(value_str) = value.to_str() {
-                //println!("secret_metadata: {}", value_str);
-                //println!("addr: {}", remote_addr);
-                Some(value_str.to_owned())
-            } else {
-                None
-            }
-        } else {
-            None
-        };
-
-=======
->>>>>>> ac16be3d
         let whole_body = hyper::body::to_bytes(req.into_body()).await?;
 
         match export_rot_seed(eid, &whole_body) {
             Some(res) => {
 
-<<<<<<< HEAD
-                if let Some(metadata_value) = metadata {
-                    let _res = log_request(remote_addr, &whole_body, &metadata_value);
-                }
-=======
                 let _res = log_request(remote_addr, &whole_body);
->>>>>>> ac16be3d
 
                 let b64_buf1 = general_purpose::STANDARD.encode(&**self_report);
                 let b64_buf2 = general_purpose::STANDARD.encode(res);
@@ -509,14 +470,9 @@
             ecall_check_patch_level(
                 eid,
                 &mut retval,
-<<<<<<< HEAD
-=======
-                api_key_bytes.as_ptr(),
-                api_key_bytes.len() as u32,
                 ppid_buf.as_mut_ptr(),
                 ppid_buf.len() as u32,
                 &mut ppid_required_size,
->>>>>>> ac16be3d
             )
         };
 
