package keepers

import (
	"path/filepath"

	ibcfee "github.com/cosmos/ibc-go/v4/modules/apps/29-fee"
	ibcpacketforward "github.com/strangelove-ventures/packet-forward-middleware/v4/router"
	ibcpacketforwardkeeper "github.com/strangelove-ventures/packet-forward-middleware/v4/router/keeper"
	ibcpacketforwardtypes "github.com/strangelove-ventures/packet-forward-middleware/v4/router/types"

	"github.com/cosmos/cosmos-sdk/baseapp"
	"github.com/cosmos/cosmos-sdk/codec"
	sdk "github.com/cosmos/cosmos-sdk/types"
	authkeeper "github.com/cosmos/cosmos-sdk/x/auth/keeper"
	authtypes "github.com/cosmos/cosmos-sdk/x/auth/types"
	authzkeeper "github.com/cosmos/cosmos-sdk/x/authz/keeper"
	bankkeeper "github.com/cosmos/cosmos-sdk/x/bank/keeper"
	banktypes "github.com/cosmos/cosmos-sdk/x/bank/types"
	capabilitykeeper "github.com/cosmos/cosmos-sdk/x/capability/keeper"
	capabilitytypes "github.com/cosmos/cosmos-sdk/x/capability/types"
	crisiskeeper "github.com/cosmos/cosmos-sdk/x/crisis/keeper"
	crisistypes "github.com/cosmos/cosmos-sdk/x/crisis/types"
	distr "github.com/cosmos/cosmos-sdk/x/distribution"
	distrkeeper "github.com/cosmos/cosmos-sdk/x/distribution/keeper"
	distrtypes "github.com/cosmos/cosmos-sdk/x/distribution/types"
	evidencekeeper "github.com/cosmos/cosmos-sdk/x/evidence/keeper"
	evidencetypes "github.com/cosmos/cosmos-sdk/x/evidence/types"
	"github.com/cosmos/cosmos-sdk/x/feegrant"
	feegrantkeeper "github.com/cosmos/cosmos-sdk/x/feegrant/keeper"
	govkeeper "github.com/cosmos/cosmos-sdk/x/gov/keeper"
	govtypes "github.com/cosmos/cosmos-sdk/x/gov/types"
	mintkeeper "github.com/cosmos/cosmos-sdk/x/mint/keeper"
	minttypes "github.com/cosmos/cosmos-sdk/x/mint/types"
	"github.com/cosmos/cosmos-sdk/x/params"
	paramskeeper "github.com/cosmos/cosmos-sdk/x/params/keeper"
	paramstypes "github.com/cosmos/cosmos-sdk/x/params/types"
	paramproposal "github.com/cosmos/cosmos-sdk/x/params/types/proposal"
	slashingkeeper "github.com/cosmos/cosmos-sdk/x/slashing/keeper"
	slashingtypes "github.com/cosmos/cosmos-sdk/x/slashing/types"
	stakingkeeper "github.com/cosmos/cosmos-sdk/x/staking/keeper"
	stakingtypes "github.com/cosmos/cosmos-sdk/x/staking/types"
	"github.com/cosmos/cosmos-sdk/x/upgrade"
	upgradekeeper "github.com/cosmos/cosmos-sdk/x/upgrade/keeper"
	upgradetypes "github.com/cosmos/cosmos-sdk/x/upgrade/types"
	icacontroller "github.com/cosmos/ibc-go/v4/modules/apps/27-interchain-accounts/controller"
	icacontrollerkeeper "github.com/cosmos/ibc-go/v4/modules/apps/27-interchain-accounts/controller/keeper"
	icacontrollertypes "github.com/cosmos/ibc-go/v4/modules/apps/27-interchain-accounts/controller/types"
	icahost "github.com/cosmos/ibc-go/v4/modules/apps/27-interchain-accounts/host"
	icahostkeeper "github.com/cosmos/ibc-go/v4/modules/apps/27-interchain-accounts/host/keeper"
	icahosttypes "github.com/cosmos/ibc-go/v4/modules/apps/27-interchain-accounts/host/types"
	"github.com/cosmos/ibc-go/v4/modules/apps/transfer"
	ibctransferkeeper "github.com/cosmos/ibc-go/v4/modules/apps/transfer/keeper"
	ibctransfertypes "github.com/cosmos/ibc-go/v4/modules/apps/transfer/types"
	ibcclient "github.com/cosmos/ibc-go/v4/modules/core/02-client"
	ibcclienttypes "github.com/cosmos/ibc-go/v4/modules/core/02-client/types"
	porttypes "github.com/cosmos/ibc-go/v4/modules/core/05-port/types"
	ibchost "github.com/cosmos/ibc-go/v4/modules/core/24-host"
	ibckeeper "github.com/cosmos/ibc-go/v4/modules/core/keeper"
	"github.com/scrtlabs/SecretNetwork/x/compute"
	icaauthkeeper "github.com/scrtlabs/SecretNetwork/x/mauth/keeper"
	icaauthtypes "github.com/scrtlabs/SecretNetwork/x/mauth/types"
	reg "github.com/scrtlabs/SecretNetwork/x/registration"

	ibcfeekeeper "github.com/cosmos/ibc-go/v4/modules/apps/29-fee/keeper"
	ibcfeetypes "github.com/cosmos/ibc-go/v4/modules/apps/29-fee/types"
<<<<<<< HEAD
	ibcswitch "github.com/scrtlabs/SecretNetwork/x/ibc-switch"
	ibcswitchtypes "github.com/scrtlabs/SecretNetwork/x/ibc-switch/types"
=======

	ibchooks "github.com/scrtlabs/SecretNetwork/x/ibc-hooks"
	ibchookskeeper "github.com/scrtlabs/SecretNetwork/x/ibc-hooks/keeper"
	ibchookstypes "github.com/scrtlabs/SecretNetwork/x/ibc-hooks/types"
>>>>>>> 54db0dc0
)

type SecretAppKeepers struct {
	// keepers
	AccountKeeper    *authkeeper.AccountKeeper
	AuthzKeeper      *authzkeeper.Keeper
	BankKeeper       *bankkeeper.BaseKeeper
	CapabilityKeeper *capabilitykeeper.Keeper
	StakingKeeper    *stakingkeeper.Keeper
	SlashingKeeper   *slashingkeeper.Keeper
	MintKeeper       *mintkeeper.Keeper
	DistrKeeper      *distrkeeper.Keeper
	GovKeeper        *govkeeper.Keeper
	CrisisKeeper     *crisiskeeper.Keeper
	UpgradeKeeper    *upgradekeeper.Keeper
	ParamsKeeper     *paramskeeper.Keeper
	EvidenceKeeper   *evidencekeeper.Keeper
	FeegrantKeeper   *feegrantkeeper.Keeper
	ComputeKeeper    *compute.Keeper
	RegKeeper        *reg.Keeper
	IbcKeeper        *ibckeeper.Keeper // IBC Keeper must be a pointer in the app, so we can SetRouter on it correctly
	TransferKeeper   ibctransferkeeper.Keeper

<<<<<<< HEAD
	IbcFeeKeeper         ibcfeekeeper.Keeper
	PacketForwardKeeper  *ibcpacketforwardkeeper.Keeper
	IbcSwitchICS4Wrapper *ibcswitch.ICS4Wrapper
	TransferStack        *ibcswitch.IBCModule
=======
	IbcHooksKeeper      *ibchookskeeper.Keeper
	IbcFeeKeeper        ibcfeekeeper.Keeper
	PacketForwardKeeper *ibcpacketforwardkeeper.Keeper
>>>>>>> 54db0dc0

	ICAControllerKeeper *icacontrollerkeeper.Keeper
	ICAHostKeeper       *icahostkeeper.Keeper
	ICAAuthKeeper       *icaauthkeeper.Keeper

	// make scoped keepers public for test purposes
	ScopedIBCKeeper      capabilitykeeper.ScopedKeeper
	ScopedTransferKeeper capabilitykeeper.ScopedKeeper

	ScopedICAControllerKeeper capabilitykeeper.ScopedKeeper
	ScopedICAHostKeeper       capabilitykeeper.ScopedKeeper
	ScopedICAAuthKeeper       capabilitykeeper.ScopedKeeper

	ScopedComputeKeeper capabilitykeeper.ScopedKeeper

	// keys to access the substores
	keys    map[string]*sdk.KVStoreKey
	tKeys   map[string]*sdk.TransientStoreKey
	memKeys map[string]*sdk.MemoryStoreKey
}

func (ak *SecretAppKeepers) GetKeys() map[string]*sdk.KVStoreKey {
	return ak.keys
}

func (ak *SecretAppKeepers) GetTransientStoreKeys() map[string]*sdk.TransientStoreKey {
	return ak.tKeys
}

func (ak *SecretAppKeepers) GetMemoryStoreKeys() map[string]*sdk.MemoryStoreKey {
	return ak.memKeys
}

func (ak *SecretAppKeepers) GetKey(key string) *sdk.KVStoreKey {
	return ak.keys[key]
}

// getSubspace returns a param subspace for a given module name.
func (ak *SecretAppKeepers) GetSubspace(moduleName string) paramstypes.Subspace {
	subspace, _ := ak.ParamsKeeper.GetSubspace(moduleName)
	return subspace
}

func (ak *SecretAppKeepers) InitSdkKeepers(
	appCodec codec.Codec,
	legacyAmino *codec.LegacyAmino,
	app *baseapp.BaseApp,
	maccPerms map[string][]string,
	blockedAddresses map[string]bool,
	invCheckPeriod uint,
	skipUpgradeHeights map[int64]bool,
	homePath string,
) {
	paramsKeeper := initParamsKeeper(appCodec, legacyAmino, ak.keys[paramstypes.StoreKey], ak.tKeys[paramstypes.TStoreKey])
	ak.ParamsKeeper = &paramsKeeper

	// set the BaseApp's parameter store
	app.SetParamStore(ak.ParamsKeeper.Subspace(baseapp.Paramspace).WithKeyTable(paramskeeper.ConsensusParamsKeyTable()))

	// add keepers
	accountKeeper := authkeeper.NewAccountKeeper(
		appCodec, ak.keys[authtypes.StoreKey], ak.GetSubspace(authtypes.ModuleName), authtypes.ProtoBaseAccount, maccPerms,
	)
	ak.AccountKeeper = &accountKeeper

	bankKeeper := bankkeeper.NewBaseKeeper(
		appCodec, ak.keys[banktypes.StoreKey], ak.AccountKeeper, ak.GetSubspace(banktypes.ModuleName), blockedAddresses,
	)
	ak.BankKeeper = &bankKeeper

	stakingKeeper := stakingkeeper.NewKeeper(
		appCodec, ak.keys[stakingtypes.StoreKey], ak.AccountKeeper, *ak.BankKeeper, ak.GetSubspace(stakingtypes.ModuleName),
	)
	ak.StakingKeeper = &stakingKeeper

	mintKeeper := mintkeeper.NewKeeper(
		appCodec, ak.keys[minttypes.StoreKey], ak.GetSubspace(minttypes.ModuleName), ak.StakingKeeper,
		ak.AccountKeeper, *ak.BankKeeper, authtypes.FeeCollectorName,
	)
	ak.MintKeeper = &mintKeeper

	distrKeeper := distrkeeper.NewKeeper(
		appCodec, ak.keys[distrtypes.StoreKey], ak.GetSubspace(distrtypes.ModuleName), ak.AccountKeeper, *ak.BankKeeper,
		ak.StakingKeeper, authtypes.FeeCollectorName, blockedAddresses,
	)
	ak.DistrKeeper = &distrKeeper

	slashkingKeeper := slashingkeeper.NewKeeper(
		appCodec, ak.keys[slashingtypes.StoreKey], ak.StakingKeeper, ak.GetSubspace(slashingtypes.ModuleName),
	)
	ak.SlashingKeeper = &slashkingKeeper

	crisisKeeper := crisiskeeper.NewKeeper(
		ak.GetSubspace(crisistypes.ModuleName), invCheckPeriod, *ak.BankKeeper, authtypes.FeeCollectorName,
	)
	ak.CrisisKeeper = &crisisKeeper

	feegrantKeeper := feegrantkeeper.NewKeeper(appCodec, ak.keys[feegrant.StoreKey], ak.AccountKeeper)
	ak.FeegrantKeeper = &feegrantKeeper

	authzKeeper := authzkeeper.NewKeeper(ak.keys[authzkeeper.StoreKey], appCodec, app.MsgServiceRouter())
	ak.AuthzKeeper = &authzKeeper

	upgradeKeeper := upgradekeeper.NewKeeper(skipUpgradeHeights, ak.keys[upgradetypes.StoreKey], appCodec, homePath, app)
	ak.UpgradeKeeper = &upgradeKeeper

	// add capability keeper and ScopeToModule for ibc module
	ak.CapabilityKeeper = capabilitykeeper.NewKeeper(appCodec, ak.keys[capabilitytypes.StoreKey], ak.memKeys[capabilitytypes.MemStoreKey])
	ak.CreateScopedKeepers()

	// Create IBC Keeper
	ak.IbcKeeper = ibckeeper.NewKeeper(
		appCodec, ak.keys[ibchost.StoreKey], ak.GetSubspace(ibchost.ModuleName), ak.StakingKeeper, ak.UpgradeKeeper, ak.ScopedIBCKeeper,
	)

	// Register the proposal types
	govRouter := govtypes.NewRouter()
	govRouter.AddRoute(govtypes.RouterKey, govtypes.ProposalHandler).
		AddRoute(paramproposal.RouterKey, params.NewParamChangeProposalHandler(*ak.ParamsKeeper)).
		AddRoute(distrtypes.RouterKey, distr.NewCommunityPoolSpendProposalHandler(*ak.DistrKeeper)).
		AddRoute(upgradetypes.RouterKey, upgrade.NewSoftwareUpgradeProposalHandler(*ak.UpgradeKeeper)).
		AddRoute(ibcclienttypes.RouterKey, ibcclient.NewClientProposalHandler(ak.IbcKeeper.ClientKeeper))

	govKeeper := govkeeper.NewKeeper(
		appCodec,
		ak.keys[govtypes.StoreKey],
		ak.GetSubspace(govtypes.ModuleName),
		ak.AccountKeeper,
		ak.BankKeeper,
		ak.StakingKeeper,
		govRouter,
	)
	ak.GovKeeper = &govKeeper

	// Create evidence keeper with router
	ak.EvidenceKeeper = evidencekeeper.NewKeeper(
		appCodec, ak.keys[evidencetypes.StoreKey], ak.StakingKeeper, ak.SlashingKeeper,
	)

	// Register the staking hooks
	// NOTE: StakingKeeper above is passed by reference, so that it will contain these hooks
	ak.StakingKeeper.SetHooks(
		stakingtypes.NewMultiStakingHooks(
			ak.DistrKeeper.Hooks(),
			ak.SlashingKeeper.Hooks()),
	)
}

func (ak *SecretAppKeepers) CreateScopedKeepers() {
	ak.ScopedIBCKeeper = ak.CapabilityKeeper.ScopeToModule(ibchost.ModuleName)
	ak.ScopedTransferKeeper = ak.CapabilityKeeper.ScopeToModule(ibctransfertypes.ModuleName)
	ak.ScopedICAControllerKeeper = ak.CapabilityKeeper.ScopeToModule(icacontrollertypes.SubModuleName)
	ak.ScopedICAHostKeeper = ak.CapabilityKeeper.ScopeToModule(icahosttypes.SubModuleName)
	ak.ScopedICAAuthKeeper = ak.CapabilityKeeper.ScopeToModule(icaauthtypes.ModuleName)
	ak.ScopedComputeKeeper = ak.CapabilityKeeper.ScopeToModule(compute.ModuleName)

	// Applications that wish to enforce statically created ScopedKeepers should call `Seal` after creating
	// their scoped modules in `NewApp` with `ScopeToModule`
	ak.CapabilityKeeper.Seal()
}

// InitCustomKeepers Create keeper for the register module.
// Also, Create keepers and modules for the transfer, compute, icacontroller and icahost modules.
// These are all ibc-enabled, so we build a Stack around each of them.
//
// For example, this is how the stack will be build for the transfer app
//   - SendPacket. Originates from the transferKeeper and goes up the stack:
//     transferKeeper.SendPacket -> ibcfeekeeper.SendPacket -> ibcswitch.SendPacket -> channel.SendPacket
//   - RecvPacket, message that originates from core IBC and goes down to app, the flow is the other way:
//     channel.RecvPacket -> ibcswitch.OnRecvPacket -> ibcfeekeeper.OnRecvPacket ->
//     ibcpacketforward.OnRecvPacket -> transfer.OnRecvPacket
//
// Note that the forward middleware is only integrated on the "receive" direction. It can be safely skipped when sending.
func (ak *SecretAppKeepers) InitCustomKeepers(
	appCodec codec.Codec,
	legacyAmino *codec.LegacyAmino,
	app *baseapp.BaseApp,
	bootstrap bool,
	homePath string,
	computeConfig *compute.WasmConfig,
) {
	// Just re-use the full router - do we want to limit this more?
	regRouter := app.Router()

	// Replace with bootstrap flag when we figure out how to test properly and everything works
	regKeeper := reg.NewKeeper(appCodec, ak.keys[reg.StoreKey], regRouter, reg.EnclaveApi{}, homePath, bootstrap)
	ak.RegKeeper = &regKeeper

	// The order stuff happen:
	// 1. WASM Hooks
	// 2. Fee
	// 3. PFM
	// 4. Transfer
	//
	// Assaf: I think PFM and WASM hoosk are mutually exclusive, and I'm not sure what happens if we have both in a packet. That's also the order Osmosis uses, but they don't have the Fee middleware. It would be interesting to test this behavior. Juno does it in the same order that we do (Fee middleware included).

	// Setup the ICS4Wrapper used by the hooks middleware
	// Configure the hooks keeper
	hooksKeeper := ibchookskeeper.NewKeeper(
		ak.keys[ibchookstypes.StoreKey],
	)
	ak.IbcHooksKeeper = &hooksKeeper

	secretPrefix := sdk.GetConfig().GetBech32AccountAddrPrefix()
	wasmHooks := ibchooks.NewWasmHooks(&hooksKeeper, nil, secretPrefix) // The compute keeper will be set later on
	ibcHooksICS4Wrapper := ibchooks.NewICS4Middleware(
		ak.IbcKeeper.ChannelKeeper,
		&wasmHooks,
	)

	ak.IbcFeeKeeper = ibcfeekeeper.NewKeeper(
		appCodec,
		ak.keys[ibcfeetypes.StoreKey],
		ak.GetSubspace(ibcfeetypes.ModuleName), // this isn't even used in the keeper but is required?
		ibcHooksICS4Wrapper,
		ak.IbcKeeper.ChannelKeeper,
		&ak.IbcKeeper.PortKeeper,
		ak.AccountKeeper,
		ak.BankKeeper,
	)

	// todo: verify that I don't have to create a new middleware instance for every different stack
	ibcSwitchICS4Wrapper := ibcswitch.NewICS4Middleware(
		ak.IbcKeeper.ChannelKeeper,
		// todo: verify that the account keeper has already been initialized
		ak.AccountKeeper,
		// todo: replace with ibcswitch.ModuleName (move ModuleName from types to global)
		ak.GetSubspace("ibc-switch"),
	)
	ak.IbcSwitchICS4Wrapper = &ibcSwitchICS4Wrapper

<<<<<<< HEAD
	ak.IbcFeeKeeper = ibcfeekeeper.NewKeeper(
		appCodec,
		ak.keys[ibcfeetypes.StoreKey],
		ak.GetSubspace(ibcfeetypes.ModuleName), // this isn't even used in the keeper but is required?
		ak.IbcSwitchICS4Wrapper,                // integrate ibc-switch with every app that uses ibc fees middleware
		ak.IbcKeeper.ChannelKeeper,
		&ak.IbcKeeper.PortKeeper,
		ak.AccountKeeper,
		ak.BankKeeper,
	)

=======
>>>>>>> 54db0dc0
	icaControllerKeeper := icacontrollerkeeper.NewKeeper(
		appCodec,
		ak.keys[icacontrollertypes.StoreKey],
		ak.GetSubspace(icacontrollertypes.SubModuleName),
		// todo: how can this work if IbcFeeKeeper does not implement ics4Wrapper?? Juno seems to have a bug
		ak.IbcFeeKeeper, // integrate fee channel with ica
		ak.IbcKeeper.ChannelKeeper,
		&ak.IbcKeeper.PortKeeper,
		ak.ScopedICAControllerKeeper,
		app.MsgServiceRouter(),
	)
	ak.ICAControllerKeeper = &icaControllerKeeper

	icaHostKeeper := icahostkeeper.NewKeeper(
		appCodec,
		ak.keys[icahosttypes.StoreKey],
		ak.GetSubspace(icahosttypes.SubModuleName),
		// todo: maybe integrate feekeeper with ica host too
		ak.IbcKeeper.ChannelKeeper,
		&ak.IbcKeeper.PortKeeper,
		ak.AccountKeeper,
		ak.ScopedICAHostKeeper,
		app.MsgServiceRouter(),
	)
	ak.ICAHostKeeper = &icaHostKeeper

	icaHostIBCModule := icahost.NewIBCModule(*ak.ICAHostKeeper)

	// Create Transfer Keepers
	transferKeeper := ibctransferkeeper.NewKeeper(
		appCodec,
		ak.keys[ibctransfertypes.StoreKey],
		ak.GetSubspace(ibctransfertypes.ModuleName),
		// todo: verify the following: the transfer keeper does not need to know about packet forward keeper, because
		//  we don't want to go through forward module if the packets originated in this chain.
		// todo: verify the following: we want fees for the transfer app (it previously didn't have)
		ak.IbcFeeKeeper, // integrate fee channel with transfer
		ak.IbcKeeper.ChannelKeeper,
		&ak.IbcKeeper.PortKeeper,
		ak.AccountKeeper,
		ak.BankKeeper,
		ak.ScopedTransferKeeper,
	)
	ak.TransferKeeper = transferKeeper

	// Initialize packet forward middleware router
	ak.PacketForwardKeeper = ibcpacketforwardkeeper.NewKeeper(
		appCodec,
		ak.keys[ibcpacketforwardtypes.StoreKey],
		ak.GetSubspace(ibcpacketforwardtypes.ModuleName),
		ak.TransferKeeper,
		ak.IbcKeeper.ChannelKeeper,
		ak.DistrKeeper,
		ak.BankKeeper,
		// ak.IbcKeeper.ChannelKeeper,
		&ak.IbcFeeKeeper,
	)

	var transferStack porttypes.IBCModule
	transferStack = transfer.NewIBCModule(ak.TransferKeeper)
	transferStack = ibcpacketforward.NewIBCMiddleware(
		transferStack,
		ak.PacketForwardKeeper,
		0,
		// 10 minutes
		ibcpacketforwardkeeper.DefaultForwardTransferPacketTimeoutTimestamp,
		// 28 days
		ibcpacketforwardkeeper.DefaultRefundTransferPacketTimeoutTimestamp,
	)
	transferStack = ibcfee.NewIBCMiddleware(transferStack, ak.IbcFeeKeeper)
<<<<<<< HEAD
	// todo: this is ugly since the IBCModule interface on the switch module is implemented with pointers, try without pointers instead
	var stackWithSwitch ibcswitch.IBCModule
	stackWithSwitch = ibcswitch.NewIBCModule(transferStack, ak.IbcSwitchICS4Wrapper)
	ak.TransferStack = &stackWithSwitch
=======
	transferStack = ibchooks.NewIBCMiddleware(transferStack, &ibcHooksICS4Wrapper)
>>>>>>> 54db0dc0

	// todo: add switch middleware to other stacks
	icaHostStack := ibcfee.NewIBCMiddleware(icaHostIBCModule, ak.IbcFeeKeeper)

	// initialize ICA module with mock module as the authentication module on the controller side
	var icaControllerStack porttypes.IBCModule
	icaControllerStack = icacontroller.NewIBCMiddleware(icaControllerStack, *ak.ICAControllerKeeper)
	icaControllerStack = ibcfee.NewIBCMiddleware(icaControllerStack, ak.IbcFeeKeeper)

	computeDir := filepath.Join(homePath, ".compute")
	// The last arguments can contain custom message handlers, and custom query handlers,
	// if we want to allow any custom callbacks
	supportedFeatures := "staking,stargate,ibc3,random"

	computeKeeper := compute.NewKeeper(
		appCodec,
		*legacyAmino,
		ak.keys[compute.StoreKey],
		*ak.AccountKeeper,
		ak.BankKeeper,
		*ak.GovKeeper,
		*ak.DistrKeeper,
		*ak.MintKeeper,
		*ak.StakingKeeper,
		ak.ScopedComputeKeeper,
		ak.IbcKeeper.PortKeeper,
		ak.TransferKeeper,
		ak.IbcKeeper.ChannelKeeper,
		app.Router(),
		app.MsgServiceRouter(),
		app.GRPCQueryRouter(),
		computeDir,
		computeConfig,
		supportedFeatures,
		nil,
		nil,
		&app.LastTxManager,
	)
	ak.ComputeKeeper = &computeKeeper

	wasmHooks.ContractKeeper = ak.ComputeKeeper

	// Create fee enabled wasm ibc Stack
	var computeStack porttypes.IBCModule
	computeStack = compute.NewIBCHandler(ak.ComputeKeeper, ak.IbcKeeper.ChannelKeeper, ak.IbcFeeKeeper)
	computeStack = ibcfee.NewIBCMiddleware(computeStack, ak.IbcFeeKeeper)

	// Create static IBC router, add ibc-transfer module route, then set and seal it
	ibcRouter := porttypes.NewRouter()
	ibcRouter.
		AddRoute(ibctransfertypes.ModuleName, ak.TransferStack).
		AddRoute(compute.ModuleName, computeStack).
		AddRoute(icacontrollertypes.SubModuleName, icaControllerStack).
		AddRoute(icahosttypes.SubModuleName, icaHostStack)

	// Setting Router will finalize all routes by sealing router
	// No more routes can be added
	ak.IbcKeeper.SetRouter(ibcRouter)
}

func (ak *SecretAppKeepers) InitKeys() {
	ak.keys = sdk.NewKVStoreKeys(
		authtypes.StoreKey,
		banktypes.StoreKey,
		stakingtypes.StoreKey,
		minttypes.StoreKey,
		distrtypes.StoreKey,
		slashingtypes.StoreKey,
		govtypes.StoreKey,
		paramstypes.StoreKey,
		ibchost.StoreKey,
		upgradetypes.StoreKey,
		evidencetypes.StoreKey,
		ibctransfertypes.StoreKey,
		capabilitytypes.StoreKey,
		compute.StoreKey,
		reg.StoreKey,
		feegrant.StoreKey,
		authzkeeper.StoreKey,
		icahosttypes.StoreKey,
		icacontrollertypes.StoreKey,
		ibcpacketforwardtypes.StoreKey,
		ibcfeetypes.StoreKey,
		ibchookstypes.StoreKey,
	)

	ak.tKeys = sdk.NewTransientStoreKeys(paramstypes.TStoreKey)
	ak.memKeys = sdk.NewMemoryStoreKeys(capabilitytypes.MemStoreKey)
}

// initParamsKeeper init params keeper and its subspaces
func initParamsKeeper(appCodec codec.BinaryCodec, legacyAmino *codec.LegacyAmino, key, tkey sdk.StoreKey) paramskeeper.Keeper {
	paramsKeeper := paramskeeper.NewKeeper(appCodec, legacyAmino, key, tkey)

	paramsKeeper.Subspace(authtypes.ModuleName)
	paramsKeeper.Subspace(banktypes.ModuleName)
	paramsKeeper.Subspace(stakingtypes.ModuleName)
	paramsKeeper.Subspace(minttypes.ModuleName)
	paramsKeeper.Subspace(distrtypes.ModuleName)
	paramsKeeper.Subspace(slashingtypes.ModuleName)
	paramsKeeper.Subspace(ibctransfertypes.ModuleName)
	paramsKeeper.Subspace(ibchost.ModuleName)
	paramsKeeper.Subspace(icacontrollertypes.SubModuleName)
	paramsKeeper.Subspace(icahosttypes.SubModuleName)
	paramsKeeper.Subspace(govtypes.ModuleName).WithKeyTable(govtypes.ParamKeyTable())
	paramsKeeper.Subspace(crisistypes.ModuleName)
	paramsKeeper.Subspace(compute.ModuleName)
	paramsKeeper.Subspace(reg.ModuleName)
	paramsKeeper.Subspace(ibcpacketforwardtypes.ModuleName).WithKeyTable(ibcpacketforwardtypes.ParamKeyTable())
	paramsKeeper.Subspace(ibcswitchtypes.ModuleName).WithKeyTable(ibcswitchtypes.ParamKeyTable())

	return paramsKeeper
}<|MERGE_RESOLUTION|>--- conflicted
+++ resolved
@@ -63,15 +63,12 @@
 
 	ibcfeekeeper "github.com/cosmos/ibc-go/v4/modules/apps/29-fee/keeper"
 	ibcfeetypes "github.com/cosmos/ibc-go/v4/modules/apps/29-fee/types"
-<<<<<<< HEAD
 	ibcswitch "github.com/scrtlabs/SecretNetwork/x/ibc-switch"
 	ibcswitchtypes "github.com/scrtlabs/SecretNetwork/x/ibc-switch/types"
-=======
 
 	ibchooks "github.com/scrtlabs/SecretNetwork/x/ibc-hooks"
 	ibchookskeeper "github.com/scrtlabs/SecretNetwork/x/ibc-hooks/keeper"
 	ibchookstypes "github.com/scrtlabs/SecretNetwork/x/ibc-hooks/types"
->>>>>>> 54db0dc0
 )
 
 type SecretAppKeepers struct {
@@ -95,16 +92,11 @@
 	IbcKeeper        *ibckeeper.Keeper // IBC Keeper must be a pointer in the app, so we can SetRouter on it correctly
 	TransferKeeper   ibctransferkeeper.Keeper
 
-<<<<<<< HEAD
 	IbcFeeKeeper         ibcfeekeeper.Keeper
 	PacketForwardKeeper  *ibcpacketforwardkeeper.Keeper
 	IbcSwitchICS4Wrapper *ibcswitch.ICS4Wrapper
 	TransferStack        *ibcswitch.IBCModule
-=======
 	IbcHooksKeeper      *ibchookskeeper.Keeper
-	IbcFeeKeeper        ibcfeekeeper.Keeper
-	PacketForwardKeeper *ibcpacketforwardkeeper.Keeper
->>>>>>> 54db0dc0
 
 	ICAControllerKeeper *icacontrollerkeeper.Keeper
 	ICAHostKeeper       *icahostkeeper.Keeper
@@ -319,43 +311,39 @@
 		appCodec,
 		ak.keys[ibcfeetypes.StoreKey],
 		ak.GetSubspace(ibcfeetypes.ModuleName), // this isn't even used in the keeper but is required?
-		ibcHooksICS4Wrapper,
+		ibcHooksICS4Wrapper, //todo verify this
 		ak.IbcKeeper.ChannelKeeper,
 		&ak.IbcKeeper.PortKeeper,
 		ak.AccountKeeper,
 		ak.BankKeeper,
 	)
 
-	// todo: verify that I don't have to create a new middleware instance for every different stack
+	// Initialize ics4 channel for stacks that can turn off
 	ibcSwitchICS4Wrapper := ibcswitch.NewICS4Middleware(
 		ak.IbcKeeper.ChannelKeeper,
-		// todo: verify that the account keeper has already been initialized
 		ak.AccountKeeper,
-		// todo: replace with ibcswitch.ModuleName (move ModuleName from types to global)
-		ak.GetSubspace("ibc-switch"),
+		ak.GetSubspace(ibcswitchtypes.ModuleName),
 	)
 	ak.IbcSwitchICS4Wrapper = &ibcSwitchICS4Wrapper
 
-<<<<<<< HEAD
-	ak.IbcFeeKeeper = ibcfeekeeper.NewKeeper(
-		appCodec,
-		ak.keys[ibcfeetypes.StoreKey],
-		ak.GetSubspace(ibcfeetypes.ModuleName), // this isn't even used in the keeper but is required?
-		ak.IbcSwitchICS4Wrapper,                // integrate ibc-switch with every app that uses ibc fees middleware
-		ak.IbcKeeper.ChannelKeeper,
-		&ak.IbcKeeper.PortKeeper,
-		ak.AccountKeeper,
+	// Initialize packet forward middleware router
+	ak.PacketForwardKeeper = ibcpacketforwardkeeper.NewKeeper(
+		appCodec,
+		ak.keys[ibcpacketforwardtypes.StoreKey],
+		ak.GetSubspace(ibcpacketforwardtypes.ModuleName),
+		ak.TransferKeeper,
+		ak.IbcKeeper.ChannelKeeper,
+		ak.DistrKeeper,
 		ak.BankKeeper,
-	)
-
-=======
->>>>>>> 54db0dc0
+		// ak.IbcKeeper.ChannelKeeper,
+		&ak.IbcFeeKeeper,
+	)
+
 	icaControllerKeeper := icacontrollerkeeper.NewKeeper(
 		appCodec,
 		ak.keys[icacontrollertypes.StoreKey],
 		ak.GetSubspace(icacontrollertypes.SubModuleName),
-		// todo: how can this work if IbcFeeKeeper does not implement ics4Wrapper?? Juno seems to have a bug
-		ak.IbcFeeKeeper, // integrate fee channel with ica
+		ak.IbcFeeKeeper, // integrate fee keeper with ica
 		ak.IbcKeeper.ChannelKeeper,
 		&ak.IbcKeeper.PortKeeper,
 		ak.ScopedICAControllerKeeper,
@@ -367,7 +355,6 @@
 		appCodec,
 		ak.keys[icahosttypes.StoreKey],
 		ak.GetSubspace(icahosttypes.SubModuleName),
-		// todo: maybe integrate feekeeper with ica host too
 		ak.IbcKeeper.ChannelKeeper,
 		&ak.IbcKeeper.PortKeeper,
 		ak.AccountKeeper,
@@ -383,10 +370,7 @@
 		appCodec,
 		ak.keys[ibctransfertypes.StoreKey],
 		ak.GetSubspace(ibctransfertypes.ModuleName),
-		// todo: verify the following: the transfer keeper does not need to know about packet forward keeper, because
-		//  we don't want to go through forward module if the packets originated in this chain.
-		// todo: verify the following: we want fees for the transfer app (it previously didn't have)
-		ak.IbcFeeKeeper, // integrate fee channel with transfer
+		ak.PacketForwardKeeper,
 		ak.IbcKeeper.ChannelKeeper,
 		&ak.IbcKeeper.PortKeeper,
 		ak.AccountKeeper,
@@ -395,18 +379,7 @@
 	)
 	ak.TransferKeeper = transferKeeper
 
-	// Initialize packet forward middleware router
-	ak.PacketForwardKeeper = ibcpacketforwardkeeper.NewKeeper(
-		appCodec,
-		ak.keys[ibcpacketforwardtypes.StoreKey],
-		ak.GetSubspace(ibcpacketforwardtypes.ModuleName),
-		ak.TransferKeeper,
-		ak.IbcKeeper.ChannelKeeper,
-		ak.DistrKeeper,
-		ak.BankKeeper,
-		// ak.IbcKeeper.ChannelKeeper,
-		&ak.IbcFeeKeeper,
-	)
+	ak.PacketForwardKeeper.SetTransferKeeper(ak.TransferKeeper)
 
 	var transferStack porttypes.IBCModule
 	transferStack = transfer.NewIBCModule(ak.TransferKeeper)
@@ -420,16 +393,13 @@
 		ibcpacketforwardkeeper.DefaultRefundTransferPacketTimeoutTimestamp,
 	)
 	transferStack = ibcfee.NewIBCMiddleware(transferStack, ak.IbcFeeKeeper)
-<<<<<<< HEAD
+	transferStack = ibchooks.NewIBCMiddleware(transferStack, &ibcHooksICS4Wrapper)
+
 	// todo: this is ugly since the IBCModule interface on the switch module is implemented with pointers, try without pointers instead
 	var stackWithSwitch ibcswitch.IBCModule
 	stackWithSwitch = ibcswitch.NewIBCModule(transferStack, ak.IbcSwitchICS4Wrapper)
 	ak.TransferStack = &stackWithSwitch
-=======
-	transferStack = ibchooks.NewIBCMiddleware(transferStack, &ibcHooksICS4Wrapper)
->>>>>>> 54db0dc0
-
-	// todo: add switch middleware to other stacks
+
 	icaHostStack := ibcfee.NewIBCMiddleware(icaHostIBCModule, ak.IbcFeeKeeper)
 
 	// initialize ICA module with mock module as the authentication module on the controller side
