--- conflicted
+++ resolved
@@ -59,6 +59,7 @@
 	v1_15 "github.com/scrtlabs/SecretNetwork/app/upgrades/v1.15"
 	v1_16 "github.com/scrtlabs/SecretNetwork/app/upgrades/v1.16"
 	v1_17 "github.com/scrtlabs/SecretNetwork/app/upgrades/v1.17"
+	v1_18 "github.com/scrtlabs/SecretNetwork/app/upgrades/v1.18"
 	v1_4 "github.com/scrtlabs/SecretNetwork/app/upgrades/v1.4"
 	v1_5 "github.com/scrtlabs/SecretNetwork/app/upgrades/v1.5"
 	v1_6 "github.com/scrtlabs/SecretNetwork/app/upgrades/v1.6"
@@ -130,6 +131,7 @@
 		v1_15.Upgrade,
 		v1_16.Upgrade,
 		v1_17.Upgrade,
+		v1_18.Upgrade,
 	}
 )
 
@@ -371,12 +373,9 @@
 			SignModeHandler: app.txConfig.SignModeHandler(),
 			SigGasConsumer:  ante.DefaultSigVerificationGasConsumer,
 		},
-<<<<<<< HEAD
 		CircuitKeeper:         app.AppKeepers.CircuitKeeper,
-=======
 		appCodec:              app.appCodec,
 		govkeeper:             *app.AppKeepers.GovKeeper,
->>>>>>> 59c3710a
 		IBCKeeper:             app.AppKeepers.IbcKeeper,
 		WasmConfig:            computeConfig,
 		TXCounterStoreService: app.AppKeepers.ComputeKeeper.GetStoreService(),
