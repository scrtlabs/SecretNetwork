--- conflicted
+++ resolved
@@ -56,11 +56,7 @@
 			if err != nil {
 				return err
 			}
-<<<<<<< HEAD
 			fmt.Printf("0x%s\n", hex.EncodeToString(res))
-=======
-			fmt.Println(fmt.Sprintf("0x%s", hex.EncodeToString(res))) //nolint:gosimple
->>>>>>> 5185c9a2
 			return nil
 		},
 	}
