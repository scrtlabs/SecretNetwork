--- conflicted
+++ resolved
@@ -49,17 +49,6 @@
 	return nil
 }
 
-<<<<<<< HEAD
-=======
-// Contract struct encompasses ContractAddress, ContractInfo, and ContractState
-type Contract struct {
-	ContractAddress    sdk.AccAddress     `json:"contract_address"`
-	ContractInfo       ContractInfo       `json:"contract_info"`
-	ContractState      []Model            `json:"contract_state"`
-	ContractCustomInfo ContractCustomInfo `json:"contract_custom_info"`
-}
-
->>>>>>> 9fedf33d
 func (c Contract) ValidateBasic() error {
 	if err := sdk.VerifyAddressFormat(c.ContractAddress); err != nil {
 		return sdkerrors.Wrap(err, "contract address")
