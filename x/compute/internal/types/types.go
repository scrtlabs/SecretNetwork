--- conflicted
+++ resolved
@@ -2,6 +2,7 @@
 
 import (
 	"encoding/base64"
+
 	servertypes "github.com/cosmos/cosmos-sdk/server/types"
 	sdk "github.com/cosmos/cosmos-sdk/types"
 	sdkerrors "github.com/cosmos/cosmos-sdk/types/errors"
@@ -76,28 +77,6 @@
 }
 */
 
-<<<<<<< HEAD
-=======
-// ContractInfo stores a WASM contract instance
-type ContractCustomInfo struct {
-	EnclaveKey []byte `json:"enclave_key"`
-	//Address sdk.AccAddress    `json:"address"`
-	// Admin   sdk.AccAddress `json:"admin,omitempty"`
-	Label string `json:"label"`
-}
-
-// ContractInfo stores a WASM contract instance
-type ContractInfo struct {
-	CodeID  uint64         `json:"code_id"`
-	Creator sdk.AccAddress `json:"creator"`
-	// Admin   sdk.AccAddress `json:"admin,omitempty"`
-	Label string `json:"label"`
-	// never show this in query results, just use for sorting
-	// (Note: when using json tag "-" amino refused to serialize it...)
-	Created *AbsoluteTxPosition `json:"created,omitempty"`
-}
-
->>>>>>> 9fedf33d
 // NewContractInfo creates a new instance of a given WASM contract info
 func NewContractInfo(codeID uint64, creator /* , admin */ sdk.AccAddress, label string, createdAt *AbsoluteTxPosition) ContractInfo {
 	return ContractInfo{
