--- conflicted
+++ resolved
@@ -315,31 +315,6 @@
 contract-memory-enclave-cache-size = "{{ .WASMConfig.EnclaveCacheSize }}"
 `
 
-<<<<<<< HEAD
-func (c ContractInfo) InitialHistory(initMsg []byte) ContractCodeHistoryEntry {
-	return ContractCodeHistoryEntry{
-		Operation: ContractCodeHistoryOperationTypeInit,
-		CodeID:    c.CodeID,
-		Updated:   c.Created,
-		Msg:       initMsg,
-	}
-}
-
-func (c *ContractInfo) AddMigration(ctx sdk.Context, codeID uint64, msg []byte) ContractCodeHistoryEntry {
-	h := ContractCodeHistoryEntry{
-		Operation: ContractCodeHistoryOperationTypeMigrate,
-		CodeID:    codeID,
-		Updated:   NewAbsoluteTxPosition(ctx),
-		Msg:       msg,
-	}
-	c.CodeID = codeID
-	return h
-}
-
-// AdminAddr convert into sdk.AccAddress or nil when not set
-func (c *ContractInfo) AdminAddr() sdk.AccAddress {
-	return c.Admin
-=======
 // ZeroSender is a valid 20 byte canonical address that's used to bypass the x/compute checks
 // and later on is ignored by the enclave, which passes a null sender to the contract
 // This is used in OnAcknowledgementPacketOverride & OnTimeoutPacketOverride
@@ -348,5 +323,29 @@
 	0, 0, 0, 0, 0,
 	0, 0, 0, 0, 0,
 	0, 0, 0, 0, 0,
->>>>>>> 9825f579
+}
+
+func (c ContractInfo) InitialHistory(initMsg []byte) ContractCodeHistoryEntry {
+	return ContractCodeHistoryEntry{
+		Operation: ContractCodeHistoryOperationTypeInit,
+		CodeID:    c.CodeID,
+		Updated:   c.Created,
+		Msg:       initMsg,
+	}
+}
+
+func (c *ContractInfo) AddMigration(ctx sdk.Context, codeID uint64, msg []byte) ContractCodeHistoryEntry {
+	h := ContractCodeHistoryEntry{
+		Operation: ContractCodeHistoryOperationTypeMigrate,
+		CodeID:    codeID,
+		Updated:   NewAbsoluteTxPosition(ctx),
+		Msg:       msg,
+	}
+	c.CodeID = codeID
+	return h
+}
+
+// AdminAddr convert into sdk.AccAddress or nil when not set
+func (c *ContractInfo) AdminAddr() sdk.AccAddress {
+	return c.Admin
 }