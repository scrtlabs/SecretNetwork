--- conflicted
+++ resolved
@@ -89,107 +89,6 @@
 	require.Equal(t, wasmCode, storedCode)
 }
 
-<<<<<<< HEAD
-=======
-/*
-func TestCreateStoresInstantiatePermission(t *testing.T) {
-	wasmCode, err := os.ReadFile("./testdata/contract.wasm")
-	require.NoError(t, err)
-	var (
-		deposit = sdk.NewCoins(sdk.NewInt64Coin("denom", 100000))
-		myAddr  = bytes.Repeat([]byte{1}, sdk.AddrLen)
-	)
-
-	specs := map[string]struct {
-		srcPermission types.AccessType
-		expInstConf   types.AccessConfig
-	}{
-		"default": {
-			srcPermission: types.DefaultParams().DefaultInstantiatePermission,
-			expInstConf:   types.AllowEverybody,
-		},
-		"everybody": {
-			srcPermission: types.Everybody,
-			expInstConf:   types.AllowEverybody,
-		},
-		"nobody": {
-			srcPermission: types.Nobody,
-			expInstConf:   types.AllowNobody,
-		},
-		"onlyAddress with matching address": {
-			srcPermission: types.OnlyAddress,
-			expInstConf:   types.AccessConfig{Type: types.OnlyAddress, Address: myAddr},
-		},
-	}
-	for msg, spec := range specs {
-		t.Run(msg, func(t *testing.T) {
-			tempDir, err := os.MkdirTemp("", "wasm")
-			require.NoError(t, err)
-			defer os.RemoveAll(tempDir)
-
-			ctx, keepers := CreateTestInput(t, false, tempDir, SupportedFeatures, nil, nil)
-			accKeeper, keeper := keepers.AccountKeeper, keepers.WasmKeeper
-			fundAccounts(ctx, accKeeper, myAddr, deposit)
-
-			codeID, err := keeper.Create(ctx, myAddr, wasmCode, "https://github.com/CosmWasm/wasmd/blob/master/x/wasm/testdata/escrow.wasm", "any/builder:tag")
-			require.NoError(t, err)
-
-			codeInfo := keeper.GetCodeInfo(ctx, codeID)
-			require.NotNil(t, codeInfo)
-			assert.True(t, spec.expInstConf.Equals(codeInfo.InstantiateConfig), "got %#v", codeInfo.InstantiateConfig)
-		})
-	}
-}
-
-func TestCreateWithParamPermissions(t *testing.T) {
-	tempDir, err := os.MkdirTemp("", "wasm")
-	require.NoError(t, err)
-	defer os.RemoveAll(tempDir)
-	ctx, keepers := CreateTestInput(t, false, tempDir, SupportedFeatures, nil, nil)
-	accKeeper, keeper := keepers.AccountKeeper, keepers.WasmKeeper
-
-	deposit := sdk.NewCoins(sdk.NewInt64Coin("denom", 100000))
-	creator := CreateFakeFundedAccount(ctx, accKeeper, deposit)
-	otherAddr := CreateFakeFundedAccount(ctx, accKeeper, deposit)
-
-	wasmCode, err := os.ReadFile("./testdata/contract.wasm")
-	require.NoError(t, err)
-
-	specs := map[string]struct {
-		srcPermission types.AccessConfig
-		expError      *sdkerrors.Error
-	}{
-		"default": {
-			srcPermission: types.DefaultUploadAccess,
-		},
-		"everybody": {
-			srcPermission: types.AllowEverybody,
-		},
-		"nobody": {
-			srcPermission: types.AllowNobody,
-			expError:      sdkerrors.ErrUnauthorized,
-		},
-		"onlyAddress with matching address": {
-			srcPermission: types.OnlyAddress.With(creator),
-		},
-		"onlyAddress with non matching address": {
-			srcPermission: types.OnlyAddress.With(otherAddr),
-			expError:      sdkerrors.ErrUnauthorized,
-		},
-	}
-	for msg, spec := range specs {
-		t.Run(msg, func(t *testing.T) {
-			_, err := keeper.Create(ctx, creator, wasmCode, "https://github.com/CosmWasm/wasmd/blob/master/x/wasm/testdata/escrow.wasm", "any/builder:tag")
-			require.True(t, spec.expError.Is(err), err)
-			if spec.expError != nil {
-				return
-			}
-		})
-	}
-}
-*/
-
->>>>>>> 5185c9a2
 func TestCreateDuplicate(t *testing.T) {
 	encodingConfig := MakeEncodingConfig()
 	var transferPortSource types.ICS20TransferPortSource
