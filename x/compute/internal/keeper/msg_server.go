--- conflicted
+++ resolved
@@ -191,7 +191,6 @@
 	return &types.MsgClearAdminResponse{}, nil
 }
 
-<<<<<<< HEAD
 func (m msgServer) UpdateParams(goCtx context.Context, req *types.MsgUpdateParams) (*types.MsgUpdateParamsResponse, error) {
 	if m.keeper.authority != req.Authority {
 		return nil, errorsmod.Wrapf(govtypes.ErrInvalidSigner, "invalid authority; expected %s, got %s", m.keeper.authority, req.Authority)
@@ -203,7 +202,8 @@
 	}
 
 	return &types.MsgUpdateParamsResponse{}, nil
-=======
+}
+
 func (m msgServer) UpgradeProposalPassed(goCtx context.Context, msg *types.MsgUpgradeProposalPassed) (*types.MsgUpgradeProposalPassedResponse, error) {
 	ctx := sdk.UnwrapSDKContext(goCtx)
 
@@ -222,5 +222,4 @@
 	}
 
 	return &types.MsgUpgradeProposalPassedResponse{}, nil
->>>>>>> 691ebd4e
 }