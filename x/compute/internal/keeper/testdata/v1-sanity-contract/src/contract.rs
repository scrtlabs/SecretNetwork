use core::time;
use mem::MaybeUninit;
use std::{mem, thread};

use cosmwasm_std::{
    attr, coins, entry_point, to_binary, BankMsg, Binary, Coin, CosmosMsg, Deps, DepsMut, Env,
    MessageInfo, QueryRequest, Reply, ReplyOn, Response, StdError, StdResult, Storage, SubMsg,
    SubMsgResult, WasmMsg, WasmQuery,
};
use cosmwasm_storage::PrefixedStorage;
use secp256k1::Secp256k1;

use crate::msg::{ExecuteMsg, InstantiateMsg, QueryMsg, QueryRes};
use crate::state::{count, count_read, expiration, expiration_read};

#[entry_point]
pub fn instantiate(
    deps: DepsMut,
    env: Env,
    _info: MessageInfo,
    msg: InstantiateMsg,
) -> StdResult<Response> {
    match msg {
        InstantiateMsg::Counter { counter, expires } => {
            count(deps.storage).save(&counter)?;
            let expires = env.block.height + expires;
            expiration(deps.storage).save(&expires)?;
            let mut resp = Response::default();
            resp.data = Some(env.contract.address.as_bytes().into());
            Ok(resp)
        }

<<<<<<< HEAD
        // These were ported from the v0.10 test-contract:
        InstantiateMsg::Nop {} => Ok(Response::new().add_attribute("init", "🌈")),
        InstantiateMsg::Callback {
            contract_addr,
            code_hash,
        } => Ok(Response::new()
            .add_message(CosmosMsg::Wasm(WasmMsg::Execute {
                code_hash,
                contract_addr: contract_addr.clone(),
                msg: Binary::from(r#"{"c":{"x":0,"y":13}}"#.as_bytes().to_vec()),
                funds: vec![],
            }))
            .add_attribute("init with a callback", "🦄")),
        InstantiateMsg::CallbackContractError {
            contract_addr,
            code_hash,
        } => Ok(Response::new()
            .add_message(CosmosMsg::Wasm(WasmMsg::Execute {
                contract_addr: contract_addr.clone(),
                code_hash,
                msg: Binary::from(r#"{"contract_error":{"error_type":"generic_err"}}"#.as_bytes()),
                funds: vec![],
            }))
            .add_attribute("init with a callback with contract error", "🤷‍♀️")),
        InstantiateMsg::ContractError { error_type } => Err(map_string_to_error(error_type)),
        InstantiateMsg::NoLogs {} => Ok(Response::new()),
        InstantiateMsg::CallbackToInit { code_id, code_hash } => Ok(Response::new()
            .add_message(CosmosMsg::Wasm(WasmMsg::Instantiate {
                code_id,
                msg: Binary::from(r#"{"nop":{}}"#.as_bytes().to_vec()),
                code_hash,
                funds: vec![],
                label: String::from("fi"),
            }))
            .add_attribute("instantiating a new contract from init!", "🐙")),
        InstantiateMsg::CallbackBadParams {
            contract_addr,
            code_hash,
        } => Ok(
            Response::new().add_message(CosmosMsg::Wasm(WasmMsg::Execute {
                contract_addr: contract_addr.clone(),
                code_hash,
                msg: Binary::from(r#"{"c":{"x":"banana","y":3}}"#.as_bytes().to_vec()),
                funds: vec![],
            })),
        ),
        InstantiateMsg::Panic {} => panic!("panic in init"),
        InstantiateMsg::SendExternalQueryDepthCounter {
            to,
            depth,
            code_hash,
        } => Ok(Response::new().add_attribute(
            format!(
                "{}",
                send_external_query_depth_counter(deps.as_ref(), to, depth, code_hash)
            ),
            "",
        )),
        InstantiateMsg::SendExternalQueryRecursionLimit {
            to,
            depth,
            code_hash,
        } => Ok(Response::new().add_attribute(
            "message",
            send_external_query_recursion_limit(deps.as_ref(), to, depth, code_hash)?,
        )),
        InstantiateMsg::CallToInit {
            code_id,
            code_hash,
            label,
            msg,
        } => Ok(Response::new()
            .add_message(CosmosMsg::Wasm(WasmMsg::Instantiate {
                code_id,
                code_hash,
                msg: Binary(msg.as_bytes().into()),
                funds: vec![],
                label: label,
            }))
            .add_attribute("a", "a")),
        InstantiateMsg::CallToExec {
            addr,
            code_hash,
            msg,
        } => Ok(Response::new()
            .add_message(CosmosMsg::Wasm(WasmMsg::Execute {
                contract_addr: addr,
                code_hash,
                msg: Binary(msg.as_bytes().into()),
                funds: vec![],
            }))
            .add_attribute("b", "b")),
        InstantiateMsg::CallToQuery {
            addr,
            code_hash,
            msg,
        } => {
            let answer: u32 = deps
                .querier
                .query(&QueryRequest::Wasm(WasmQuery::Smart {
                    contract_addr: addr,
                    code_hash,
                    msg: Binary::from(msg.as_bytes().to_vec()),
                }))
                .map_err(|err| {
                    StdError::generic_err(format!("Got an error from query: {:?}", err))
                })?;

            Ok(Response::new().add_attribute("c", format!("{}", answer)))
        }
    }
=======
    let mut resp = Response::default();
    resp.data = Some(env.contract.address.as_str().as_bytes().into());
    Ok(resp)
>>>>>>> c399e855
}

#[entry_point]
pub fn execute(deps: DepsMut, env: Env, info: MessageInfo, msg: ExecuteMsg) -> StdResult<Response> {
    match msg {
        ExecuteMsg::Increment { addition } => increment(deps, addition),
        ExecuteMsg::TransferMoney { amount } => transfer_money(deps, amount),
        ExecuteMsg::RecursiveReply {} => recursive_reply(env, deps),
        ExecuteMsg::RecursiveReplyFail {} => recursive_reply_fail(env, deps),
        ExecuteMsg::InitNewContract {} => init_new_contract(env, deps),

        // These were ported from the v0.10 test-contract:
        ExecuteMsg::A {
            contract_addr,
            code_hash,
            x,
            y,
        } => Ok(a(deps, env, contract_addr, code_hash, x, y)),
        ExecuteMsg::B {
            contract_addr,
            code_hash,
            x,
            y,
        } => Ok(b(deps, env, contract_addr, code_hash, x, y)),
        ExecuteMsg::C { x, y } => Ok(c(deps, env, x, y)),
        ExecuteMsg::UnicodeData {} => Ok(unicode_data(deps, env)),
        ExecuteMsg::EmptyLogKeyValue {} => Ok(empty_log_key_value(deps, env)),
        ExecuteMsg::EmptyData {} => Ok(empty_data(deps, env)),
        ExecuteMsg::NoData {} => Ok(no_data(deps, env)),
        ExecuteMsg::ContractError { error_type } => Err(map_string_to_error(error_type)),
        ExecuteMsg::NoLogs {} => Ok(Response::default()),
        ExecuteMsg::CallbackToInit { code_id, code_hash } => {
            Ok(exec_callback_to_init(deps, env, code_id, code_hash))
        }
        ExecuteMsg::CallbackBadParams {
            contract_addr,
            code_hash,
        } => Ok(exec_callback_bad_params(contract_addr, code_hash)),
        ExecuteMsg::CallbackContractError {
            contract_addr,
            code_hash,
        } => Ok(exec_with_callback_contract_error(contract_addr, code_hash)),
        ExecuteMsg::SetState { key, value } => Ok(set_state(deps, key, value)),
        ExecuteMsg::GetState { key } => Ok(get_state(deps, key)),
        ExecuteMsg::RemoveState { key } => Ok(remove_state(deps, key)),
        ExecuteMsg::TestCanonicalizeAddressErrors {} => test_canonicalize_address_errors(deps),
        ExecuteMsg::Panic {} => panic!("panic in exec"),
        ExecuteMsg::AllocateOnHeap { bytes } => Ok(allocate_on_heap(bytes as usize)),
        ExecuteMsg::PassNullPointerToImportsShouldThrow { pass_type } => {
            Ok(pass_null_pointer_to_imports_should_throw(deps, pass_type))
        }
        ExecuteMsg::SendExternalQuery { to, code_hash } => {
            Ok(Response::new().set_data(vec![send_external_query(deps.as_ref(), to, code_hash)]))
        }
        ExecuteMsg::SendExternalQueryDepthCounter {
            to,
            code_hash,
            depth,
        } => Ok(
            Response::new().set_data(vec![send_external_query_depth_counter(
                deps.as_ref(),
                to,
                depth,
                code_hash,
            )]),
        ),
        ExecuteMsg::SendExternalQueryRecursionLimit {
            to,
            code_hash,
            depth,
        } => Ok(
            Response::new().set_data(to_binary(&send_external_query_recursion_limit(
                deps.as_ref(),
                to,
                depth,
                code_hash,
            )?)?),
        ),
        ExecuteMsg::SendExternalQueryPanic { to, code_hash } => {
            send_external_query_panic(deps, to, code_hash)
        }
        ExecuteMsg::SendExternalQueryError { to, code_hash } => {
            send_external_query_stderror(deps, to, code_hash)
        }
        ExecuteMsg::SendExternalQueryBadAbi { to, code_hash } => {
            send_external_query_bad_abi(deps, to, code_hash)
        }
        ExecuteMsg::SendExternalQueryBadAbiReceiver { to, code_hash } => {
            send_external_query_bad_abi_receiver(deps, to, code_hash)
        }
        ExecuteMsg::LogMsgSender {} => {
            Ok(Response::new().add_attribute("msg.sender", info.sender.as_str()))
        }
        ExecuteMsg::CallbackToLogMsgSender { to, code_hash } => Ok(Response::new()
            .add_message(CosmosMsg::Wasm(WasmMsg::Execute {
                contract_addr: to.clone(),
                code_hash,
                msg: Binary::from(r#"{"log_msg_sender":{}}"#.as_bytes().to_vec()),
                funds: vec![],
            }))
            .add_attribute("hi", "hey")),
        ExecuteMsg::DepositToContract {} => {
            Ok(Response::new().set_data(to_binary(&info.funds).unwrap()))
        }
        ExecuteMsg::SendFunds {
            amount,
            from,
            to,
            denom,
        } => Ok(Response::new().add_message(CosmosMsg::Bank(BankMsg::Send {
            to_address: to,
            amount: coins(amount.into(), denom),
        }))),
        ExecuteMsg::SendFundsToInitCallback {
            amount,
            denom,
            code_id,
            code_hash,
        } => Ok(
            Response::new().add_message(CosmosMsg::Wasm(WasmMsg::Instantiate {
                msg: Binary("{\"nop\":{}}".as_bytes().to_vec()),
                code_id,
                code_hash,
                label: String::from("yo"),
                funds: coins(amount.into(), denom),
            })),
        ),
        ExecuteMsg::SendFundsToExecCallback {
            amount,
            denom,
            to,
            code_hash,
        } => Ok(
            Response::new().add_message(CosmosMsg::Wasm(WasmMsg::Execute {
                msg: Binary("{\"no_data\":{}}".as_bytes().to_vec()),
                contract_addr: to,
                code_hash,
                funds: coins(amount.into(), denom),
            })),
        ),
        ExecuteMsg::Sleep { ms } => {
            thread::sleep(time::Duration::from_millis(ms));

            Ok(Response::new())
        }
        ExecuteMsg::WithFloats { x, y } => Ok(Response::new().set_data(use_floats(x, y))),
        ExecuteMsg::CallToInit {
            code_id,
            code_hash,
            label,
            msg,
        } => Ok(Response::new()
            .add_message(CosmosMsg::Wasm(WasmMsg::Instantiate {
                code_id,
                code_hash,
                msg: Binary(msg.as_bytes().into()),
                funds: vec![],
                label: label,
            }))
            .add_attribute("a", "a")),
        ExecuteMsg::CallToExec {
            addr,
            code_hash,
            msg,
        } => Ok(Response::new()
            .add_message(CosmosMsg::Wasm(WasmMsg::Execute {
                contract_addr: addr,
                code_hash: code_hash,
                msg: Binary(msg.as_bytes().into()),
                funds: vec![],
            }))
            .add_attribute("b", "b")),
        ExecuteMsg::CallToQuery {
            addr,
            code_hash,
            msg,
        } => {
            let answer: u32 = deps
                .querier
                .query(&QueryRequest::Wasm(WasmQuery::Smart {
                    contract_addr: addr,
                    code_hash: code_hash,
                    msg: Binary::from(msg.as_bytes().to_vec()),
                }))
                .map_err(|err| {
                    StdError::generic_err(format!("Got an error from query: {:?}", err))
                })?;

            Ok(Response::new().add_attribute("c", format!("{}", answer)))
        }
        ExecuteMsg::StoreReallyLongKey {} => {
            let mut store = PrefixedStorage::new(deps.storage, b"my_prefix");
            store.set(REALLY_LONG, b"hello");
            Ok(Response::default())
        }
        ExecuteMsg::StoreReallyShortKey {} => {
            let mut store = PrefixedStorage::new(deps.storage, b"my_prefix");
            store.set(b"a", b"hello");
            Ok(Response::default())
        }
        ExecuteMsg::StoreReallyLongValue {} => {
            let mut store = PrefixedStorage::new(deps.storage, b"my_prefix");
            store.set(b"hello", REALLY_LONG);
            Ok(Response::default())
        }
        ExecuteMsg::Secp256k1Verify {
            pubkey,
            sig,
            msg_hash,
            iterations,
        } => {
            let mut res = Ok(Response::new());

            // loop for benchmarking
            for _ in 0..iterations {
                res = match deps.api.secp256k1_verify(
                    msg_hash.as_slice(),
                    sig.as_slice(),
                    pubkey.as_slice(),
                ) {
                    Ok(result) => {
                        Ok(Response::new().add_attribute("result", format!("{}", result)))
                    }
                    Err(err) => Err(StdError::generic_err(format!("{:?}", err))),
                };
            }

            return res;
        }
        ExecuteMsg::Secp256k1VerifyFromCrate {
            pubkey,
            sig,
            msg_hash,
            iterations,
        } => {
            let mut res = Ok(Response::new());

            // loop for benchmarking
            for _ in 0..iterations {
                let secp256k1_verifier = Secp256k1::verification_only();

                let secp256k1_signature =
                    secp256k1::Signature::from_compact(&sig.0).map_err(|err| {
                        StdError::generic_err(format!("Malformed signature: {:?}", err))
                    })?;
                let secp256k1_pubkey = secp256k1::PublicKey::from_slice(pubkey.0.as_slice())
                    .map_err(|err| StdError::generic_err(format!("Malformed pubkey: {:?}", err)))?;
                let secp256k1_msg =
                    secp256k1::Message::from_slice(&msg_hash.as_slice()).map_err(|err| {
                        StdError::generic_err(format!(
                            "Failed to create a secp256k1 message from signed_bytes: {:?}",
                            err
                        ))
                    })?;

                res = match secp256k1_verifier.verify(
                    &secp256k1_msg,
                    &secp256k1_signature,
                    &secp256k1_pubkey,
                ) {
                    Ok(()) => Ok(Response::new().add_attribute("result", "true")),
                    Err(_err) => Ok(Response::new().add_attribute("result", "false")),
                };
            }

            return res;
        }
        ExecuteMsg::Ed25519Verify {
            pubkey,
            sig,
            msg,
            iterations,
        } => {
            let mut res = Ok(Response::new());

            // loop for benchmarking
            for _ in 0..iterations {
                res =
                    match deps
                        .api
                        .ed25519_verify(msg.as_slice(), sig.as_slice(), pubkey.as_slice())
                    {
                        Ok(result) => {
                            Ok(Response::new().add_attribute("result", format!("{}", result)))
                        }
                        Err(err) => Err(StdError::generic_err(format!("{:?}", err))),
                    };
            }

            return res;
        }
        ExecuteMsg::Ed25519BatchVerify {
            pubkeys,
            sigs,
            msgs,
            iterations,
        } => {
            let mut res = Ok(Response::new());

            // loop for benchmarking
            for _ in 0..iterations {
                res = match deps.api.ed25519_batch_verify(
                    msgs.iter()
                        .map(|m| m.as_slice())
                        .collect::<Vec<&[u8]>>()
                        .as_slice(),
                    sigs.iter()
                        .map(|s| s.as_slice())
                        .collect::<Vec<&[u8]>>()
                        .as_slice(),
                    pubkeys
                        .iter()
                        .map(|p| p.as_slice())
                        .collect::<Vec<&[u8]>>()
                        .as_slice(),
                ) {
                    Ok(result) => {
                        Ok(Response::new().add_attribute("result", format!("{}", result)))
                    }
                    Err(err) => Err(StdError::generic_err(format!("{:?}", err))),
                };
            }

            return res;
        }
        ExecuteMsg::Secp256k1RecoverPubkey {
            msg_hash,
            sig,
            recovery_param,
            iterations,
        } => {
            let mut res = Ok(Response::new());

            // loop for benchmarking
            for _ in 0..iterations {
                res = match deps.api.secp256k1_recover_pubkey(
                    msg_hash.as_slice(),
                    sig.as_slice(),
                    recovery_param,
                ) {
                    Ok(result) => Ok(Response::new()
                        .add_attribute("result", format!("{}", Binary(result).to_base64()))),
                    Err(err) => Err(StdError::generic_err(format!("{:?}", err))),
                };
            }

            return res;
        }
        ExecuteMsg::Secp256k1Sign {
            msg,
            privkey,
            iterations,
        } => {
            let mut res = Ok(Response::new());

            // loop for benchmarking
            for _ in 0..iterations {
                res = match deps.api.secp256k1_sign(msg.as_slice(), privkey.as_slice()) {
                    Ok(result) => Ok(Response::new()
                        .add_attribute("result", format!("{}", Binary(result).to_base64()))),
                    Err(err) => Err(StdError::generic_err(format!("{:?}", err))),
                };
            }

            return res;
        }
        ExecuteMsg::Ed25519Sign {
            msg,
            privkey,
            iterations,
        } => {
            let mut res = Ok(Response::new());

            // loop for benchmarking
            for _ in 0..iterations {
                res = match deps.api.ed25519_sign(msg.as_slice(), privkey.as_slice()) {
                    Ok(result) => Ok(Response::new()
                        .add_attribute("result", format!("{}", Binary(result).to_base64()))),
                    Err(err) => Err(StdError::generic_err(format!("{:?}", err))),
                };
            }

            return res;
        }
    }
}

pub fn increment(deps: DepsMut, c: u64) -> StdResult<Response> {
    if c == 0 {
        return Err(StdError::generic_err("got wrong counter"));
    }

    let new_count = count_read(deps.storage).load()? + c;
    count(deps.storage).save(&new_count)?;

    let mut resp = Response::default();
    resp.data = Some((new_count as u32).to_be_bytes().into());

    Ok(resp)
}

pub fn transfer_money(_deps: DepsMut, amount: u64) -> StdResult<Response> {
    let mut resp = Response::default();
    resp.messages.push(SubMsg {
        id: 1337,
        msg: CosmosMsg::Bank(BankMsg::Send {
            to_address: "secret105w4vl4gm7q00yg5jngewt5kp7aj0xjk7zrnhw".to_string(),
            amount: coins(amount as u128, "uscrt"),
        }),
        gas_limit: Some(10000000_u64),
        reply_on: ReplyOn::Always,
    });

    Ok(resp)
}

pub fn recursive_reply(env: Env, _deps: DepsMut) -> StdResult<Response> {
    let mut resp = Response::default();
    resp.messages.push(SubMsg {
        id: 1304,
        msg: CosmosMsg::Wasm(WasmMsg::Execute {
            contract_addr: env.contract.address.into_string(),
            code_hash: env.contract.code_hash,
            msg: Binary::from("{\"increment\":{\"addition\":2}}".as_bytes().to_vec()),
            funds: vec![],
        }),
        gas_limit: Some(10000000_u64),
        reply_on: ReplyOn::Always,
    });

    Ok(resp)
}

pub fn recursive_reply_fail(env: Env, _deps: DepsMut) -> StdResult<Response> {
    let mut resp = Response::default();
    resp.messages.push(SubMsg {
        id: 1305,
        msg: CosmosMsg::Wasm(WasmMsg::Execute {
            contract_addr: env.contract.address.into_string(),
            code_hash: env.contract.code_hash,
            msg: Binary::from("{\"increment\":{\"addition\":0}}".as_bytes().to_vec()),
            funds: vec![],
        }),
        gas_limit: Some(10000000_u64),
        reply_on: ReplyOn::Always,
    });

    Ok(resp)
}

pub fn init_new_contract(env: Env, _deps: DepsMut) -> StdResult<Response> {
    let mut resp = Response::default();
    resp.messages.push(SubMsg {
        id: 1404,
        msg: CosmosMsg::Wasm(WasmMsg::Instantiate {
            code_hash: env.contract.code_hash,
            msg: Binary::from(
                "{\"counter\":{\"counter\":150, \"expires\":100}}"
                    .as_bytes()
                    .to_vec(),
            ),
            funds: vec![],
            label: "new202213".to_string(),
            code_id: 1,
        }),
        gas_limit: Some(10000000_u64),
        reply_on: ReplyOn::Always,
    });

    Ok(resp)
}

#[entry_point]
pub fn query(deps: Deps, env: Env, msg: QueryMsg) -> StdResult<Binary> {
    match msg {
        QueryMsg::Get {} => to_binary(&get(deps, env)?),

        // These were ported from the v0.10 test-contract:
        QueryMsg::ContractError { error_type } => Err(map_string_to_error(error_type)),
        QueryMsg::Panic {} => panic!("panic in query"),
        QueryMsg::ReceiveExternalQuery { num } => {
            Ok(Binary(serde_json_wasm::to_vec(&(num + 1)).unwrap()))
        }
        QueryMsg::SendExternalQueryInfiniteLoop { to, code_hash } => {
            send_external_query_infinite_loop(deps, to, code_hash)
        }
        QueryMsg::WriteToStorage {} => write_to_storage_in_query(deps.storage),
        QueryMsg::RemoveFromStorage {} => remove_from_storage_in_query(deps.storage),
        QueryMsg::SendExternalQueryDepthCounter {
            to,
            depth,
            code_hash,
        } => Ok(to_binary(&send_external_query_depth_counter(
            deps, to, depth, code_hash,
        ))
        .unwrap()),
        QueryMsg::SendExternalQueryRecursionLimit {
            to,
            depth,
            code_hash,
        } => to_binary(&send_external_query_recursion_limit(
            deps, to, depth, code_hash,
        )?),
        QueryMsg::CallToQuery {
            addr,
            code_hash,
            msg,
        } => {
            let answer: u32 = deps
                .querier
                .query(&QueryRequest::Wasm(WasmQuery::Smart {
                    contract_addr: addr,
                    code_hash: code_hash,
                    msg: Binary::from(msg.as_bytes().to_vec()),
                }))
                .map_err(|err| {
                    StdError::generic_err(format!("Got an error from query: {:?}", err))
                })?;
            return Ok(to_binary(&answer)?);
        }
    }
}

#[entry_point]
pub fn reply(deps: DepsMut, env: Env, reply: Reply) -> StdResult<Response> {
    match (reply.id, reply.result) {
        (1337, SubMsgResult::Err(_)) => {
            let mut resp = Response::default();
            resp.data = Some(
                (count_read(deps.storage).load()? as u32)
                    .to_be_bytes()
                    .into(),
            );

            Ok(resp)
        }
        (1337, SubMsgResult::Ok(_)) => Err(StdError::generic_err("got wrong bank answer")),
        (1304, SubMsgResult::Err(e)) => Err(StdError::generic_err(format!(
            "recursive reply failed: {}",
            e
        ))),
        (1304, SubMsgResult::Ok(_)) => {
            let mut resp = Response::default();
            resp.data = Some(
                (count_read(deps.storage).load()? as u32)
                    .to_be_bytes()
                    .into(),
            );

            Ok(resp)
        }
        (1305, SubMsgResult::Ok(_)) => {
            Err(StdError::generic_err(format!("recursive reply failed")))
        }
        (1305, SubMsgResult::Err(_)) => {
            let mut resp = Response::default();
            let new_count = 10;
            count(deps.storage).save(&new_count)?;

            resp.data = Some(
                (count_read(deps.storage).load()? as u32)
                    .to_be_bytes()
                    .into(),
            );

            Ok(resp)
        }
        (1404, SubMsgResult::Err(e)) => Err(StdError::generic_err(format!(
            "recursive init failed: {}",
            e
        ))),
        (1404, SubMsgResult::Ok(s)) => match s.data {
            Some(x) => {
                let response = deps.querier.query(&QueryRequest::Wasm(WasmQuery::Smart {
                    callback_code_hash: env.contract.code_hash,
                    contract_addr: String::from_utf8(
                        Binary::from_base64(String::from_utf8(x.to_vec())?.as_str())?.to_vec(),
                    )?,
                    msg: to_binary(&QueryMsg::Get {})?,
                }))?;

                match response {
                    QueryRes::Get { count } => {
                        let mut resp = Response::default();
                        resp.data = Some((count as u32).to_be_bytes().into());
                        return Ok(resp);
                    }
                }
            }
            None => Err(StdError::generic_err(format!(
                "Init didn't response with contract address",
            ))),
        },

        _ => Err(StdError::generic_err("invalid reply id or result")),
    }
}

fn get(deps: Deps, env: Env) -> StdResult<QueryRes> {
    let count = count_read(deps.storage).load()?;
    let expiration = expiration_read(deps.storage).load()?;

    if env.block.height > expiration {
        return Ok(QueryRes::Get { count: 0 });
    }

    Ok(QueryRes::Get { count })
}

fn map_string_to_error(error_type: String) -> StdError {
    let as_str: &str = &error_type[..];
    match as_str {
        "generic_err" => StdError::generic_err("la la 🤯"),
        "invalid_base64" => StdError::invalid_base64("ra ra 🤯"),
        "invalid_utf8" => StdError::invalid_utf8("ka ka 🤯"),
        "not_found" => StdError::not_found("za za 🤯"),
        "parse_err" => StdError::parse_err("na na 🤯", "pa pa 🤯"),
        "serialize_err" => StdError::serialize_err("ba ba 🤯", "ga ga 🤯"),
        // "unauthorized" => StdError::unauthorized(), // dosn't exist in v1
        // "underflow" => StdError::underflow("minuend 🤯", "subtrahend 🤯"), // dosn't exist in v1
        _ => StdError::generic_err("catch-all 🤯"),
    }
}

fn send_external_query_recursion_limit(
    deps: Deps,
    contract_addr: String,
    depth: u8,
    code_hash: String,
) -> StdResult<String> {
    let result = deps
        .querier
        .query(&QueryRequest::Wasm(WasmQuery::Smart {
            contract_addr: contract_addr.clone(),
            code_hash: code_hash.clone(),
            msg: Binary(
                format!(
                    r#"{{"send_external_query_recursion_limit":{{"to":"{}","code_hash":"{}","depth":{}}}}}"#,
                    contract_addr.clone().to_string(),
                    code_hash.clone().to_string(),
                    depth + 1
                )
                .into_bytes(),
            ),
        }));

    // 5 is the current recursion limit.
    if depth != 5 {
        result
    } else {
        match result {
            Err(StdError::GenericErr { msg, .. })
                if msg == "Querier system error: Query recursion limit exceeded" =>
            {
                Ok(String::from("Recursion limit was correctly enforced"))
            }
            _ => Err(StdError::generic_err(
                "Recursion limit was bypassed! this is a bug!",
            )),
        }
    }
}

#[cfg(feature = "with_floats")]
fn use_floats(x: u8, y: u8) -> Binary {
    let res: f64 = (x as f64) / (y as f64);
    to_binary(&format!("{}", res)).unwrap()
}

#[cfg(not(feature = "with_floats"))]
fn use_floats(x: u8, y: u8) -> Binary {
    Binary(vec![x, y])
}

fn send_external_query(deps: Deps, contract_addr: String, code_hash: String) -> u8 {
    let answer: u8 = deps
        .querier
        .query(&QueryRequest::Wasm(WasmQuery::Smart {
            contract_addr,
            code_hash: code_hash,
            msg: Binary::from(r#"{"receive_external_query":{"num":2}}"#.as_bytes().to_vec()),
        }))
        .unwrap();
    answer
}

fn send_external_query_depth_counter(
    deps: Deps,
    contract_addr: String,
    depth: u8,
    code_hash: String,
) -> u8 {
    if depth == 0 {
        return 0;
    }

    let answer: u8 = deps
        .querier
        .query(&QueryRequest::Wasm(WasmQuery::Smart {
            contract_addr: contract_addr.clone(),
            code_hash: code_hash.clone(),
            msg: Binary(
                format!(
                    r#"{{"send_external_query_depth_counter":{{"to":"{}","code_hash":"{}","depth":{}}}}}"#,
                    contract_addr.clone(),
                    code_hash.clone(),
                    depth - 1
                )
                .into(),
            ),
        }))
        .unwrap();

    answer + 1
}

fn send_external_query_panic(
    deps: DepsMut,
    contract_addr: String,
    code_hash: String,
) -> StdResult<Response> {
    let err = deps
        .querier
        .query::<u8>(&QueryRequest::Wasm(WasmQuery::Smart {
            contract_addr,
            msg: Binary::from(r#"{"panic":{}}"#.as_bytes().to_vec()),
            code_hash: code_hash,
        }))
        .unwrap_err();

    Err(err)
}

fn send_external_query_stderror(
    deps: DepsMut,
    contract_addr: String,
    code_hash: String,
) -> StdResult<Response> {
    let answer = deps
        .querier
        .query::<Binary>(&QueryRequest::Wasm(WasmQuery::Smart {
            contract_addr,
            msg: Binary::from(
                r#"{"contract_error":{"error_type":"generic_err"}}"#
                    .as_bytes()
                    .to_vec(),
            ),
            code_hash: code_hash,
        }));

    match answer {
        Ok(wtf) => Ok(Response::new().set_data(wtf)),
        Err(e) => Err(e),
    }
}

fn send_external_query_bad_abi(
    deps: DepsMut,
    contract_addr: String,
    code_hash: String,
) -> StdResult<Response> {
    let answer = deps
        .querier
        .query::<Binary>(&QueryRequest::Wasm(WasmQuery::Smart {
            contract_addr,
            code_hash: code_hash,
            msg: Binary::from(
                r#""contract_error":{"error_type":"generic_err"}}"#.as_bytes().to_vec(),
            ),
        }));

    match answer {
        Ok(wtf) => Ok(Response::new().set_data(wtf)),
        Err(e) => Err(e),
    }
}

fn send_external_query_bad_abi_receiver(
    deps: DepsMut,
    contract_addr: String,
    code_hash: String,
) -> StdResult<Response> {
    let answer = deps
        .querier
        .query::<String>(&QueryRequest::Wasm(WasmQuery::Smart {
            contract_addr,
            msg: Binary::from(r#"{"receive_external_query":{"num":25}}"#.as_bytes().to_vec()),
            code_hash: code_hash,
        }));

    match answer {
        Ok(wtf) => Ok(Response::new().add_attribute("wtf", wtf)),
        Err(e) => Err(e),
    }
}

fn exec_callback_bad_params(contract_addr: String, code_hash: String) -> Response {
    Response::new().add_message(CosmosMsg::Wasm(WasmMsg::Execute {
        contract_addr: contract_addr.clone(),
        code_hash: code_hash,
        msg: Binary::from(r#"{"c":{"x":"banana","y":3}}"#.as_bytes().to_vec()),
        funds: vec![],
    }))
}

pub fn a(
    _deps: DepsMut,
    _env: Env,
    contract_addr: String,
    code_hash: String,
    x: u8,
    y: u8,
) -> Response {
    Response::new()
        .add_message(CosmosMsg::Wasm(WasmMsg::Execute {
            contract_addr: contract_addr.clone(),
            code_hash: code_hash.clone(),
            msg: Binary::from(
                format!(
            "{{\"b\":{{\"x\":{} ,\"y\": {},\"contract_addr\": \"{}\",\"code_hash\": \"{}\" }}}}",
            x,
            y,
            contract_addr.as_str(),
            &code_hash
        )
                .as_bytes()
                .to_vec(),
            ),
            funds: vec![],
        }))
        .add_attribute("banana", "🍌")
        .set_data(vec![x, y])
}

pub fn b(
    _deps: DepsMut,
    _env: Env,
    contract_addr: String,
    code_hash: String,
    x: u8,
    y: u8,
) -> Response {
    Response::new()
        .add_message(CosmosMsg::Wasm(WasmMsg::Execute {
            contract_addr: contract_addr.clone(),
            code_hash: code_hash,
            msg: Binary::from(
                format!("{{\"c\":{{\"x\":{} ,\"y\": {} }}}}", x + 1, y + 1)
                    .as_bytes()
                    .to_vec(),
            ),
            funds: vec![],
        }))
        .add_attribute("kiwi", "🥝")
        .set_data(vec![x + y])
}

pub fn c(_deps: DepsMut, _env: Env, x: u8, y: u8) -> Response {
    Response::new()
        .add_attribute("watermelon", "🍉")
        .set_data(vec![x + y])
}

pub fn empty_log_key_value(_deps: DepsMut, _env: Env) -> Response {
    Response::new().add_attributes(vec![
        attr("my value is empty", ""),
        attr("", "my key is empty"),
    ])
}

pub fn empty_data(_deps: DepsMut, _env: Env) -> Response {
    Response::new().set_data(vec![])
}

pub fn unicode_data(_deps: DepsMut, _env: Env) -> Response {
    Response::new().set_data("🍆🥑🍄".as_bytes().to_vec())
}

pub fn no_data(_deps: DepsMut, _env: Env) -> Response {
    Response::new()
}

pub fn exec_callback_to_init(
    _deps: DepsMut,
    _env: Env,
    code_id: u64,
    code_hash: String,
) -> Response {
    Response::new()
        .add_message(CosmosMsg::Wasm(WasmMsg::Instantiate {
            code_id,
            msg: Binary::from("{\"nop\":{}}".as_bytes().to_vec()),
            code_hash,
            funds: vec![],
            label: String::from("hi"),
        }))
        .add_attribute("instantiating a new contract", "🪂")
}

fn exec_with_callback_contract_error(contract_addr: String, code_hash: String) -> Response {
    Response::new()
        .add_message(CosmosMsg::Wasm(WasmMsg::Execute {
            contract_addr: contract_addr.clone(),
            code_hash: code_hash,
            msg: Binary::from(
                r#"{"contract_error":{"error_type":"generic_err"}}"#
                    .as_bytes()
                    .to_vec(),
            ),
            funds: vec![],
        }))
        .add_attribute("exec with a callback with contract error", "🤷‍♂️")
}

fn allocate_on_heap(bytes: usize) -> Response {
    let mut values: Vec<u8> = vec![0; bytes];
    values[bytes - 1] = 1;

    Response::new().set_data("😅".as_bytes().to_vec())
}

fn get_state(deps: DepsMut, key: String) -> Response {
    let store = PrefixedStorage::new(deps.storage, b"my_prefix");

    match store.get(key.as_bytes()) {
        Some(value) => Response::new().set_data(value),
        None => Response::default(),
    }
}

fn set_state(deps: DepsMut, key: String, value: String) -> Response {
    let mut store = PrefixedStorage::new(deps.storage, b"my_prefix");
    store.set(key.as_bytes(), value.as_bytes());
    Response::default()
}

fn remove_state(deps: DepsMut, key: String) -> Response {
    let mut store = PrefixedStorage::new(deps.storage, b"my_prefix");
    store.remove(key.as_bytes());
    Response::default()
}

#[allow(invalid_value)]
#[allow(unused_must_use)]
fn pass_null_pointer_to_imports_should_throw(deps: DepsMut, pass_type: String) -> Response {
    let null_ptr_slice: &[u8] = unsafe { MaybeUninit::zeroed().assume_init() };

    match &pass_type[..] {
        "read_db_key" => {
            deps.storage.get(null_ptr_slice);
        }
        "write_db_key" => {
            deps.storage.set(null_ptr_slice, b"write value");
        }
        "write_db_value" => {
            deps.storage.set(b"write key", null_ptr_slice);
        }
        "remove_db_key" => {
            deps.storage.remove(null_ptr_slice);
        }
        "canonicalize_address_input" => {
            deps.api
                .addr_canonicalize(unsafe { MaybeUninit::zeroed().assume_init() });
        }
        "canonicalize_address_output" => { /* TODO */ }
        "humanize_address_input" => {
            deps.api
                .addr_humanize(unsafe { MaybeUninit::zeroed().assume_init() });
        }
        "humanize_address_output" => { /* TODO */ }
        "validate_address_input" => {
            deps.api
                .addr_validate(unsafe { MaybeUninit::zeroed().assume_init() });
        }
        "validate_address_output" => { /* TODO */ }
        _ => {}
        _ => {}
    };

    Response::default()
}

fn test_canonicalize_address_errors(deps: DepsMut) -> StdResult<Response> {
    match deps.api.addr_canonicalize("") {
        Err(StdError::GenericErr { msg }) => {
            if msg != String::from("canonicalize_address errored: input is empty") {
                return Err(StdError::generic_err(
                    "empty address should have failed with 'canonicalize_address errored: input is empty'",
                ));
            }
            // all is good, continue
        }
        _ => return Err(StdError::generic_err(
            "empty address should have failed with 'canonicalize_address errored: input is empty'",
        )),
    }

    match deps.api.addr_canonicalize("   ") {
        Err(StdError::GenericErr { msg }) => {
            if msg != String::from("canonicalize_address errored: input is empty") {
                return Err(StdError::generic_err(
                    "empty trimmed address should have failed with 'canonicalize_address errored: input is empty'",
                ));
            }
            // all is good, continue
        }
        _ => {
            return Err(StdError::generic_err(
                "empty trimmed address should have failed with 'canonicalize_address errored: input is empty'",
            ))
        }
    }

    match deps.api.addr_canonicalize("cosmos1h99hrcc54ms9lxxxx") {
        Err(StdError::GenericErr { msg }) => {
            if msg != String::from("canonicalize_address errored: invalid checksum") {
                return Err(StdError::generic_err(
                    "bad bech32 should have failed with 'canonicalize_address errored: invalid checksum'",
                ));
            }
            // all is good, continue
        }
        _ => return Err(StdError::generic_err(
            "bad bech32 should have failed with 'canonicalize_address errored: invalid checksum'",
        )),
    }

    match deps.api.addr_canonicalize("cosmos1h99hrcc54ms9luwpex9kw0rwdt7etvfdyxh6gu") {
        Err(StdError::GenericErr { msg }) => {
            if msg != String::from("canonicalize_address errored: wrong address prefix: \"cosmos\"")
            {
                return Err(StdError::generic_err(
                    "bad prefix should have failed with 'canonicalize_address errored: wrong address prefix: \"cosmos\"'",
                ));
            }
            // all is good, continue
        }
        _ => {
            return Err(StdError::generic_err(
                "bad prefix should have failed with 'canonicalize_address errored: wrong address prefix: \"cosmos\"'",
            ))
        }
    }

    Ok(Response::new().set_data("🤟".as_bytes().to_vec()))
}

/////////////////////////////// Query ///////////////////////////////

fn send_external_query_infinite_loop(
    deps: Deps,
    contract_addr: String,
    code_hash: String,
) -> StdResult<Binary> {
    let answer = deps
        .querier
        .query::<Binary>(&QueryRequest::Wasm(WasmQuery::Smart {
            contract_addr: contract_addr.clone(),
            code_hash: code_hash.clone(),
            msg: Binary::from(
                format!(
                    r#"{{"send_external_query_infinite_loop":{{"to":"{}", "code_hash":"{}"}}}}"#,
                    contract_addr.clone().to_string(),
                    &code_hash
                )
                .as_bytes()
                .to_vec(),
            ),
        }));

    match answer {
        Ok(wtf) => Ok(Binary(wtf.into())),
        Err(e) => Err(e),
    }
}

fn write_to_storage_in_query(storage: &dyn Storage) -> StdResult<Binary> {
    #[allow(clippy::cast_ref_to_mut)]
    let storage = unsafe { &mut *(storage as *const _ as *mut dyn Storage) };
    storage.set(b"abcd", b"dcba");

    Ok(Binary(vec![]))
}

fn remove_from_storage_in_query(storage: &dyn Storage) -> StdResult<Binary> {
    #[allow(clippy::cast_ref_to_mut)]
    let storage = unsafe { &mut *(storage as *const _ as *mut dyn Storage) };
    storage.remove(b"abcd");

    Ok(Binary(vec![]))
}

//// consts

const REALLY_LONG: &[u8] = b"aaaaaaaaaaaaaaaaaaaaaaaaaaaaaaaaaaaaaaaaaaaaaaaaaaaaaaaaaaaaaaaaaaaaaaaaaaaaaaaaaaaaaaaaaaaaaaaaaaaaaaaaaaaaaaaaaaaaaaaaaaaaaaaaaaaaaaaaaaaaaaaaaaaaaaaaaaaaaaaaaaaaaaaaaaaaaaaaaaaaaaaaaaaaaaaaaaaaaaaaaaaaaaaaaaaaaaaaaaaaaaaaaaaaaaaaaaaaaaaaaaaaaaaaaaaaaaaaaaaaaaaaaaaaaaaaaaaaaaaaaaaaaaaaaaaaaaaaaaaaaaaaaaaaaaaaaaaaaaaaaaaaaaaaaaaaaaaaaaaaaaaaaaaaaaaaaaaaaaaaaaaaaaaaaaaaaaaaaaaaaaaaaaaaaaaaaaaaaaaaaaaaaaaaaaaaaaaaaaaaaaaaaaaaaaaaaaaaaaaaaaaaaaaaaaaaaaaaaaaaaaaaaaaaaaaaaaaaaaaaaaaaaaaaaaaaaaaaaaaaaaaaaaaaaaaaaaaaaaaaaaaaaaaaaaaaaaaaaaaaaaaaaaaaaaaaaaaaaaaaaaaaaaaaaaaaaaaaaaaaaaaaaaaaaaaaaaaaaaaaaaaaaaaaaaaaaaaaaaaaaaaaaaaaaaaaaaaaaaaaaaaaaaaaaaaaaaaaaaaaaaaaaaaaaaaaaaaaaaaaaaaaaaaaaaaaaaaaaaaaaaaaaaaaaaaaaaaaaaaaaaaaaaaaaaaaaaaaaaaaaaaaaaaaaaaaaaaaaaaaaaaaaaaaaaaaaaaaaaaaaaaaaaaaaaaaaaaaaaaaaaaaaaaaaaaaaaaaaaaaaaaaaaaaaaaaaaaaaaaaaaaaaaaaaaaaaaaaaaaaaaaaaaaaaaaaaaaaaaaaaaaaaaaaaaaaaaaaaaaaaaaaaaaaaaaaaaaaaaaaaaaaaaaaaaaaaaaaaaaaaaaaaaaaaaaaaaaaaaaaaaaaaaaaaaaaaaaaaaaaaaaaaaaaaaaaaaaaaaaaaaaaaaaaaaaaaaaaaaaaaaaaaaaaaaaaaaaaaaaaaaaaaaaaaaaaaaaaaaaaaaaaaaaaaaaaaaaaaaaaaaaaaaaaaaaaaaaaaaaaaaaaaaaaaaaaaaaaaaaaaaaaaaaaaaaaaaaaaaaaaaaaaaaaaaaaaaaaaaaaaaaaaaaaaaaaaaaaaaaaaaaaaaaaaaaaaaaaaaaaaaaaaaaaaaaaaaaaaaaaaaaaaaaaaaaaaaaaaaaaaaaaaaaaaaaaaaaaaaaaaaaaaaaaaaaaaaaaaaaaaaaaaaaaaaaaaaaaaaaaaaaaaaaaaaaaaaaaaaaaaaaaaaaaaaaaaaaaaaaaaaaaaaaaaaaaaaaaaaaaaaaaaaaaaaaaaaaaaaaaaaaaaaaaaaaaaaaaaaaaaaaaaaaaaaaaaaaaaaaaaaaaaaaaaaaaaaaaaaaaaaaaaaaaaaaaaaaaaaaaaaaaaaaaaaaaaaaaaaaaaaaaaaaaaaaaaaaaaaaaaaaaaaaaaaaaaaaaaaaaaaaaaaaaaaaaaaaaaaaaaaaaaaaaaaaaaaaaaaaaaaaaaaaaaaaaaaaaaaaaaaaaaaaaaaaaaaaaaaaaaaaaaaaaaaaaaaaaaaaaaaaaaaaaaaaaaaaaaaaaaaaaaaaaaaaaaaaaaaaaaaaaaaaaaaaaaaaaaaaaaaaaaaaaaaaaaaaaaaaaaaaaaaaaaaaaaaaaaaaaaaaaaaaaaaaaaaaaaaaaaaaaaaaaaaaaaaaaaaaaaaaaaaaaaaaaaaaaaaaaaaaaaaaaaaaaaaaaaaaaaaaaaaaaaaaaaaaaaaaaaaaaaaaaaaaaaaaaaaaaaaaaaaaaaaaaaaaaaaaaaaaaaaaaaaaaaaaaaaaaaaaaaaaaaaaaaaaaaaaaaaaaaaaaaaaaaaaaaaaaaaaaaaaaaaaaaaaaaaaaaaaaaaaaaaaaaaaaaaaaaaaaaaaaaaaaaaaaaaaaaaaaaaaaaaaaaaaaaaaaaaaaaaaaaaaaaaaaaaaaaaaaaaaaaaaaaaaaaaaaaaaaaaaaaaaaaaaaaaaaaaaaaaaaaaaaaaaaaaaaaaaaaaaaaaaaaaaaaaaaaaaaaaaaaaaaaaaaaaaaaaaaaaaaaaaaaaaaaaaaaaaaaaaaaaaaaaaaaaaaaaaaaaaaaaaaaaaaaaaaaaaaaaaaaaaaaaaaaaaaaaaaaaaaaaaaaaaaaaaaaaaaaaaaaaaaaaaaaaaaaaaaaaaaaaaaaaaaaaaaaaaaaaaaaaaaaaaaaaaaaaaaaaaaaaaaaaaaaaaaaaaaaaaaaaaaaaaaaaaaaaaaaaaaaaaaaaaaaaaaaaaaaaaaaaaaaaaaaaaaaaaaaaaaaaaaaaaaaaaaaaaaaaaaaaaaaaaaaaaaaaaaaaaaaaaaaaaaaaaaaaaaaaaaaaaaaaaaaaaaaaaaaaaaaaaaaaaaaaaaaaaaaaaaaaaaaaaaaaaaaaaaaaaaaaaaaaaaaaaaaaaaaaaaaaaaaaaaaaaaaaaaaaaaaaaaaaaaaaaaaaaaaaaaaaaaaaaaaaaaaaaaaaaaaaaaaaaaaaaaaaaaaaaaaaaaaaaaaaaaaaaaaaaaaaaaaaaaaaaaaaaaaaaaaaaaaaaaaaaaaaaaaaaaaaaaaaaaaaaaaaaaaaaaaaaaaaaaaaaaaaaaaaaaaaaaaaaaaaaaaaaaaaaaaaaaaaaaaaaaaaaaaaaaaaaaaaaaaaaaaaaaaaaaaaaaaaaaaaaaaaaaaaaaaaaaaaaaaaaaaaaaaaaaaaaaaaaaaaaaaaaaaaaaaaaaaaaaaaaaaaaaaaaaaaaaaaaaaaaaaaaaaaaaaaaaaaaaaaaaaaaaaaaaaaaaaaaaaaaaaaaaaaaaaaaaaaaaaaaaaaaaaaaaaaaaaaaaaaaaaaaaaaaaaaaaaaaaaaaaaaaaaaaaaaaaaaaaaaaaaaaaaaaaaaaaaaaaaaaaaaaaaaaaaaaaaaaaaaaaaaaaaaaaaaaaaaaaaaaaaaaaaaaaaaaaaaaaaaaaaaaaaaaaaaaaaaaaaaaaaaaaaaaaaaaaaaaaaaaaaaaaaaaaaaaaaaaaaaaaaaaaaaaaaaaaaaaaaaaaaaaaaaaaaaaaaaaaaaaaaaaaaaaaaaaaaaaaaaaaaaaaaaaaaaaaaaaaaaaaaaaaaaaaaaaaaaaaaaaaaaaaaaaaaaaaaaaaaaaaaaaaaaaaaaaaaaaaaaaaaaaaaaaaaaaaaaaaaaaaaaaaaaaaaaaaaaaaaaaaaaaaaaaaaaaaaaaaaaaaaaaaaaaaaaaaaaaaaaaaaaaaaaaaaaaaaaaaaaaaaaaaaaaaaaaaaaaaaaaaaaaaaaaaaaaaaaaaaaaaaaaaaaaaaaaaaaaaaaaaaaaaaaaaaaaaaaaaaaaaaaaaaaaaaaaaaaaaaaaaaaaaaaaaaaaaaaaaaaaaaaaaaaaaaaaaaaaaaaaaaaaaaaaaaaaaaaaaaaaaaaaaaaaaaaaaaaaaaaaaaaaaaaaaaaaaaaaaaaaaaaaaaaaaaaaaaaaaaaaaaaaaaaaaaaaaaaaaaaaaaaaaaaaaaaaaaaaaaaaaaaaaaaaaaaaaaaaaaaaaaaaaaaaaaaaaaaaaaaaaaaaaaaaaaaaaaaaaaaaaaaaaaaaaaaaaaaaaaaaaaaaaaaaaaaaaaaaaaaaaaaaaaaaaaaaaaaaaaaaaaaaaaaaaaaaaaaaaaaaaaaaaaaaaaaaaaaaaaaaaaaaaaaaaaaaaaaaaaaaaaaaaaaaaaaaaaaaaaaaaaaaaaaaaaaaaaaaaaaaaaaaaaaaaaaaaaaaaaaaaaaaaaaaaaaaaaaaaaaaaaaaaaaaaaaaaaaaaaaaaaaaaaaaaaaaaaaaaaaaaaaaaaaaaaaaaaaaaaaaaaaaaaaaaaaaaaaaaaaaaaaaaaaaaaaaaaaaaaaaaaaaaaaaaaaaaaaaaaaaaaaaaaaaaaaaaaaaaaaaaaaaaaaaaaaaaaaaaaaaaaaaaaaaaaaaaaaaaaaaaaaaaaaaaaaaaaaaaaaaaaaaaaaaaaaaaaaaaaaaaaaaaaaaaaaaaaaaaaaaaaaaaaaaaaaaaaaaaaaaaaaaaaaaaaaaaaaaaaaaaaaaaaaaaaaaaaaaaaaaaaaaaaaaaaaaaaaaaaaaaaaaaaaaaaaaaaaaaaaaaaaaaaaaaaaaaaaaaaaaaaaaaaaaaaaaaaaaaaaaaaaaaaaaaaaaaaaaaaaaaaaaaaaaaaaaaaaaaaaaaaaaaaaaaaaaaaaaaaaaaaaaaaaaaaaaaaaaaaaaaaaaaaaaaaaaaaaaaaaaaaaaaaaaaaaaaaaaaaaaaaaaaaaaaaaaaaaaaaaaa";<|MERGE_RESOLUTION|>--- conflicted
+++ resolved
@@ -3,7 +3,7 @@
 use std::{mem, thread};
 
 use cosmwasm_std::{
-    attr, coins, entry_point, to_binary, BankMsg, Binary, Coin, CosmosMsg, Deps, DepsMut, Env,
+    attr, coins, entry_point, to_binary, BankMsg, Binary, CosmosMsg, Deps, DepsMut, Env,
     MessageInfo, QueryRequest, Reply, ReplyOn, Response, StdError, StdResult, Storage, SubMsg,
     SubMsgResult, WasmMsg, WasmQuery,
 };
@@ -30,7 +30,6 @@
             Ok(resp)
         }
 
-<<<<<<< HEAD
         // These were ported from the v0.10 test-contract:
         InstantiateMsg::Nop {} => Ok(Response::new().add_attribute("init", "🌈")),
         InstantiateMsg::Callback {
@@ -142,11 +141,6 @@
             Ok(Response::new().add_attribute("c", format!("{}", answer)))
         }
     }
-=======
-    let mut resp = Response::default();
-    resp.data = Some(env.contract.address.as_str().as_bytes().into());
-    Ok(resp)
->>>>>>> c399e855
 }
 
 #[entry_point]
@@ -253,7 +247,7 @@
         }
         ExecuteMsg::SendFunds {
             amount,
-            from,
+            from: _,
             to,
             denom,
         } => Ok(Response::new().add_message(CosmosMsg::Bank(BankMsg::Send {
@@ -721,7 +715,7 @@
         (1404, SubMsgResult::Ok(s)) => match s.data {
             Some(x) => {
                 let response = deps.querier.query(&QueryRequest::Wasm(WasmQuery::Smart {
-                    callback_code_hash: env.contract.code_hash,
+                    code_hash: env.contract.code_hash,
                     contract_addr: String::from_utf8(
                         Binary::from_base64(String::from_utf8(x.to_vec())?.as_str())?.to_vec(),
                     )?,
@@ -1123,7 +1117,6 @@
         }
         "validate_address_output" => { /* TODO */ }
         _ => {}
-        _ => {}
     };
 
     Response::default()
