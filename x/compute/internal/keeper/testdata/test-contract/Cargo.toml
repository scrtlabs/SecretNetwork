[package]
name = "test-contract"
version = "0.0.1"
authors = ["Enigma <info@enigma.co>"]
edition = "2018"
description = "A Test contract intended to use in system tests for the Secret Netowrk"
license = "MIT"
exclude = [
  # Those files are cosmwasm-opt artifacts. You might want to commit them for convenience but they should not be part of the source code publication.
  "contract.wasm",
  "hash.txt",
]

# See more keys and their definitions at https://doc.rust-lang.org/cargo/reference/manifest.html
[lib]
crate-type = ["cdylib", "rlib"]

[profile.release]
opt-level = 3
debug = false
rpath = false
lto = true
debug-assertions = false
codegen-units = 1
panic = 'abort'
incremental = false
overflow-checks = true

[features]
default = ["backtraces"]
backtraces = ["cosmwasm-std/backtraces"]
with_floats = []

[dependencies]
<<<<<<< HEAD
cosmwasm-std = { git = "https://github.com/enigmampc/SecretNetwork", tag = "v1.0.4-debug-print" }
cosmwasm-storage = { git = "https://github.com/enigmampc/SecretNetwork", tag = "v1.0.4-debug-print" }
=======
cosmwasm-std = { path = "../../../../../../cosmwasm/packages/std", package = "secret-cosmwasm-std" }
cosmwasm-storage = { path = "../../../../../../cosmwasm/packages/storage", package = "secret-cosmwasm-storage" }
>>>>>>> 8fd31276
schemars = "0.7"
serde = { version = "1.0.114", default-features = false, features = [
  "derive",
  "alloc"
] }
serde-json-wasm = "0.2.1"<|MERGE_RESOLUTION|>--- conflicted
+++ resolved
@@ -32,13 +32,8 @@
 with_floats = []
 
 [dependencies]
-<<<<<<< HEAD
-cosmwasm-std = { git = "https://github.com/enigmampc/SecretNetwork", tag = "v1.0.4-debug-print" }
-cosmwasm-storage = { git = "https://github.com/enigmampc/SecretNetwork", tag = "v1.0.4-debug-print" }
-=======
 cosmwasm-std = { path = "../../../../../../cosmwasm/packages/std", package = "secret-cosmwasm-std" }
 cosmwasm-storage = { path = "../../../../../../cosmwasm/packages/storage", package = "secret-cosmwasm-storage" }
->>>>>>> 8fd31276
 schemars = "0.7"
 serde = { version = "1.0.114", default-features = false, features = [
   "derive",
