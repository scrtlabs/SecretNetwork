package keeper

import (
	"bytes"
	"crypto/sha256"
	"encoding/binary"
	"encoding/hex"
	"encoding/json"
	"fmt"
	"path/filepath"
	"strconv"
	"strings"
	"time"

	capabilitykeeper "github.com/cosmos/ibc-go/modules/capability/keeper"
	channelkeeper "github.com/cosmos/ibc-go/v8/modules/core/04-channel/keeper"
	portkeeper "github.com/cosmos/ibc-go/v8/modules/core/05-port/keeper"
	porttypes "github.com/cosmos/ibc-go/v8/modules/core/05-port/types"
	wasmTypes "github.com/scrtlabs/SecretNetwork/go-cosmwasm/types"
	"golang.org/x/crypto/ripemd160" //nolint

	"github.com/cosmos/cosmos-sdk/telemetry"

	"cosmossdk.io/core/store"
	"cosmossdk.io/log"
	storetypes "cosmossdk.io/store/types"
	txsigning "cosmossdk.io/x/tx/signing"
	"cosmossdk.io/x/tx/signing/aminojson"
	"github.com/cosmos/cosmos-sdk/baseapp"
	codedctypes "github.com/cosmos/cosmos-sdk/codec/types"
	"github.com/cosmos/cosmos-sdk/x/auth/ante"
	authkeeper "github.com/cosmos/cosmos-sdk/x/auth/keeper"
	authsigning "github.com/cosmos/cosmos-sdk/x/auth/signing"
	authtx "github.com/cosmos/cosmos-sdk/x/auth/tx"
	bankkeeper "github.com/cosmos/cosmos-sdk/x/bank/keeper"
	distrkeeper "github.com/cosmos/cosmos-sdk/x/distribution/keeper"
	govkeeper "github.com/cosmos/cosmos-sdk/x/gov/keeper"
	mintkeeper "github.com/cosmos/cosmos-sdk/x/mint/keeper"
	stakingkeeper "github.com/cosmos/cosmos-sdk/x/staking/keeper"
	eip191 "github.com/scrtlabs/SecretNetwork/eip191"

	errorsmod "cosmossdk.io/errors"
	"cosmossdk.io/store/prefix"
	"github.com/cosmos/cosmos-sdk/codec"
	"github.com/cosmos/cosmos-sdk/runtime"
	sdk "github.com/cosmos/cosmos-sdk/types"
	sdkerrors "github.com/cosmos/cosmos-sdk/types/errors"
	sdktx "github.com/cosmos/cosmos-sdk/types/tx"
	sdktxsigning "github.com/cosmos/cosmos-sdk/types/tx/signing"
	wasm "github.com/scrtlabs/SecretNetwork/go-cosmwasm"

	v010wasmTypes "github.com/scrtlabs/SecretNetwork/go-cosmwasm/types/v010"
	v1wasmTypes "github.com/scrtlabs/SecretNetwork/go-cosmwasm/types/v1"

	"github.com/scrtlabs/SecretNetwork/x/compute/internal/types"
)

type emergencyButton interface {
	IsHalted(ctx sdk.Context) bool
}

type ResponseHandler interface {
	// Handle processes the data returned by a contract invocation.
	Handle(
		ctx sdk.Context,
		contractAddr sdk.AccAddress,
		ibcPort string,
		messages []v1wasmTypes.SubMsg,
		origRspData []byte,
		ogTx []byte,
		sigInfo wasmTypes.SigInfo,
	) ([]byte, error)
}

// Keeper will have a reference to Wasmer with it's own data directory.
type Keeper struct {
	storeService     store.KVStoreService
	cdc              codec.BinaryCodec
	legacyAmino      codec.LegacyAmino
	accountKeeper    authkeeper.AccountKeeper
	bankKeeper       bankkeeper.Keeper
	portKeeper       portkeeper.Keeper
	capabilityKeeper capabilitykeeper.ScopedKeeper
	wasmer           wasm.Wasmer
	queryPlugins     QueryPlugins
	messenger        Messenger
	// queryGasLimit is the max wasm gas that can be spent on executing a query with a contract
	queryGasLimit uint64
	maxCallDepth  uint32
	HomeDir       string
	// authZPolicy   AuthorizationPolicy
	// paramSpace    subspace.Subspace
	LastMsgManager *baseapp.LastMsgMarkerContainer
	authority      string
}

func moduleLogger(ctx sdk.Context) log.Logger {
	return ctx.Logger().With("module", fmt.Sprintf("x/%s", types.ModuleName))
}

// MessageRouter ADR 031 request type routing
type MessageRouter interface {
	Handler(msg sdk.Msg) baseapp.MsgServiceHandler
}

func NewKeeper(
	cdc codec.Codec,
	legacyAmino codec.LegacyAmino,
	storeService store.KVStoreService,
	accountKeeper authkeeper.AccountKeeper,
	bankKeeper bankkeeper.Keeper,
	govKeeper govkeeper.Keeper,
	distKeeper distrkeeper.Keeper,
	mintKeeper mintkeeper.Keeper,
	stakingKeeper stakingkeeper.Keeper,
	capabilityKeeper capabilitykeeper.ScopedKeeper,
	portKeeper portkeeper.Keeper,
	portSource types.ICS20TransferPortSource,
	channelKeeper channelkeeper.Keeper,
	ics4Wrapper porttypes.ICS4Wrapper,
	msgRouter MessageRouter,
	queryRouter GRPCQueryRouter,
	homeDir string,
	wasmConfig *types.WasmConfig,
	supportedFeatures string,
	customEncoders *MessageEncoders,
	customPlugins *QueryPlugins,
	lastMsgManager *baseapp.LastMsgMarkerContainer,
	authority string,
) Keeper {
	wasmer, err := wasm.NewWasmer(filepath.Join(homeDir, "wasm"), supportedFeatures, wasmConfig.CacheSize, wasmConfig.EnclaveCacheSize, wasmConfig.InitEnclave)
	if err != nil {
		panic(err)
	}

	keeper := Keeper{
		storeService:     storeService,
		cdc:              cdc,
		legacyAmino:      legacyAmino,
		wasmer:           *wasmer,
		accountKeeper:    accountKeeper,
		bankKeeper:       bankKeeper,
		portKeeper:       portKeeper,
		capabilityKeeper: capabilityKeeper,
		messenger: NewMessageHandler(
			msgRouter,
			customEncoders,
			channelKeeper,
			ics4Wrapper,
			capabilityKeeper,
			portSource,
			cdc,
		),
		queryGasLimit:  wasmConfig.SmartQueryGasLimit,
		maxCallDepth:   types.DefaultMaxCallDepth,
		HomeDir:        homeDir,
		LastMsgManager: lastMsgManager,
		authority:      authority,
	}
	// always wrap the messenger, even if it was replaced by an option
	keeper.messenger = callDepthMessageHandler{keeper.messenger, keeper.maxCallDepth}
<<<<<<< HEAD

=======
>>>>>>> 3fe10ff6
	keeper.queryPlugins = DefaultQueryPlugins(govKeeper, distKeeper, mintKeeper, bankKeeper, stakingKeeper, queryRouter, &keeper, channelKeeper).Merge(customPlugins)

	return keeper
}

func (k Keeper) GetLastMsgMarkerContainer() *baseapp.LastMsgMarkerContainer {
	return k.LastMsgManager
}

// Create uploads and compiles a WASM contract, returning a short identifier for the contract
func (k Keeper) Create(ctx sdk.Context, creator sdk.AccAddress, wasmCode []byte, source string, builder string) (codeID uint64, err error) {
	wasmCode, err = uncompress(wasmCode)
	if err != nil {
		return 0, errorsmod.Wrap(types.ErrCreateFailed, err.Error())
	}
	params := k.GetParams(ctx)
	if uint64(len(wasmCode)) > params.MaxContractSize {
		return 0, types.ErrExceedMaxContractSize
	}
	ctx.GasMeter().ConsumeGas(uint64(params.CompileCost.MulInt64(int64(len(wasmCode))).RoundInt64()), "Compiling WASM Bytecode")

	codeHash, err := k.wasmer.Create(wasmCode)
	if err != nil {
		return 0, errorsmod.Wrap(types.ErrCreateFailed, err.Error())
	}
	store := k.storeService.OpenKVStore(ctx)
	codeID = k.autoIncrementID(ctx, types.KeyLastCodeID)

	codeInfo := types.NewCodeInfo(codeHash, creator, source, builder)
	// 0x01 | codeID (uint64) -> ContractInfo
	err = store.Set(types.GetCodeKey(codeID), k.cdc.MustMarshal(&codeInfo))
	if err != nil {
		ctx.Logger().Error("set code key", "store", err.Error())
	}

	return codeID, nil
}

func (k Keeper) GetStoreService() store.KVStoreService {
	return k.storeService
}

func (k Keeper) importCode(ctx sdk.Context, codeID uint64, codeInfo types.CodeInfo, wasmCode []byte) error {
	wasmCode, err := uncompress(wasmCode)
	if err != nil {
		return errorsmod.Wrap(types.ErrCreateFailed, err.Error())
	}
	newCodeHash, err := k.wasmer.Create(wasmCode)
	if err != nil {
		return errorsmod.Wrap(types.ErrCreateFailed, err.Error())
	}
	if !bytes.Equal(codeInfo.CodeHash, newCodeHash) {
		return errorsmod.Wrap(types.ErrInvalid, "code hashes not same")
	}

	store := k.storeService.OpenKVStore(ctx)
	key := types.GetCodeKey(codeID)
	has, err := store.Has(key)
	if err != nil {
		return err
	}
	if has {
		return errorsmod.Wrapf(types.ErrDuplicate, "duplicate code: %d", codeID)
	}
	// 0x01 | codeID (uint64) -> ContractInfo
	err = store.Set(key, k.cdc.MustMarshal(&codeInfo))
	if err != nil {
		ctx.Logger().Error("store codeId -> codeInfo", "store", err.Error())
	}
	return nil
}

func (k Keeper) GetTxInfo(ctx sdk.Context, sender sdk.AccAddress) ([]byte, sdktxsigning.SignMode, []byte, []byte, []byte, error) {
	var rawTx sdktx.TxRaw
	var parsedTx sdktx.Tx
	err := k.cdc.Unmarshal(ctx.TxBytes(), &parsedTx)
	if err != nil {
		if strings.Contains(err.Error(), "no concrete type registered for type URL /ibc") {
			// We're here because the tx is an IBC tx, and the IBC module doesn't support Amino encoding.
			// It fails decoding IBC messages with the error "no concrete type registered for type URL /ibc.core.channel.v1.MsgChannelOpenInit against interface *types.Msg".
			// "concrete type" is used to refer to the mapping between the Go struct and the Amino type string (e.g. "cosmos-sdk/MsgSend")
			// Therefore we'll manually rebuild the tx without parsing the body, as parsing it is unnecessary here anyway.
			//
			// NOTE: This does not support multisigned IBC txs (if that's even a thing).

			err := k.cdc.Unmarshal(ctx.TxBytes(), &rawTx)
			if err != nil {
				return nil, 0, nil, nil, nil, errorsmod.Wrap(types.ErrSigFailed, fmt.Sprintf("Unable to decode raw transaction from bytes: %s", err.Error()))
			}

			var txAuthInfo sdktx.AuthInfo
			err = k.cdc.Unmarshal(rawTx.AuthInfoBytes, &txAuthInfo)
			if err != nil {
				return nil, 0, nil, nil, nil, errorsmod.Wrap(types.ErrSigFailed, fmt.Sprintf("Unable to decode transaction auth info from bytes: %s", err.Error()))
			}

			parsedTx = sdktx.Tx{
				Body:       nil, // parsing rawTx.BodyBytes is the reason for the error, and it isn't used anyway
				AuthInfo:   &txAuthInfo,
				Signatures: rawTx.Signatures,
			}
		} else {
			return nil, 0, nil, nil, nil, errorsmod.Wrap(types.ErrSigFailed, fmt.Sprintf("Unable to decode transaction from bytes: %s", err.Error()))
		}
	}

	tx := authtx.WrapTx(&parsedTx).GetTx()

	pubKeys, err := tx.GetPubKeys()
	if err != nil {
		return nil, 0, nil, nil, nil, errorsmod.Wrap(types.ErrSigFailed, fmt.Sprintf("Unable to get public keys for instantiate: %s", err.Error()))
	}

	pkIndex := -1
	if sender == nil || sender.Equals(types.ZeroSender) {
		// We are in a situation where the contract gets a null msg.sender,
		// however we still need to get the sign bytes for verification against the wasm input msg inside the enclave.
		// There can be multiple signers on the tx, for example one can be the msg.sender and the another can be the gas fee payer. Another example is if this tx also contains MsgMultiSend which supports multiple msg.senders thus requiring multiple signers.
		// Not sure if we should support this or if this even matters here, as we're most likely here because it's an incoming IBC tx and the signer is the relayer.
		// For now we will just take the first signer.
		// Also, because we're not decoding the tx body anymore, we can't use tx.GetSigners() here. Therefore we'll convert the pubkey into an address.

		pubkeys, err := tx.GetPubKeys()
		if err != nil {
			return nil, 0, nil, nil, nil, errorsmod.Wrap(types.ErrSigFailed, fmt.Sprintf("Unable to retrieve pubkeys from tx: %s", err.Error()))
		}

		pkIndex = 0
		sender = sdk.AccAddress(pubkeys[pkIndex].Address())
	} else {
		var _signers []string // This is just used for the error message below
		for index, pubKey := range pubKeys {
			tx_pk_addr := sdk.AccAddress(pubKey.Address())
			if tx_pk_addr != nil {
				if bytes.Equal(tx_pk_addr, sender) {
					pkIndex = index
				}
			}
			_signers = append(_signers, string(tx_pk_addr))
		}
		if pkIndex == -1 {
			return nil, 0, nil, nil, nil, errorsmod.Wrap(types.ErrSigFailed, fmt.Sprintf("[Compute] Message sender: %v is not found in the tx signer set: %v, callback signature not provided", sender, _signers))
		}
	}

	signatures, err := tx.GetSignaturesV2()
	if err != nil {
		return nil, 0, nil, nil, nil, errorsmod.Wrap(types.ErrSigFailed, fmt.Sprintf("Unable to get signatures: %s", err.Error()))
	}
	var signMode sdktxsigning.SignMode
	switch signData := signatures[pkIndex].Data.(type) {
	case *sdktxsigning.SingleSignatureData:
		signMode = signData.SignMode
		if signMode == sdktxsigning.SignMode_SIGN_MODE_UNSPECIFIED {
			// Some shitness with IBC txs' internals - they are not registered properly with the app,
			// and I think that it's something in the ibc-go repo that needs to be fixed.
			// For some txs (e.g. MsgChannelOpenInit), we can unmarsal it into parsedTx
			// but signMode turns out to be SIGN_MODE_UNSPECIFIED which is not true
			// and always should be SignMode_SIGN_MODE_DIRECT (as IBC txs don't support Amino encoding)
			// which causes `modeHandler.GetSignBytes()` down the line to fail with "can't verify sign mode SIGN_MODE_UNSPECIFIED"
			// this is a stop gap solution, however we should investigate why this is happening
			// and fix the `k.cdc.Unmarshal(ctx.TxBytes(), &parsedTx)` above, which will maybe allow us to remove
			// the rawTx parsing code
			signMode = sdktxsigning.SignMode_SIGN_MODE_DIRECT
		}
	case *sdktxsigning.MultiSignatureData:
		signMode = sdktxsigning.SignMode_SIGN_MODE_LEGACY_AMINO_JSON
	}

	signerAcc, err := ante.GetSignerAcc(ctx, k.accountKeeper, sender)
	if err != nil {
		return nil, 0, nil, nil, nil, errorsmod.Wrap(types.ErrSigFailed, fmt.Sprintf("Unable to retrieve account by address: %s", err.Error()))
	}

	var signBytes []byte

	if rawTx.BodyBytes != nil && rawTx.AuthInfoBytes != nil {
		signBytes, err = authtx.DirectSignBytes(rawTx.BodyBytes, rawTx.AuthInfoBytes, ctx.ChainID(), signerAcc.GetAccountNumber())
		if err != nil {
			return nil, 0, nil, nil, nil, errorsmod.Wrap(types.ErrSigFailed, fmt.Sprintf("Unable to recreate sign bytes for the tx: %s", err.Error()))
		}
	} else {
		signingData := authsigning.SignerData{
			Address:       signerAcc.GetAddress().String(),
			ChainID:       ctx.ChainID(),
			AccountNumber: signerAcc.GetAccountNumber(),
			Sequence:      signerAcc.GetSequence() - 1,
			PubKey:        signerAcc.GetPubKey(),
		}
		signingOpts, err := authtx.NewDefaultSigningOptions()
		if err != nil {
			panic(err)
		}
		signingOpts.FileResolver = k.cdc.(*codec.ProtoCodec).InterfaceRegistry()

		aminoHandler := aminojson.NewSignModeHandler(aminojson.SignModeHandlerOptions{
			FileResolver: signingOpts.FileResolver,
			TypeResolver: signingOpts.TypeResolver,
		})
		eip191Handler := eip191.NewSignModeHandler(eip191.SignModeHandlerOptions{
			AminoJsonSignModeHandler: aminoHandler,
		})
		txConfigOpts := authtx.ConfigOptions{
			EnabledSignModes: authtx.DefaultSignModes,
			CustomSignModes:  [](txsigning.SignModeHandler){*eip191Handler},
		}
		txConfig, err := authtx.NewTxConfigWithOptions(
			k.cdc.(*codec.ProtoCodec),
			txConfigOpts,
		)
		if err != nil {
			panic(err)
		}
		modeHandler := txConfig.SignModeHandler()
		signBytes, err = authsigning.GetSignBytesAdapter(ctx, modeHandler, signMode, signingData, tx)
		if err != nil {
			return nil, 0, nil, nil, nil, errorsmod.Wrap(types.ErrSigFailed, fmt.Sprintf("Unable to recreate sign bytes for the tx: %s", err.Error()))
		}
	}

	modeInfoBytes, err := sdktxsigning.SignatureDataToProto(signatures[pkIndex].Data).Marshal()
	if err != nil {
		return nil, 0, nil, nil, nil, errorsmod.Wrap(types.ErrSigFailed, "couldn't marshal mode info")
	}

	var pkBytes []byte
	pubKey := pubKeys[pkIndex]
	anyPubKey, err := codedctypes.NewAnyWithValue(pubKey)
	if err != nil {
		return nil, 0, nil, nil, nil, errorsmod.Wrap(types.ErrSigFailed, "couldn't turn public key into Any")
	}
	pkBytes, err = k.cdc.Marshal(anyPubKey)
	if err != nil {
		return nil, 0, nil, nil, nil, errorsmod.Wrap(types.ErrSigFailed, "couldn't marshal public key")
	}
	return signBytes, signMode, modeInfoBytes, pkBytes, parsedTx.Signatures[pkIndex], nil
}

func V010MsgToV1SubMsg(contractAddress string, msg v010wasmTypes.CosmosMsg) (v1wasmTypes.SubMsg, error) {
	if !isValidV010Msg(msg) {
		return v1wasmTypes.SubMsg{}, fmt.Errorf("exactly one message type is supported: %+v", msg)
	}

	subMsg := v1wasmTypes.SubMsg{
		ID:       0,   // https://github.com/CosmWasm/cosmwasm/blob/v1.0.0/packages/std/src/results/submessages.rs#L40-L41
		GasLimit: nil, // New v1 submessages module handles nil as unlimited, in v010 the gas was not limited for messages
		ReplyOn:  v1wasmTypes.ReplyNever,
	}

	if msg.Bank != nil { //nolint:gocritic
		if msg.Bank.Send.FromAddress != contractAddress {
			return v1wasmTypes.SubMsg{}, fmt.Errorf("contract doesn't have permission to send funds from another account (using BankMsg)")
		}
		subMsg.Msg = v1wasmTypes.CosmosMsg{
			Bank: &v1wasmTypes.BankMsg{
				Send: &v1wasmTypes.SendMsg{ToAddress: msg.Bank.Send.ToAddress, Amount: msg.Bank.Send.Amount},
			},
		}
	} else if msg.Custom != nil {
		subMsg.Msg.Custom = msg.Custom
	} else if msg.Staking != nil {
		subMsg.Msg = v1wasmTypes.CosmosMsg{
			Staking: &v1wasmTypes.StakingMsg{
				Delegate:   msg.Staking.Delegate,
				Undelegate: msg.Staking.Undelegate,
				Redelegate: msg.Staking.Redelegate,
				Withdraw:   msg.Staking.Withdraw,
			},
		}
	} else if msg.Wasm != nil {
		subMsg.Msg = v1wasmTypes.CosmosMsg{
			Wasm: &v1wasmTypes.WasmMsg{
				Execute:     msg.Wasm.Execute,
				Instantiate: msg.Wasm.Instantiate,
			},
		}
	} else if msg.Gov != nil {
		subMsg.Msg = v1wasmTypes.CosmosMsg{
			Gov: &v1wasmTypes.GovMsg{
				Vote: &v1wasmTypes.VoteMsg{ProposalId: msg.Gov.Vote.Proposal, Vote: v1wasmTypes.ToVoteOption[msg.Gov.Vote.VoteOption]},
			},
		}
	}

	return subMsg, nil
}

func V010MsgsToV1SubMsgs(contractAddr string, msgs []v010wasmTypes.CosmosMsg) ([]v1wasmTypes.SubMsg, error) {
	subMsgs := []v1wasmTypes.SubMsg{}
	for _, msg := range msgs {
		v1SubMsg, err := V010MsgToV1SubMsg(contractAddr, msg)
		if err != nil {
			return nil, err
		}
		subMsgs = append(subMsgs, v1SubMsg)
	}

	return subMsgs, nil
}

// Instantiate creates an instance of a WASM contract
func (k Keeper) Instantiate(ctx sdk.Context, codeID uint64, creator, admin sdk.AccAddress, initMsg []byte, label string, deposit sdk.Coins, callbackSig []byte) (sdk.AccAddress, []byte, error) {
	defer telemetry.MeasureSince(time.Now(), "compute", "keeper", "instantiate")

	ctx.GasMeter().ConsumeGas(types.InstanceCost, "Loading CosmWasm module: init")

	signBytes := []byte{}
	signMode := sdktxsigning.SignMode_SIGN_MODE_UNSPECIFIED
	modeInfoBytes := []byte{}
	pkBytes := []byte{}
	signerSig := []byte{}
	var initError error

	// If no callback signature - we should send the actual msg sender sign bytes and signature
	if callbackSig == nil {
		signBytes, signMode, modeInfoBytes, pkBytes, signerSig, initError = k.GetTxInfo(ctx, creator)
		if initError != nil {
			return nil, nil, initError
		}
	}

	sigInfo := types.NewSigInfo(ctx.TxBytes(), signBytes, signMode, modeInfoBytes, pkBytes, signerSig, callbackSig)

	// create contract address

	store := k.storeService.OpenKVStore(ctx)
	existingAddress, err := store.Get(types.GetContractLabelPrefix(label))
	if err != nil {
		return nil, nil, err
	}

	if existingAddress != nil {
		return nil, nil, errorsmod.Wrap(types.ErrAccountExists, label)
	}

	contractAddress := k.generateContractAddress(ctx, codeID, creator)
	existingAcct := k.accountKeeper.GetAccount(ctx, contractAddress)
	if existingAcct != nil {
		return nil, nil, errorsmod.Wrap(types.ErrAccountExists, existingAcct.GetAddress().String())
	}

	// deposit initial contract funds
	if !deposit.IsZero() {
		if k.bankKeeper.BlockedAddr(creator) {
			return nil, nil, sdkerrors.ErrInvalidAddress.Wrap("blocked address can not be used")
		}
		sdkerr := k.bankKeeper.SendCoins(ctx, creator, contractAddress, deposit)
		if sdkerr != nil {
			return nil, nil, sdkerr
		}
	} else {
		// create an empty account (so we don't have issues later)
		// TODO: can we remove this?
		contractAccount := k.accountKeeper.NewAccountWithAddress(ctx, contractAddress)
		k.accountKeeper.SetAccount(ctx, contractAccount)
	}

	// get contact info
	bz, err := store.Get(types.GetCodeKey(codeID))
	if err != nil {
		return nil, nil, err
	}
	if bz == nil {
		return nil, nil, errorsmod.Wrap(types.ErrNotFound, "code")
	}
	var codeInfo types.CodeInfo
	k.cdc.MustUnmarshal(bz, &codeInfo)

	random := k.GetRandomSeed(ctx, ctx.BlockHeight())

	// prepare env for contract instantiate call
	env := types.NewEnv(ctx,
		creator,
		deposit,
		contractAddress,
		types.ContractKey{
			OgContractKey:           nil,
			CurrentContractKey:      nil,
			CurrentContractKeyProof: nil,
		},
		random,
	)

	// create prefixed data store
	// 0x03 | contractAddress (sdk.AccAddress)
	prefixStoreKey := types.GetContractStorePrefixKey(contractAddress)
	prefixStore := prefix.NewStore(runtime.KVStoreAdapter(k.storeService.OpenKVStore(ctx)), prefixStoreKey)

	// prepare querier
	querier := QueryHandler{
		Ctx:     ctx,
		Plugins: k.queryPlugins,
		Caller:  contractAddress,
	}

	response, ogContractKey, adminProof, gasUsed, initError := k.wasmer.Instantiate(codeInfo.CodeHash, env, initMsg, prefixStore, cosmwasmAPI, querier, ctx.GasMeter(), gasForContract(ctx), sigInfo, admin)
	consumeGas(ctx, gasUsed)

	if initError != nil {
		switch res := response.(type) { //nolint:gocritic
		case v1wasmTypes.DataWithInternalReplyInfo:
			result, jsonError := json.Marshal(res)
			if jsonError != nil {
				return nil, nil, errorsmod.Wrap(jsonError, "couldn't marshal internal reply info")
			}

			return contractAddress, result, errorsmod.Wrap(types.ErrInstantiateFailed, initError.Error())
		}

		return contractAddress, nil, errorsmod.Wrap(types.ErrInstantiateFailed, initError.Error())
	}

	switch res := response.(type) {
	case *v010wasmTypes.InitResponse:
		// emit all events from this contract itself

		// persist instance
		createdAt := types.NewAbsoluteTxPosition(ctx)
		contractInfo := types.NewContractInfo(codeID, creator, admin.String(), adminProof, label, createdAt)

		historyEntry := contractInfo.InitialHistory(initMsg)
		k.addToContractCodeSecondaryIndex(ctx, contractAddress, historyEntry)
		// k.addToContractCreatorSecondaryIndex(ctx, creator, historyEntry.Updated, contractAddress)
		k.appendToContractHistory(ctx, contractAddress, historyEntry)

		k.setContractInfo(ctx, contractAddress, &contractInfo)
		k.SetContractKey(ctx, contractAddress, &types.ContractKey{
			OgContractKey:           ogContractKey,
			CurrentContractKey:      nil,
			CurrentContractKeyProof: nil,
		})
		err := store.Set(types.GetContractLabelPrefix(label), contractAddress)
		if err != nil {
			return nil, nil, errorsmod.Wrap(err, "store.set")
		}

		subMessages, err := V010MsgsToV1SubMsgs(contractAddress.String(), res.Messages)
		if err != nil {
			return nil, nil, errorsmod.Wrap(err, "couldn't convert v0.10 messages to v1 messages")
		}

		data, err := k.handleContractResponse(ctx, contractAddress, contractInfo.IBCPortID, subMessages, res.Log, []v1wasmTypes.Event{}, res.Data, initMsg, sigInfo)
		if err != nil {
			return nil, nil, errorsmod.Wrap(err, "dispatch")
		}

		return contractAddress, data, nil
	case *v1wasmTypes.Response:
		// persist instance first
		createdAt := types.NewAbsoluteTxPosition(ctx)
		contractInfo := types.NewContractInfo(codeID, creator, admin.String(), adminProof, label, createdAt)

		// check for IBC flag
		report, err := k.wasmer.AnalyzeCode(codeInfo.CodeHash)
		if err != nil {
			return contractAddress, nil, errorsmod.Wrap(types.ErrInstantiateFailed, err.Error())
		}
		if report.HasIBCEntryPoints {
			// register IBC port
			ibcPort, err := k.ensureIbcPort(ctx, contractAddress)
			if err != nil {
				return nil, nil, err
			}
			contractInfo.IBCPortID = ibcPort
		}

		ctx.EventManager().EmitEvent(sdk.NewEvent(
			types.EventTypeInstantiate,
			sdk.NewAttribute(types.AttributeKeyContractAddr, contractAddress.String()),
			sdk.NewAttribute(types.AttributeKeyCodeID, strconv.FormatUint(codeID, 10)),
		))

		historyEntry := contractInfo.InitialHistory(initMsg)
		k.addToContractCodeSecondaryIndex(ctx, contractAddress, historyEntry)
		// k.addToContractCreatorSecondaryIndex(ctx, creator, historyEntry.Updated, contractAddress)
		k.appendToContractHistory(ctx, contractAddress, historyEntry)

		// persist instance
		k.setContractInfo(ctx, contractAddress, &contractInfo)
		k.SetContractKey(ctx, contractAddress, &types.ContractKey{
			OgContractKey:           ogContractKey,
			CurrentContractKey:      nil,
			CurrentContractKeyProof: nil,
		})
		err = store.Set(types.GetContractLabelPrefix(label), contractAddress)
		if err != nil {
			return nil, nil, errorsmod.Wrap(err, "store.set")
		}

		data, err := k.handleContractResponse(ctx, contractAddress, contractInfo.IBCPortID, res.Messages, res.Attributes, res.Events, res.Data, initMsg, sigInfo)
		if err != nil {
			return nil, nil, errorsmod.Wrap(err, "dispatch")
		}

		return contractAddress, data, nil
	default:
		return nil, nil, errorsmod.Wrap(types.ErrInstantiateFailed, fmt.Sprintf("cannot detect response type: %+v", res))
	}
}

// Execute executes the contract instance
func (k Keeper) Execute(ctx sdk.Context, contractAddress sdk.AccAddress, caller sdk.AccAddress, msg []byte, coins sdk.Coins, callbackSig []byte, handleType wasmTypes.HandleType) (*sdk.Result, error) {
	defer telemetry.MeasureSince(time.Now(), "compute", "keeper", "execute")

	ctx.GasMeter().ConsumeGas(types.InstanceCost, "Loading Compute module: execute")

	signBytes := []byte{}
	signMode := sdktxsigning.SignMode_SIGN_MODE_UNSPECIFIED
	modeInfoBytes := []byte{}
	pkBytes := []byte{}
	signerSig := []byte{}
	var err error

	// If no callback signature - we should send the actual msg sender sign bytes and signature
	if callbackSig == nil {
		signBytes, signMode, modeInfoBytes, pkBytes, signerSig, err = k.GetTxInfo(ctx, caller)
		if err != nil {
			return nil, err
		}
	}

	sigInfo := types.NewSigInfo(ctx.TxBytes(), signBytes, signMode, modeInfoBytes, pkBytes, signerSig, callbackSig)

	contractInfo, codeInfo, prefixStore, err := k.contractInstance(ctx, contractAddress)
	if err != nil {
		return nil, err
	}

	// add more funds
	if !coins.IsZero() {
		if k.bankKeeper.BlockedAddr(caller) {
			return nil, sdkerrors.ErrInvalidAddress.Wrap("blocked address can not be used")
		}

		sdkerr := k.bankKeeper.SendCoins(ctx, caller, contractAddress, coins)
		if sdkerr != nil {
			return nil, sdkerr
		}
	}

	random := k.GetRandomSeed(ctx, ctx.BlockHeight())

	contractKey, err := k.GetContractKey(ctx, contractAddress)
	if err != nil {
		return nil, err
	}

	env := types.NewEnv(ctx, caller, coins, contractAddress, contractKey, random)

	// prepare querier
	querier := QueryHandler{
		Ctx:     ctx,
		Plugins: k.queryPlugins,
		Caller:  contractAddress,
	}

	response, gasUsed, execErr := k.wasmer.Execute(codeInfo.CodeHash, env, msg, prefixStore, cosmwasmAPI, querier, gasMeter(ctx), gasForContract(ctx), sigInfo, handleType)
	consumeGas(ctx, gasUsed)

	if execErr != nil {
		var result sdk.Result
		var jsonError error
		switch res := response.(type) { //nolint:gocritic
		case v1wasmTypes.DataWithInternalReplyInfo:
			result.Data, jsonError = json.Marshal(res)
			if jsonError != nil {
				return nil, errorsmod.Wrap(jsonError, "couldn't marshal internal reply info")
			}
		}

		return &result, errorsmod.Wrap(types.ErrExecuteFailed, execErr.Error())
	}

	switch res := response.(type) {
	case *v010wasmTypes.HandleResponse:
		subMessages, err := V010MsgsToV1SubMsgs(contractAddress.String(), res.Messages)
		if err != nil {
			return nil, errorsmod.Wrap(err, "couldn't convert v0.10 messages to v1 messages")
		}

		data, err := k.handleContractResponse(ctx, contractAddress, contractInfo.IBCPortID, subMessages, res.Log, []v1wasmTypes.Event{}, res.Data, msg, sigInfo)
		if err != nil {
			return nil, errorsmod.Wrap(err, "dispatch")
		}

		return &sdk.Result{
			Data: data,
		}, nil
	case *v1wasmTypes.Response:
		ctx.EventManager().EmitEvent(sdk.NewEvent(
			types.EventTypeExecute,
			sdk.NewAttribute(types.AttributeKeyContractAddr, contractAddress.String()),
		))

		data, err := k.handleContractResponse(ctx, contractAddress, contractInfo.IBCPortID, res.Messages, res.Attributes, res.Events, res.Data, msg, sigInfo)
		if err != nil {
			return nil, errorsmod.Wrap(err, "dispatch")
		}

		return &sdk.Result{
			Data: data,
		}, nil
	default:
		return nil, errorsmod.Wrap(types.ErrExecuteFailed, fmt.Sprintf("cannot detect response type: %+v", res))
	}
}

// QuerySmart queries the smart contract itself.
func (k Keeper) QuerySmart(ctx sdk.Context, contractAddr sdk.AccAddress, req []byte, useDefaultGasLimit bool) ([]byte, error) {
	return k.querySmartImpl(ctx, contractAddr, req, useDefaultGasLimit, 1)
}

// QuerySmartRecursive queries the smart contract itself. This should only be called when running inside another query recursively.
func (k Keeper) querySmartRecursive(ctx sdk.Context, contractAddr sdk.AccAddress, req []byte, queryDepth uint32, useDefaultGasLimit bool) ([]byte, error) {
	return k.querySmartImpl(ctx, contractAddr, req, useDefaultGasLimit, queryDepth)
}

func (k Keeper) querySmartImpl(ctx sdk.Context, contractAddress sdk.AccAddress, req []byte, useDefaultGasLimit bool, queryDepth uint32) ([]byte, error) {
	defer telemetry.MeasureSince(time.Now(), "compute", "keeper", "query")

	if useDefaultGasLimit {
		ctx = ctx.WithGasMeter(storetypes.NewGasMeter(k.queryGasLimit))
	}

	ctx.GasMeter().ConsumeGas(types.InstanceCost, "Loading CosmWasm module: query")

	_, codeInfo, prefixStore, err := k.contractInstance(ctx, contractAddress)
	if err != nil {
		return nil, err
	}

	// prepare querier
	querier := QueryHandler{
		Ctx:     ctx,
		Plugins: k.queryPlugins,
		Caller:  contractAddress,
	}

	contractKey, err := k.GetContractKey(ctx, contractAddress)
	if err != nil {
		return nil, err
	}

	params := types.NewEnv(
		ctx,
		sdk.AccAddress{}, /* empty because it's unused in queries */
		sdk.NewCoins(),   /* empty because it's unused in queries */
		contractAddress,
		contractKey,
		[]byte{0}, /* empty because it's unused in queries */
	)
	params.QueryDepth = queryDepth

	queryResult, gasUsed, qErr := k.wasmer.Query(codeInfo.CodeHash, params, req, prefixStore, cosmwasmAPI, querier, gasMeter(ctx), gasForContract(ctx))
	consumeGas(ctx, gasUsed)

	telemetry.SetGauge(float32(gasUsed), "compute", "keeper", "query", contractAddress.String(), "gasUsed")

	if qErr != nil {
		return nil, errorsmod.Wrap(types.ErrQueryFailed, qErr.Error())
	}
	return queryResult, nil
}

func checkAndIncreaseCallDepth(ctx sdk.Context, maxCallDepth uint32) (sdk.Context, error) {
	var callDepth uint32
	if size, ok := types.CallDepth(ctx); ok {
		callDepth = size
	}

	// increase
	callDepth++

	// did we go too far?
	if callDepth > maxCallDepth {
		return sdk.Context{}, types.ErrExceedMaxCallDepth
	}

	// set updated stack size
	return types.WithCallDepth(ctx, callDepth), nil
}

// We don't use this function since we have an encrypted state. It's here for upstream compatibility
// QueryRaw returns the contract's state for give key. For a `nil` key a empty slice result is returned.
func (k Keeper) QueryRaw(ctx sdk.Context, contractAddress sdk.AccAddress, key []byte) []types.Model {
	result := make([]types.Model, 0)
	if key == nil {
		return result
	}
	prefixStoreKey := types.GetContractStorePrefixKey(contractAddress)
	prefixStore := prefix.NewStore(runtime.KVStoreAdapter(k.storeService.OpenKVStore(ctx)), prefixStoreKey)

	if val := prefixStore.Get(key); val != nil {
		return append(result, types.Model{
			Key:   key,
			Value: val,
		})
	}
	return result
}

func (k Keeper) contractInstance(ctx sdk.Context, contractAddress sdk.AccAddress) (types.ContractInfo, types.CodeInfo, prefix.Store, error) {
	store := k.storeService.OpenKVStore(ctx)

	contractBz, err := store.Get(types.GetContractAddressKey(contractAddress))
	if err != nil {
		return types.ContractInfo{}, types.CodeInfo{}, prefix.Store{}, err
	}
	if contractBz == nil {
		return types.ContractInfo{}, types.CodeInfo{}, prefix.Store{}, errorsmod.Wrap(types.ErrNotFound, "contract")
	}
	var contract types.ContractInfo
	k.cdc.MustUnmarshal(contractBz, &contract)

	contractInfoBz, err := store.Get(types.GetCodeKey(contract.CodeID))
	if err != nil {
		return types.ContractInfo{}, types.CodeInfo{}, prefix.Store{}, err
	}
	if contractInfoBz == nil {
		return types.ContractInfo{}, types.CodeInfo{}, prefix.Store{}, errorsmod.Wrap(types.ErrNotFound, "contract info")
	}
	var codeInfo types.CodeInfo
	k.cdc.MustUnmarshal(contractInfoBz, &codeInfo)
	prefixStoreKey := types.GetContractStorePrefixKey(contractAddress)
	prefixStore := prefix.NewStore(runtime.KVStoreAdapter(k.storeService.OpenKVStore(ctx)), prefixStoreKey)
	return contract, codeInfo, prefixStore, nil
}

func (k Keeper) GetContractKey(ctx sdk.Context, contractAddress sdk.AccAddress) (types.ContractKey, error) {
	store := k.storeService.OpenKVStore(ctx)

	var contractKey types.ContractKey
	contractKeyBz, err := store.Get(types.GetContractEnclaveKey(contractAddress))
	if err != nil {
		return types.ContractKey{}, err
	}

	if contractKeyBz == nil {
		return types.ContractKey{}, errorsmod.Wrap(types.ErrNotFound, "contract key")
	}

	err = k.cdc.Unmarshal(contractKeyBz, &contractKey)
	if err != nil {
		return contractKey, err
	}

	return contractKey, nil
}

func (k Keeper) SetContractKey(ctx sdk.Context, contractAddress sdk.AccAddress, contractKey *types.ContractKey) {
	store := k.storeService.OpenKVStore(ctx)

	contractKeyBz := k.cdc.MustMarshal(contractKey)
	err := store.Set(types.GetContractEnclaveKey(contractAddress), contractKeyBz)
	if err != nil {
		ctx.Logger().Error("SetContractKey:", err.Error())
	}
}

func (k Keeper) GetRandomSeed(ctx sdk.Context, height int64) []byte {
	store := k.storeService.OpenKVStore(ctx)

	random, err := store.Get(types.GetRandomKey(height))
	if err != nil {
		ctx.Logger().Error("GetRandomSeed:", err.Error())
		return nil
	}

	return random
}

func (k Keeper) SetRandomSeed(ctx sdk.Context, random []byte) {
	store := k.storeService.OpenKVStore(ctx)

	ctx.Logger().Info(fmt.Sprintf("Setting random: %s", hex.EncodeToString(random)))

	err := store.Set(types.GetRandomKey(ctx.BlockHeight()), random)
	if err != nil {
		ctx.Logger().Error("SetRandomSeed:", err.Error())
	}
}

func (k Keeper) GetContractAddress(ctx sdk.Context, label string) sdk.AccAddress {
	store := k.storeService.OpenKVStore(ctx)

	contractAddress, err := store.Get(types.GetContractLabelPrefix(label))
	if err != nil {
		ctx.Logger().Error("GetContractAddress:", err.Error())
		return nil
	}

	return contractAddress
}

func (k Keeper) GetContractHash(ctx sdk.Context, contractAddress sdk.AccAddress) ([]byte, error) {
	contractInfo := k.GetContractInfo(ctx, contractAddress)

	if contractInfo == nil {
		return nil, fmt.Errorf("failed to get contract info for the following address: %s", contractAddress.String())
	}

	codeId := contractInfo.CodeID

	codeInfo, err := k.GetCodeInfo(ctx, codeId)
	if err != nil {
		return nil, err
	}

	return codeInfo.CodeHash, nil
}

func (k Keeper) GetContractInfo(ctx sdk.Context, contractAddress sdk.AccAddress) *types.ContractInfo {
	store := k.storeService.OpenKVStore(ctx)
	var contract types.ContractInfo
	contractBz, err := store.Get(types.GetContractAddressKey(contractAddress))
	if err != nil {
		ctx.Logger().Error("GetContractInfo:", err.Error())
		return nil
	}
	if contractBz == nil {
		return nil
	}
	k.cdc.MustUnmarshal(contractBz, &contract)
	return &contract
}

func (k Keeper) containsContractInfo(ctx sdk.Context, contractAddress sdk.AccAddress) bool {
	store := k.storeService.OpenKVStore(ctx)
	has, err := store.Has(types.GetContractAddressKey(contractAddress))
	if err != nil {
		ctx.Logger().Error("containsContractInfo", err.Error())
		return false
	}
	return has
}

func (k Keeper) setContractInfo(ctx sdk.Context, contractAddress sdk.AccAddress, contract *types.ContractInfo) {
	store := k.storeService.OpenKVStore(ctx)
	err := store.Set(types.GetContractAddressKey(contractAddress), k.cdc.MustMarshal(contract))
	if err != nil {
		ctx.Logger().Error("setContractInfo:", err.Error())
	}
}

func (k Keeper) setContractCustomInfo(ctx sdk.Context, contractAddress sdk.AccAddress, contract *types.ContractCustomInfo) {
	store := k.storeService.OpenKVStore(ctx)
	k.SetContractKey(ctx, contractAddress, contract.EnclaveKey)
	// println(fmt.Sprintf("Setting enclave key: %x: %x\n", types.GetContractEnclaveKey(contractAddress), contract.EnclaveKey))
	err := store.Set(types.GetContractLabelPrefix(contract.Label), contractAddress)
	if err != nil {
		ctx.Logger().Error("setContractCustomInfo:", err.Error())
	}
	// println(fmt.Sprintf("Setting label: %x: %x\n", types.GetContractLabelPrefix(contract.Label), contractAddress))
}

func (k Keeper) IterateContractInfo(ctx sdk.Context, cb func(sdk.AccAddress, types.ContractInfo, types.ContractCustomInfo) bool) {
	prefixStore := prefix.NewStore(runtime.KVStoreAdapter(k.storeService.OpenKVStore(ctx)), types.ContractKeyPrefix)
	iter := prefixStore.Iterator(nil, nil)
	for ; iter.Valid(); iter.Next() {
		var contractInfo types.ContractInfo
		k.cdc.MustUnmarshal(iter.Value(), &contractInfo)

		var contractAddress sdk.AccAddress = iter.Key()

		contractKey, err := k.GetContractKey(ctx, contractAddress)
		if err != nil {
			panic(errorsmod.Wrapf(err, "failed to get contract key for %s", contractAddress.String()))
		}

		contractCustomInfo := types.ContractCustomInfo{
			EnclaveKey: &contractKey,
			Label:      contractInfo.Label,
		}

		// cb returns true to stop early
		if cb(contractAddress, contractInfo, contractCustomInfo) {
			break
		}
	}
}

func (k Keeper) GetContractState(ctx sdk.Context, contractAddress sdk.AccAddress) store.Iterator {
	prefixStoreKey := types.GetContractStorePrefixKey(contractAddress)
	prefixStore := prefix.NewStore(runtime.KVStoreAdapter(k.storeService.OpenKVStore(ctx)), prefixStoreKey)
	return prefixStore.Iterator(nil, nil)
}

func (k Keeper) importContractState(ctx sdk.Context, contractAddress sdk.AccAddress, models []types.Model) error {
	prefixStoreKey := types.GetContractStorePrefixKey(contractAddress)
	prefixStore := prefix.NewStore(runtime.KVStoreAdapter(k.storeService.OpenKVStore(ctx)), prefixStoreKey)
	for _, model := range models {
		if model.Value == nil {
			model.Value = []byte{}
		}

		if prefixStore.Has(model.Key) {
			return errorsmod.Wrapf(types.ErrDuplicate, "duplicate key: %x", model.Key)
		}
		prefixStore.Set(model.Key, model.Value)

	}
	return nil
}

func (k Keeper) GetCodeInfo(ctx sdk.Context, codeID uint64) (types.CodeInfo, error) {
	store := k.storeService.OpenKVStore(ctx)
	var codeInfo types.CodeInfo
	codeInfoBz, err := store.Get(types.GetCodeKey(codeID))
	if err != nil {
		return types.CodeInfo{}, err
	}
	if codeInfoBz == nil {
		return types.CodeInfo{}, fmt.Errorf("failed to get code info for code id %d", codeID)
	}
	k.cdc.MustUnmarshal(codeInfoBz, &codeInfo)
	return codeInfo, nil
}

func (k Keeper) containsCodeInfo(ctx sdk.Context, codeID uint64) bool {
	store := k.storeService.OpenKVStore(ctx)
	has, err := store.Has(types.GetCodeKey(codeID))
	if err != nil {
		ctx.Logger().Error("containsCodeInfo:", err.Error())
		return false
	}
	return has
}

func (k Keeper) IterateCodeInfos(ctx sdk.Context, cb func(uint64, types.CodeInfo) bool) {
	prefixStore := prefix.NewStore(runtime.KVStoreAdapter(k.storeService.OpenKVStore(ctx)), types.CodeKeyPrefix)
	iter := prefixStore.Iterator(nil, nil)
	for ; iter.Valid(); iter.Next() {
		var c types.CodeInfo
		k.cdc.MustUnmarshal(iter.Value(), &c)
		// cb returns true to stop early
		if cb(binary.BigEndian.Uint64(iter.Key()), c) {
			return
		}
	}
}

func (k Keeper) GetWasm(ctx sdk.Context, codeID uint64) ([]byte, error) {
	store := k.storeService.OpenKVStore(ctx)
	var codeInfo types.CodeInfo
	codeInfoBz, err := store.Get(types.GetCodeKey(codeID))
	if err != nil {
		return nil, err
	}
	if codeInfoBz == nil {
		return nil, nil
	}
	k.cdc.MustUnmarshal(codeInfoBz, &codeInfo)
	return k.wasmer.GetCode(codeInfo.CodeHash)
}

// handleContractResponse processes the contract response data by emitting events and sending sub-/messages.
func (k *Keeper) handleContractResponse(
	ctx sdk.Context,
	contractAddr sdk.AccAddress,
	ibcPort string,
	msgs []v1wasmTypes.SubMsg,
	logs []v010wasmTypes.LogAttribute,
	evts v1wasmTypes.Events,
	data []byte,
	// original TX in order to extract the first 64bytes of signing info
	ogTx []byte,
	// sigInfo of the initial message that triggered the original contract call
	// This is used mainly in replies in order to decrypt their data.
	ogSigInfo wasmTypes.SigInfo,
) ([]byte, error) {
	events := types.ContractLogsToSdkEvents(logs, contractAddr)

	ctx.EventManager().EmitEvents(events)

	if len(evts) > 0 {

		customEvents, err := types.NewCustomEvents(evts, contractAddr)
		if err != nil {
			return nil, err
		}

		ctx.EventManager().EmitEvents(customEvents)
	}

	responseHandler := NewContractResponseHandler(NewMessageDispatcher(k.messenger, k))
	return responseHandler.Handle(ctx, contractAddr, ibcPort, msgs, data, ogTx, ogSigInfo)
}

func gasForContract(ctx sdk.Context) uint64 {
	meter := ctx.GasMeter()
	remaining := (meter.Limit() - meter.GasConsumed()) * types.GasMultiplier
	if remaining > types.MaxGas {
		return types.MaxGas
	}
	return remaining
}

func consumeGas(ctx sdk.Context, gas uint64) {
	consumed := (gas / types.GasMultiplier) + 1
	ctx.GasMeter().ConsumeGas(consumed, "wasm contract")
	// throw OutOfGas error if we ran out (got exactly to zero due to better limit enforcing)
	if ctx.GasMeter().IsOutOfGas() {
		panic(storetypes.ErrorOutOfGas{Descriptor: "Wasmer function execution"})
	}
}

// generates a contract address from codeID + instanceID
func (k Keeper) generateContractAddress(ctx sdk.Context, codeID uint64, creator sdk.AccAddress) sdk.AccAddress {
	instanceID := k.autoIncrementID(ctx, types.KeyLastInstanceID)
	return contractAddress(codeID, instanceID, creator)
}

func contractAddress(codeID, instanceID uint64, creator sdk.AccAddress) sdk.AccAddress {
	contractId := codeID<<32 + instanceID
	hashSourceBytes := make([]byte, 8)
	binary.BigEndian.PutUint64(hashSourceBytes, contractId)

	hashSourceBytes = append(hashSourceBytes, creator...)

	sha := sha256.Sum256(hashSourceBytes)
	hasherRIPEMD160 := ripemd160.New() //nolint
	hasherRIPEMD160.Write(sha[:])      // does not error
	return sdk.AccAddress(hasherRIPEMD160.Sum(nil))
}

func (k Keeper) GetNextCodeID(ctx sdk.Context) uint64 {
	store := k.storeService.OpenKVStore(ctx)
	bz, err := store.Get(types.KeyLastCodeID)
	if err != nil {
		ctx.Logger().Error("GetNextCodeID:", err.Error())
		return 0
	}
	id := uint64(1)
	if bz != nil {
		id = binary.BigEndian.Uint64(bz)
	}
	return id
}

func (k Keeper) autoIncrementID(ctx sdk.Context, lastIDKey []byte) uint64 {
	store := k.storeService.OpenKVStore(ctx)
	bz, err := store.Get(lastIDKey)
	if err != nil {
		ctx.Logger().Error("autoIncrementID.Get:", err.Error())
		return 0
	}
	id := uint64(1)
	if bz != nil {
		id = binary.BigEndian.Uint64(bz)
	}

	bz = sdk.Uint64ToBigEndian(id + 1)
	err = store.Set(lastIDKey, bz)
	if err != nil {
		ctx.Logger().Error("autoIncrementID.Set:", err.Error())
		return 0
	}

	return id
}

// peekAutoIncrementID reads the current value without incrementing it.
func (k Keeper) peekAutoIncrementID(ctx sdk.Context, lastIDKey []byte) uint64 {
	store := k.storeService.OpenKVStore(ctx)
	bz, err := store.Get(lastIDKey)
	if err != nil {
		ctx.Logger().Error("peekAutoIncrementID", err.Error())
		return 0
	}
	id := uint64(1)
	if bz != nil {
		id = binary.BigEndian.Uint64(bz)
	}
	return id
}

func (k Keeper) importAutoIncrementID(ctx sdk.Context, lastIDKey []byte, val uint64) error {
	store := k.storeService.OpenKVStore(ctx)
	has, err := store.Has(lastIDKey)
	if err != nil {
		return err
	}
	if has {
		return errorsmod.Wrapf(types.ErrDuplicate, "autoincrement id: %s", string(lastIDKey))
	}
	bz := sdk.Uint64ToBigEndian(val)
	err = store.Set(lastIDKey, bz)
	if err != nil {
		return err
	}
	return nil
}

func (k Keeper) importContract(ctx sdk.Context, contractAddr sdk.AccAddress, customInfo *types.ContractCustomInfo, c *types.ContractInfo, state []types.Model) error {
	if !k.containsCodeInfo(ctx, c.CodeID) {
		return errorsmod.Wrapf(types.ErrNotFound, "code id: %d", c.CodeID)
	}
	if k.containsContractInfo(ctx, contractAddr) {
		return errorsmod.Wrapf(types.ErrDuplicate, "contract: %s", contractAddr)
	}

	k.setContractCustomInfo(ctx, contractAddr, customInfo)
	k.setContractInfo(ctx, contractAddr, c)
	return k.importContractState(ctx, contractAddr, state)
}

// MultipliedGasMeter wraps the GasMeter from context and multiplies all reads by out defined multiplier
type MultipiedGasMeter struct {
	originalMeter storetypes.GasMeter
}

var _ wasm.GasMeter = MultipiedGasMeter{}

func (m MultipiedGasMeter) GasConsumed() storetypes.Gas {
	return m.originalMeter.GasConsumed() * types.GasMultiplier
}

func gasMeter(ctx sdk.Context) MultipiedGasMeter {
	return MultipiedGasMeter{
		originalMeter: ctx.GasMeter(),
	}
}

type MsgDispatcher interface {
	DispatchSubmessages(ctx sdk.Context, contractAddr sdk.AccAddress, ibcPort string, msgs []v1wasmTypes.SubMsg, ogTx []byte, ogSigInfo wasmTypes.SigInfo) ([]byte, error)
}

// ContractResponseHandler default implementation that first dispatches submessage then normal messages.
// The Submessage execution may include an success/failure response handling by the contract that can overwrite the
// original
type ContractResponseHandler struct {
	md MsgDispatcher
}

func NewContractResponseHandler(md MsgDispatcher) *ContractResponseHandler {
	return &ContractResponseHandler{md: md}
}

// Handle processes the data returned by a contract invocation.
func (h ContractResponseHandler) Handle(ctx sdk.Context, contractAddr sdk.AccAddress, ibcPort string, messages []v1wasmTypes.SubMsg, origRspData []byte, ogTx []byte, ogSigInfo wasmTypes.SigInfo) ([]byte, error) {
	result := origRspData
	switch rsp, err := h.md.DispatchSubmessages(ctx, contractAddr, ibcPort, messages, ogTx, ogSigInfo); {
	case err != nil:
		return nil, errorsmod.Wrap(err, "submessages")
	case rsp != nil:
		result = rsp
	}
	return result, nil
}

// reply is only called from keeper internal functions (dispatchSubmessages) after processing the submessage
func (k Keeper) reply(ctx sdk.Context, contractAddress sdk.AccAddress, reply v1wasmTypes.Reply, ogTx []byte, ogSigInfo wasmTypes.SigInfo) ([]byte, error) {
	contractInfo, codeInfo, prefixStore, err := k.contractInstance(ctx, contractAddress)
	if err != nil {
		return nil, err
	}

	// always consider this pinned
	ctx.GasMeter().ConsumeGas(types.InstanceCost, "Loading Compute module: reply")

	contractKey, err := k.GetContractKey(ctx, contractAddress)
	if err != nil {
		return nil, err
	}

	random := k.GetRandomSeed(ctx, ctx.BlockHeight())

	env := types.NewEnv(ctx, contractAddress, sdk.Coins{}, contractAddress, contractKey, random)

	// prepare querier
	querier := QueryHandler{
		Ctx:     ctx,
		Plugins: k.queryPlugins,
		Caller:  contractAddress,
	}

	marshaledReply, err := json.Marshal(reply)
	marshaledReply = append(ogTx[0:64], marshaledReply...)

	if err != nil {
		return nil, err
	}

	response, gasUsed, execErr := k.wasmer.Execute(codeInfo.CodeHash, env, marshaledReply, prefixStore, cosmwasmAPI, querier, ctx.GasMeter(), gasForContract(ctx), ogSigInfo, wasmTypes.HandleTypeReply)
	consumeGas(ctx, gasUsed)

	if execErr != nil {
		return nil, errorsmod.Wrap(types.ErrReplyFailed, execErr.Error())
	}

	switch res := response.(type) {
	case *v010wasmTypes.HandleResponse:
		return nil, errorsmod.Wrap(types.ErrReplyFailed, fmt.Sprintf("response of reply should always be a CosmWasm v1 response type: %+v", res))
	case *v1wasmTypes.Response:
		consumeGas(ctx, gasUsed)

		ctx.EventManager().EmitEvent(sdk.NewEvent(
			types.EventTypeReply,
			sdk.NewAttribute(types.AttributeKeyContractAddr, contractAddress.String()),
		))

		data, err := k.handleContractResponse(ctx, contractAddress, contractInfo.IBCPortID, res.Messages, res.Attributes, res.Events, res.Data, ogTx, ogSigInfo)
		if err != nil {
			return nil, errorsmod.Wrap(types.ErrReplyFailed, err.Error())
		}

		return data, nil
	default:
		return nil, errorsmod.Wrap(types.ErrReplyFailed, fmt.Sprintf("cannot detect response type: %+v", res))
	}
}

func (k Keeper) UpdateContractAdmin(ctx sdk.Context, contractAddress, caller, newAdmin sdk.AccAddress, callbackSig []byte) error {
	defer telemetry.MeasureSince(time.Now(), "compute", "keeper", "update-contract-admin")
	ctx.GasMeter().ConsumeGas(types.InstanceCost, "Loading CosmWasm module: update-contract-admin")

	contractInfo, codeInfo, prefixStore, err := k.contractInstance(ctx, contractAddress)
	if err != nil {
		return err
	}
	if contractInfo.Admin != caller.String() {
		return sdkerrors.ErrUnauthorized.Wrap("caller is not the admin")
	}

	signBytes := []byte{}
	signMode := sdktxsigning.SignMode_SIGN_MODE_UNSPECIFIED
	modeInfoBytes := []byte{}
	pkBytes := []byte{}
	signerSig := []byte{}

	// If no callback signature - we should send the actual msg sender sign bytes and signature
	if callbackSig == nil {
		signBytes, signMode, modeInfoBytes, pkBytes, signerSig, err = k.GetTxInfo(ctx, caller)
		if err != nil {
			return err
		}
	}

	sigInfo := types.NewSigInfo(ctx.TxBytes(), signBytes, signMode, modeInfoBytes, pkBytes, signerSig, callbackSig)

	contractKey, err := k.GetContractKey(ctx, contractAddress)
	if err != nil {
		return err
	}

	env := types.NewEnv(ctx, caller, sdk.Coins{}, contractAddress, contractKey, nil)

	currentAdminAddress, err := sdk.AccAddressFromBech32(contractInfo.Admin)
	if err != nil {
		return err
	}

	if newAdmin == nil {
		newAdmin = sdk.AccAddress{}
	}

	// prepare querier
	// TODO: this is unnecessary, get rid of this
	querier := QueryHandler{
		Ctx:     ctx,
		Plugins: k.queryPlugins,
		Caller:  contractAddress,
	}

	newAdminProof, updateAdminErr := k.wasmer.UpdateAdmin(codeInfo.CodeHash, env, prefixStore, cosmwasmAPI, querier, gasMeter(ctx), gasForContract(ctx), sigInfo, currentAdminAddress, contractInfo.AdminProof, newAdmin)

	if updateAdminErr != nil {
		return updateAdminErr
	}

	contractInfo.Admin = newAdmin.String()
	contractInfo.AdminProof = newAdminProof
	k.setContractInfo(ctx, contractAddress, &contractInfo)

	ctx.EventManager().EmitEvent(sdk.NewEvent(
		types.EventTypeUpdateContractAdmin,
		sdk.NewAttribute(types.AttributeKeyContractAddr, contractAddress.String()),
		sdk.NewAttribute(types.AttributeKeyNewAdmin, newAdmin.String()),
	))

	return nil
}

func (k Keeper) Migrate(ctx sdk.Context, contractAddress sdk.AccAddress, caller sdk.AccAddress, newCodeID uint64, msg []byte, callbackSig []byte) ([]byte, error) {
	defer telemetry.MeasureSince(time.Now(), "compute", "keeper", "migrate")
	ctx.GasMeter().ConsumeGas(types.InstanceCost, "Loading CosmWasm module: migrate")

	signBytes := []byte{}
	signMode := sdktxsigning.SignMode_SIGN_MODE_UNSPECIFIED
	modeInfoBytes := []byte{}
	pkBytes := []byte{}
	signerSig := []byte{}
	var err error

	// If no callback signature - we should send the actual msg sender sign bytes and signature
	if callbackSig == nil {
		signBytes, signMode, modeInfoBytes, pkBytes, signerSig, err = k.GetTxInfo(ctx, caller)
		if err != nil {
			return nil, err
		}
	}

	sigInfo := types.NewSigInfo(ctx.TxBytes(), signBytes, signMode, modeInfoBytes, pkBytes, signerSig, callbackSig)

	contractInfo, _, prefixStore, err := k.contractInstance(ctx, contractAddress)
	if err != nil {
		return nil, sdkerrors.ErrInvalidRequest.Wrap(errorsmod.Wrap(err, "unknown contract").Error())
	}

	newCodeInfo, err := k.GetCodeInfo(ctx, newCodeID)
	if err != nil {
		return nil, sdkerrors.ErrInvalidRequest.Wrap(errorsmod.Wrap(err, "unknown code").Error())
	}

	// check for IBC flag
	switch report, err := k.wasmer.AnalyzeCode(newCodeInfo.CodeHash); {
	case err != nil:
		return nil, errorsmod.Wrap(types.ErrMigrationFailed, err.Error())
	case !report.HasIBCEntryPoints && contractInfo.IBCPortID != "":
		// prevent update of ibc contract to non ibc contract
		return nil, errorsmod.Wrap(types.ErrMigrationFailed, "requires ibc callbacks")
	case report.HasIBCEntryPoints && contractInfo.IBCPortID == "":
		// add ibc port
		ibcPort, err := k.ensureIbcPort(ctx, contractAddress)
		if err != nil {
			return nil, err
		}
		contractInfo.IBCPortID = ibcPort
	}

	contractKey, err := k.GetContractKey(ctx, contractAddress)
	if err != nil {
		return nil, err
	}

	if contractInfo.Admin != caller.String() {
		return nil, errorsmod.Wrap(types.ErrMigrationFailed, "requires migrate from admin")
	}

	random := k.GetRandomSeed(ctx, ctx.BlockHeight())

	env := types.NewEnv(ctx, caller, sdk.Coins{}, contractAddress, contractKey, random)

	adminProof := contractInfo.AdminProof
	admin := contractInfo.Admin

	adminAddr, err := sdk.AccAddressFromBech32(admin)
	if err != nil {
		return nil, errorsmod.Wrap(types.ErrMigrationFailed, err.Error())
	}

	// prepare querier
	querier := QueryHandler{
		Ctx:     ctx,
		Plugins: k.queryPlugins,
		Caller:  contractAddress,
	}

	response, newContractKey, newContractKeyProof, gasUsed, migrateErr := k.wasmer.Migrate(newCodeInfo.CodeHash, env, msg, prefixStore, cosmwasmAPI, querier, gasMeter(ctx), gasForContract(ctx), sigInfo, adminAddr, adminProof)
	consumeGas(ctx, gasUsed)

	if migrateErr != nil {
		var result []byte
		var jsonError error
		switch res := response.(type) { //nolint:gocritic
		case v1wasmTypes.DataWithInternalReplyInfo:
			result, jsonError = json.Marshal(res)
			if jsonError != nil {
				return nil, errorsmod.Wrap(jsonError, "couldn't marshal internal reply info")
			}
		}

		return result, errorsmod.Wrap(types.ErrMigrationFailed, migrateErr.Error())
	}

	// update contract key with new one
	k.SetContractKey(ctx, contractAddress, &types.ContractKey{
		OgContractKey:           contractKey.OgContractKey,
		CurrentContractKey:      newContractKey,
		CurrentContractKeyProof: newContractKeyProof,
	})

	// delete old secondary index entry
	k.removeFromContractCodeSecondaryIndex(ctx, contractAddress, k.getLastContractHistoryEntry(ctx, contractAddress))
	// persist migration updates
	historyEntry := contractInfo.AddMigration(ctx, newCodeID, msg)
	k.appendToContractHistory(ctx, contractAddress, historyEntry)
	k.addToContractCodeSecondaryIndex(ctx, contractAddress, historyEntry)

	contractInfo.CodeID = newCodeID
	k.setContractInfo(ctx, contractAddress, &contractInfo)

	ctx.EventManager().EmitEvent(sdk.NewEvent(
		types.EventTypeMigrate,
		sdk.NewAttribute(types.AttributeKeyCodeID, strconv.FormatUint(newCodeID, 10)),
		sdk.NewAttribute(types.AttributeKeyContractAddr, contractAddress.String()),
	))

	switch res := response.(type) {
	case *v010wasmTypes.HandleResponse:
		subMessages, err := V010MsgsToV1SubMsgs(contractAddress.String(), res.Messages)
		if err != nil {
			return nil, errorsmod.Wrap(err, "couldn't convert v0.10 messages to v1 messages")
		}

		data, err := k.handleContractResponse(ctx, contractAddress, contractInfo.IBCPortID, subMessages, res.Log, []v1wasmTypes.Event{}, res.Data, msg, sigInfo)
		if err != nil {
			return nil, errorsmod.Wrap(err, "dispatch")
		}

		return data, nil
	case *v1wasmTypes.Response:
		data, err := k.handleContractResponse(ctx, contractAddress, contractInfo.IBCPortID, res.Messages, res.Attributes, res.Events, res.Data, msg, sigInfo)
		if err != nil {
			return nil, errorsmod.Wrap(err, "dispatch")
		}

		return data, nil
	default:
		return nil, errorsmod.Wrap(types.ErrMigrationFailed, fmt.Sprintf("cannot detect response type: %+v", res))
	}
}

// getLastContractHistoryEntry returns the last element from history. To be used internally only as it panics when none exists
func (k Keeper) getLastContractHistoryEntry(ctx sdk.Context, contractAddr sdk.AccAddress) types.ContractCodeHistoryEntry {
	prefixStore := prefix.NewStore(runtime.KVStoreAdapter(k.storeService.OpenKVStore(ctx)), types.GetContractCodeHistoryElementPrefix(contractAddr))
	iter := prefixStore.ReverseIterator(nil, nil)
	defer iter.Close()

	var r types.ContractCodeHistoryEntry
	if !iter.Valid() {
		// all contracts have a history
		panic(fmt.Sprintf("no history for %s", contractAddr.String()))
	}
	k.cdc.MustUnmarshal(iter.Value(), &r)
	return r
}

// removeFromContractCodeSecondaryIndex removes element to the index for contracts-by-codeid queries
func (k Keeper) removeFromContractCodeSecondaryIndex(ctx sdk.Context, contractAddress sdk.AccAddress, entry types.ContractCodeHistoryEntry) {
	err := k.storeService.OpenKVStore(ctx).Delete(types.GetContractByCreatedSecondaryIndexKey(contractAddress, entry))
	if err != nil {
		ctx.Logger().Error("remove secondary index key", "store", err.Error())
	}
}

func (k Keeper) appendToContractHistory(ctx sdk.Context, contractAddr sdk.AccAddress, newEntries ...types.ContractCodeHistoryEntry) {
	store := k.storeService.OpenKVStore(ctx)
	// find last element position
	var pos uint64
	prefixStore := prefix.NewStore(runtime.KVStoreAdapter(store), types.GetContractCodeHistoryElementPrefix(contractAddr))
	iter := prefixStore.ReverseIterator(nil, nil)
	defer iter.Close()

	if iter.Valid() {
		pos = sdk.BigEndianToUint64(iter.Key())
	}
	// then store with incrementing position
	for _, e := range newEntries {
		pos++
		key := types.GetContractCodeHistoryElementKey(contractAddr, pos)
		err := store.Set(key, k.cdc.MustMarshal(&e)) //nolint:gosec
		if err != nil {
			ctx.Logger().Error("appendToContractHistory:", err.Error())
		}
	}
}

func (k Keeper) GetContractHistory(ctx sdk.Context, contractAddr sdk.AccAddress) []types.ContractCodeHistoryEntry {
	prefixStore := prefix.NewStore(runtime.KVStoreAdapter(k.storeService.OpenKVStore(ctx)), types.GetContractCodeHistoryElementPrefix(contractAddr))
	r := make([]types.ContractCodeHistoryEntry, 0)
	iter := prefixStore.Iterator(nil, nil)
	defer iter.Close()

	for ; iter.Valid(); iter.Next() {
		var e types.ContractCodeHistoryEntry
		k.cdc.MustUnmarshal(iter.Value(), &e)
		r = append(r, e)
	}
	return r
}

// addToContractCodeSecondaryIndex adds element to the index for contracts-by-codeid queries
func (k Keeper) addToContractCodeSecondaryIndex(ctx sdk.Context, contractAddress sdk.AccAddress, entry types.ContractCodeHistoryEntry) {
	store := k.storeService.OpenKVStore(ctx)
	err := store.Set(types.GetContractByCreatedSecondaryIndexKey(contractAddress, entry), []byte{})
	if err != nil {
		ctx.Logger().Error("addToContractCodeSecondaryIndex:", err.Error())
	}
}

// GetAuthority returns the x/emergencybutton module's authority.
func (k Keeper) GetAuthority() string {
	return k.authority
}<|MERGE_RESOLUTION|>--- conflicted
+++ resolved
@@ -159,10 +159,6 @@
 	}
 	// always wrap the messenger, even if it was replaced by an option
 	keeper.messenger = callDepthMessageHandler{keeper.messenger, keeper.maxCallDepth}
-<<<<<<< HEAD
-
-=======
->>>>>>> 3fe10ff6
 	keeper.queryPlugins = DefaultQueryPlugins(govKeeper, distKeeper, mintKeeper, bankKeeper, stakingKeeper, queryRouter, &keeper, channelKeeper).Merge(customPlugins)
 
 	return keeper
