package keeper

import (
	"bytes"
	"encoding/binary"
	"encoding/json"
	"fmt"
	"path/filepath"
	"strconv"
	"time"

	capabilitykeeper "github.com/cosmos/cosmos-sdk/x/capability/keeper"
	channelkeeper "github.com/cosmos/ibc-go/v3/modules/core/04-channel/keeper"
	portkeeper "github.com/cosmos/ibc-go/v3/modules/core/05-port/keeper"
	wasmTypes "github.com/enigmampc/SecretNetwork/go-cosmwasm/types"

	"github.com/cosmos/cosmos-sdk/telemetry"

	"github.com/cosmos/cosmos-sdk/baseapp"
	codedctypes "github.com/cosmos/cosmos-sdk/codec/types"
	authkeeper "github.com/cosmos/cosmos-sdk/x/auth/keeper"
	authsigning "github.com/cosmos/cosmos-sdk/x/auth/signing"
	authtx "github.com/cosmos/cosmos-sdk/x/auth/tx"
	bankkeeper "github.com/cosmos/cosmos-sdk/x/bank/keeper"
	distrkeeper "github.com/cosmos/cosmos-sdk/x/distribution/keeper"
	govkeeper "github.com/cosmos/cosmos-sdk/x/gov/keeper"
	mintkeeper "github.com/cosmos/cosmos-sdk/x/mint/keeper"
	stakingkeeper "github.com/cosmos/cosmos-sdk/x/staking/keeper"
	"github.com/tendermint/tendermint/libs/log"

	"github.com/tendermint/tendermint/crypto"

	"github.com/cosmos/cosmos-sdk/codec"
	"github.com/cosmos/cosmos-sdk/store/prefix"
	sdk "github.com/cosmos/cosmos-sdk/types"
	sdkerrors "github.com/cosmos/cosmos-sdk/types/errors"
	sdktx "github.com/cosmos/cosmos-sdk/types/tx"
	sdktxsigning "github.com/cosmos/cosmos-sdk/types/tx/signing"
	"github.com/cosmos/cosmos-sdk/x/auth/ante"
	wasm "github.com/enigmampc/SecretNetwork/go-cosmwasm"

	v010wasmTypes "github.com/enigmampc/SecretNetwork/go-cosmwasm/types/v010"
	v1wasmTypes "github.com/enigmampc/SecretNetwork/go-cosmwasm/types/v1"

	"github.com/enigmampc/SecretNetwork/x/compute/internal/types"
)

type ResponseHandler interface {
	// Handle processes the data returned by a contract invocation.
	Handle(
		ctx sdk.Context,
		contractAddr sdk.AccAddress,
		ibcPort string,
		messages []v1wasmTypes.SubMsg,
		origRspData []byte,
		ogTx []byte,
		sigInfo wasmTypes.VerificationInfo,
	) ([]byte, error)
}

// Keeper will have a reference to Wasmer with it's own data directory.
type Keeper struct {
	storeKey         sdk.StoreKey
	cdc              codec.BinaryCodec
	legacyAmino      codec.LegacyAmino
	accountKeeper    authkeeper.AccountKeeper
	bankKeeper       bankkeeper.Keeper
	portKeeper       portkeeper.Keeper
	capabilityKeeper capabilitykeeper.ScopedKeeper
	wasmer           wasm.Wasmer
	queryPlugins     QueryPlugins
	messenger        Messenger
	// queryGasLimit is the max wasm gas that can be spent on executing a query with a contract
	queryGasLimit uint64
	serviceRouter MsgServiceRouter
	// authZPolicy   AuthorizationPolicy
	// paramSpace    subspace.Subspace
}

// MsgServiceRouter expected MsgServiceRouter interface
type MsgServiceRouter interface {
	Handler(msg sdk.Msg) baseapp.MsgServiceHandler
}

func moduleLogger(ctx sdk.Context) log.Logger {
	return ctx.Logger().With("module", fmt.Sprintf("x/%s", types.ModuleName))
}

func NewKeeper(
	cdc codec.Codec,
	legacyAmino codec.LegacyAmino,
	storeKey sdk.StoreKey,
	accountKeeper authkeeper.AccountKeeper,
	bankKeeper bankkeeper.Keeper,
	govKeeper govkeeper.Keeper,
	distKeeper distrkeeper.Keeper,
	mintKeeper mintkeeper.Keeper,
	stakingKeeper stakingkeeper.Keeper,
	capabilityKeeper capabilitykeeper.ScopedKeeper,
	portKeeper portkeeper.Keeper,
	portSource types.ICS20TransferPortSource,
	channelKeeper channelkeeper.Keeper,
	router sdk.Router,
	homeDir string,
	wasmConfig *types.WasmConfig,
	supportedFeatures string,
	customEncoders *MessageEncoders,
	customPlugins *QueryPlugins,
) Keeper {
	wasmer, err := wasm.NewWasmer(filepath.Join(homeDir, "wasm"), supportedFeatures, wasmConfig.CacheSize, wasmConfig.EnclaveCacheSize)
	if err != nil {
		panic(err)
	}

	/*
		// set KeyTable if it has not already been set
		if !paramSpace.HasKeyTable() {
			paramSpace = paramSpace.WithKeyTable(types.ParamKeyTable())
		}
	*/

	keeper := Keeper{
		storeKey:         storeKey,
		cdc:              cdc,
		legacyAmino:      legacyAmino,
		wasmer:           *wasmer,
		accountKeeper:    accountKeeper,
		bankKeeper:       bankKeeper,
		portKeeper:       portKeeper,
		capabilityKeeper: capabilityKeeper,
		messenger:        NewMessageHandler(router, customEncoders, channelKeeper, capabilityKeeper, portSource, cdc),
		queryGasLimit:    wasmConfig.SmartQueryGasLimit,
	}
	keeper.queryPlugins = DefaultQueryPlugins(govKeeper, distKeeper, mintKeeper, bankKeeper, stakingKeeper, &keeper).Merge(customPlugins)

	return keeper
}

/*
func (k Keeper) getUploadAccessConfig(ctx sdk.Context) types.AccessConfig {
	var a types.AccessConfig
	k.paramSpace.Get(ctx, types.ParamStoreKeyUploadAccess, &a)
	return a
}

func (k Keeper) getInstantiateAccessConfig(ctx sdk.Context) types.AccessType {
	var a types.AccessType
	k.paramSpace.Get(ctx, types.ParamStoreKeyInstantiateAccess, &a)
	return a
}

// GetParams returns the total set of wasm parameters.
func (k Keeper) GetParams(ctx sdk.Context) types.Params {
	var params types.Params
	k.paramSpace.GetParamSet(ctx, &params)
	return params
}

func (k Keeper) setParams(ctx sdk.Context, ps types.Params) {
	k.paramSpace.SetParamSet(ctx, &ps)
}
*/

// Create uploads and compiles a WASM contract, returning a short identifier for the contract
func (k Keeper) Create(ctx sdk.Context, creator sdk.AccAddress, wasmCode []byte, source string, builder string) (codeID uint64, err error) {
	wasmCode, err = uncompress(wasmCode)
	if err != nil {
		return 0, sdkerrors.Wrap(types.ErrCreateFailed, err.Error())
	}
	ctx.GasMeter().ConsumeGas(types.CompileCost*uint64(len(wasmCode)), "Compiling WASM Bytecode")

	codeHash, err := k.wasmer.Create(wasmCode)
	if err != nil {
		return 0, sdkerrors.Wrap(types.ErrCreateFailed, err.Error())
	}
	store := ctx.KVStore(k.storeKey)
	codeID = k.autoIncrementID(ctx, types.KeyLastCodeID)

	codeInfo := types.NewCodeInfo(codeHash, creator, source, builder)
	// 0x01 | codeID (uint64) -> ContractInfo
	store.Set(types.GetCodeKey(codeID), k.cdc.MustMarshal(&codeInfo))

	return codeID, nil
}

func (k Keeper) importCode(ctx sdk.Context, codeID uint64, codeInfo types.CodeInfo, wasmCode []byte) error {
	wasmCode, err := uncompress(wasmCode)
	if err != nil {
		return sdkerrors.Wrap(types.ErrCreateFailed, err.Error())
	}
	newCodeHash, err := k.wasmer.Create(wasmCode)
	if err != nil {
		return sdkerrors.Wrap(types.ErrCreateFailed, err.Error())
	}
	if !bytes.Equal(codeInfo.CodeHash, newCodeHash) {
		return sdkerrors.Wrap(types.ErrInvalid, "code hashes not same")
	}

	store := ctx.KVStore(k.storeKey)
	key := types.GetCodeKey(codeID)
	if store.Has(key) {
		return sdkerrors.Wrapf(types.ErrDuplicate, "duplicate code: %d", codeID)
	}
	// 0x01 | codeID (uint64) -> ContractInfo
	store.Set(key, k.cdc.MustMarshal(&codeInfo))
	return nil
}

func (k Keeper) GetSignerInfo(ctx sdk.Context, signer sdk.AccAddress) ([]byte, sdktxsigning.SignMode, []byte, []byte, []byte, error) {
	tx := sdktx.Tx{}
	err := k.cdc.Unmarshal(ctx.TxBytes(), &tx)
	if err != nil {
		return nil, 0, nil, nil, nil, sdkerrors.Wrap(types.ErrSigFailed, fmt.Sprintf("Unable to decode transaction from bytes: %s", err.Error()))
	}

	// for MsgInstantiateContract, there is only one signer which is msg.Sender
	// (https://github.com/enigmampc/SecretNetwork/blob/d7813792fa07b93a10f0885eaa4c5e0a0a698854/x/compute/internal/types/msg.go#L192-L194)
	signerAcc, err := ante.GetSignerAcc(ctx, k.accountKeeper, signer)
	if err != nil {
		return nil, 0, nil, nil, nil, sdkerrors.Wrap(types.ErrSigFailed, fmt.Sprintf("Unable to retrieve account by address: %s", err.Error()))
	}

	txConfig := authtx.NewTxConfig(k.cdc.(*codec.ProtoCodec), authtx.DefaultSignModes)
	modeHandler := txConfig.SignModeHandler()
	signingData := authsigning.SignerData{
		ChainID:       ctx.ChainID(),
		AccountNumber: signerAcc.GetAccountNumber(),
		Sequence:      signerAcc.GetSequence() - 1,
	}

	protobufTx := authtx.WrapTx(&tx).GetTx()

	pubKeys, err := protobufTx.GetPubKeys()
	if err != nil {
		return nil, 0, nil, nil, nil, sdkerrors.Wrap(types.ErrSigFailed, fmt.Sprintf("Unable to get public keys for instantiate: %s", err.Error()))
	}

	pkIndex := -1
	var _signers [][]byte // This is just used for the error message below
	for index, pubKey := range pubKeys {
		thisSigner := pubKey.Address().Bytes()
		_signers = append(_signers, thisSigner)
		if bytes.Equal(thisSigner, signer.Bytes()) {
			pkIndex = index
		}
	}
	if pkIndex == -1 {
		return nil, 0, nil, nil, nil, sdkerrors.Wrap(types.ErrSigFailed, fmt.Sprintf("Message sender: %v is not found in the tx signer set: %v, callback signature not provided", signer, _signers))
	}

	signatures, err := protobufTx.GetSignaturesV2()
	var signMode sdktxsigning.SignMode
	switch signData := signatures[pkIndex].Data.(type) {
	case *sdktxsigning.SingleSignatureData:
		signMode = signData.SignMode
	case *sdktxsigning.MultiSignatureData:
		signMode = sdktxsigning.SignMode_SIGN_MODE_LEGACY_AMINO_JSON
	}
	signBytes, err := modeHandler.GetSignBytes(signMode, signingData, protobufTx)
	if err != nil {
		return nil, 0, nil, nil, nil, sdkerrors.Wrap(types.ErrSigFailed, fmt.Sprintf("Unable to recreate sign bytes for the tx: %s", err.Error()))
	}

	modeInfoBytes, err := sdktxsigning.SignatureDataToProto(signatures[pkIndex].Data).Marshal()
	if err != nil {
		return nil, 0, nil, nil, nil, sdkerrors.Wrap(types.ErrSigFailed, "couldn't marshal mode info")
	}

	var pkBytes []byte
	pubKey := pubKeys[pkIndex]
	anyPubKey, err := codedctypes.NewAnyWithValue(pubKey)
	if err != nil {
		return nil, 0, nil, nil, nil, sdkerrors.Wrap(types.ErrSigFailed, "couldn't turn public key into Any")
	}
	pkBytes, err = k.cdc.Marshal(anyPubKey)
	if err != nil {
		return nil, 0, nil, nil, nil, sdkerrors.Wrap(types.ErrSigFailed, "couldn't marshal public key")
	}
	return signBytes, signMode, modeInfoBytes, pkBytes, tx.Signatures[pkIndex], nil
}

func V010MsgToV1SubMsg(contractAddress string, msg v010wasmTypes.CosmosMsg) (v1wasmTypes.SubMsg, error) {
	if !isValidV010Msg(msg) {
		return v1wasmTypes.SubMsg{}, fmt.Errorf("exactly one message type is supported: %+v", msg)
	}

	subMsg := v1wasmTypes.SubMsg{
		ID:       0,   // https://github.com/CosmWasm/cosmwasm/blob/v1.0.0/packages/std/src/results/submessages.rs#L40-L41
		GasLimit: nil, // New v1 submessages module handles nil as unlimited, in v010 the gas was not limited for messages
		ReplyOn:  v1wasmTypes.ReplyNever,
	}

	if msg.Bank != nil {
		if msg.Bank.Send.FromAddress != contractAddress {
			return v1wasmTypes.SubMsg{}, fmt.Errorf("contract doesn't have permission to send funds from another account (using BankMsg)")
		}
		subMsg.Msg = v1wasmTypes.CosmosMsg{
			Bank: &v1wasmTypes.BankMsg{
				Send: &v1wasmTypes.SendMsg{ToAddress: msg.Bank.Send.ToAddress, Amount: msg.Bank.Send.Amount},
			},
		}
	} else if msg.Custom != nil {
		subMsg.Msg.Custom = msg.Custom
	} else if msg.Staking != nil {
		subMsg.Msg = v1wasmTypes.CosmosMsg{
			Staking: &v1wasmTypes.StakingMsg{
				Delegate:   msg.Staking.Delegate,
				Undelegate: msg.Staking.Undelegate,
				Redelegate: msg.Staking.Redelegate,
				Withdraw:   msg.Staking.Withdraw,
			},
		}
	} else if msg.Wasm != nil {
		subMsg.Msg = v1wasmTypes.CosmosMsg{
			Wasm: &v1wasmTypes.WasmMsg{
				Execute:     msg.Wasm.Execute,
				Instantiate: msg.Wasm.Instantiate,
			},
		}
	} else if msg.Gov != nil {
		subMsg.Msg = v1wasmTypes.CosmosMsg{
			Gov: &v1wasmTypes.GovMsg{
				Vote: &v1wasmTypes.VoteMsg{ProposalId: msg.Gov.Vote.Proposal, Vote: v1wasmTypes.ToVoteOption[msg.Gov.Vote.VoteOption]},
			},
		}
	}

	return subMsg, nil
}

func V010MsgsToV1SubMsgs(contractAddr string, msgs []v010wasmTypes.CosmosMsg) ([]v1wasmTypes.SubMsg, error) {
	subMsgs := []v1wasmTypes.SubMsg{}
	for _, msg := range msgs {
		v1SubMsg, err := V010MsgToV1SubMsg(contractAddr, msg)
		if err != nil {
			return nil, err
		}
		subMsgs = append(subMsgs, v1SubMsg)
	}

	return subMsgs, nil
}

// Instantiate creates an instance of a WASM contract
func (k Keeper) Instantiate(ctx sdk.Context, codeID uint64, creator sdk.AccAddress, initMsg []byte, label string, deposit sdk.Coins, callbackSig []byte) (sdk.AccAddress, []byte, error) {
	defer telemetry.MeasureSince(time.Now(), "compute", "keeper", "instantiate")

	ctx.GasMeter().ConsumeGas(types.InstanceCost, "Loading CosmWasm module: init")

	signBytes := []byte{}
	signMode := sdktxsigning.SignMode_SIGN_MODE_UNSPECIFIED
	modeInfoBytes := []byte{}
	pkBytes := []byte{}
	signerSig := []byte{}
	var err error

	// If no callback signature - we should send the actual msg sender sign bytes and signature
	if callbackSig == nil {
		signBytes, signMode, modeInfoBytes, pkBytes, signerSig, err = k.GetSignerInfo(ctx, creator)
		if err != nil {
			return nil, nil, err
		}
	}

	verificationInfo := types.NewVerificationInfo(signBytes, signMode, modeInfoBytes, pkBytes, signerSig, callbackSig)

	// create contract address

	store := ctx.KVStore(k.storeKey)
	existingAddress := store.Get(types.GetContractLabelPrefix(label))

	if existingAddress != nil {
		return nil, nil, sdkerrors.Wrap(types.ErrAccountExists, label)
	}

	contractAddress := k.generateContractAddress(ctx, codeID)
	existingAcct := k.accountKeeper.GetAccount(ctx, contractAddress)
	if existingAcct != nil {
		return nil, nil, sdkerrors.Wrap(types.ErrAccountExists, existingAcct.GetAddress().String())
	}

	// deposit initial contract funds
	if !deposit.IsZero() {
		if k.bankKeeper.BlockedAddr(creator) {
			return nil, nil, sdkerrors.Wrap(sdkerrors.ErrInvalidAddress, "blocked address can not be used")
		}
		sdkerr := k.bankKeeper.SendCoins(ctx, creator, contractAddress, deposit)
		if sdkerr != nil {
			return nil, nil, sdkerr
		}
	} else {
		// create an empty account (so we don't have issues later)
		// TODO: can we remove this?
		contractAccount := k.accountKeeper.NewAccountWithAddress(ctx, contractAddress)
		k.accountKeeper.SetAccount(ctx, contractAccount)
	}

	// get contact info
	bz := store.Get(types.GetCodeKey(codeID))
	if bz == nil {
		return nil, nil, sdkerrors.Wrap(types.ErrNotFound, "code")
	}
	var codeInfo types.CodeInfo
	k.cdc.MustUnmarshal(bz, &codeInfo)

	// prepare env for contract instantiate call
	env := types.NewEnv(ctx, creator, deposit, contractAddress, nil)

	// create prefixed data store
	// 0x03 | contractAddress (sdk.AccAddress)
	prefixStoreKey := types.GetContractStorePrefixKey(contractAddress)
	prefixStore := prefix.NewStore(ctx.KVStore(k.storeKey), prefixStoreKey)

	// prepare querier
	querier := QueryHandler{
		Ctx:     ctx,
		Plugins: k.queryPlugins,
	}

	// instantiate wasm contract
	gas := gasForContract(ctx)
	response, key, gasUsed, err := k.wasmer.Instantiate(codeInfo.CodeHash, env, initMsg, prefixStore, cosmwasmAPI, querier, ctx.GasMeter(), gas, verificationInfo, contractAddress)
	consumeGas(ctx, gasUsed)

	if err != nil {
		switch res := response.(type) {
		case v1wasmTypes.DataWithInternalReplyInfo:
			result, e := json.Marshal(res)
			if e != nil {
				return nil, nil, sdkerrors.Wrap(e, "couldn't marshal internal reply info")
			}

			return contractAddress, result, sdkerrors.Wrap(types.ErrInstantiateFailed, err.Error())
		}

		return contractAddress, nil, sdkerrors.Wrap(types.ErrInstantiateFailed, err.Error())
	}

	switch res := response.(type) {
	case *v010wasmTypes.InitResponse:
		// emit all events from this contract itself

		// persist instance
		createdAt := types.NewAbsoluteTxPosition(ctx)
		contractInfo := types.NewContractInfo(codeID, creator, label, createdAt)
		store.Set(types.GetContractAddressKey(contractAddress), k.cdc.MustMarshal(&contractInfo))

		store.Set(types.GetContractEnclaveKey(contractAddress), key)
		store.Set(types.GetContractLabelPrefix(label), contractAddress)

		subMessages, err := V010MsgsToV1SubMsgs(contractAddress.String(), res.Messages)
		if err != nil {
			return nil, nil, sdkerrors.Wrap(err, "couldn't convert v0.10 messages to v1 messages")
		}

		data, err := k.handleContractResponse(ctx, contractAddress, contractInfo.IBCPortID, subMessages, res.Log, []v1wasmTypes.Event{}, res.Data, initMsg, verificationInfo, wasmTypes.CosmosMsgVersionV010)
		if err != nil {
			return nil, nil, sdkerrors.Wrap(err, "dispatch")
		}

		return contractAddress, data, nil
	case *v1wasmTypes.Response:
		// persist instance first
		createdAt := types.NewAbsoluteTxPosition(ctx)
		contractInfo := types.NewContractInfo(codeID, creator, label, createdAt)

		// check for IBC flag
		report, err := k.wasmer.AnalyzeCode(codeInfo.CodeHash)
		if err != nil {
			return contractAddress, nil, sdkerrors.Wrap(types.ErrInstantiateFailed, err.Error())
		}
		if report.HasIBCEntryPoints {
			// register IBC port
			ibcPort, err := k.ensureIbcPort(ctx, contractAddress)
			if err != nil {
				return nil, nil, err
			}
			contractInfo.IBCPortID = ibcPort
		}

		ctx.EventManager().EmitEvent(sdk.NewEvent(
			types.EventTypeInstantiate,
			sdk.NewAttribute(types.AttributeKeyContractAddr, contractAddress.String()),
			sdk.NewAttribute(types.AttributeKeyCodeID, strconv.FormatUint(codeID, 10)),
		))

		// persist instance
		store.Set(types.GetContractAddressKey(contractAddress), k.cdc.MustMarshal(&contractInfo))
		store.Set(types.GetContractEnclaveKey(contractAddress), key)

		store.Set(types.GetContractLabelPrefix(label), contractAddress)

		data, err := k.handleContractResponse(ctx, contractAddress, contractInfo.IBCPortID, res.Messages, res.Attributes, res.Events, res.Data, initMsg, verificationInfo, wasmTypes.CosmosMsgVersionV1)
		if err != nil {
			return nil, nil, sdkerrors.Wrap(err, "dispatch")
		}

		return contractAddress, data, nil
	default:
		return nil, nil, sdkerrors.Wrap(types.ErrInstantiateFailed, fmt.Sprintf("cannot detect response type: %+v", res))
	}
}

// Execute executes the contract instance
func (k Keeper) Execute(ctx sdk.Context, contractAddress sdk.AccAddress, caller sdk.AccAddress, msg []byte, coins sdk.Coins, callbackSig []byte) (*sdk.Result, error) {
	defer telemetry.MeasureSince(time.Now(), "compute", "keeper", "execute")

	ctx.GasMeter().ConsumeGas(types.InstanceCost, "Loading Compute module: execute")

	signBytes := []byte{}
	signMode := sdktxsigning.SignMode_SIGN_MODE_UNSPECIFIED
	modeInfoBytes := []byte{}
	pkBytes := []byte{}
	signerSig := []byte{}
	var err error

	// If no callback signature - we should send the actual msg sender sign bytes and signature
	if callbackSig == nil {
		signBytes, signMode, modeInfoBytes, pkBytes, signerSig, err = k.GetSignerInfo(ctx, caller)
		if err != nil {
			return nil, err
		}
	}

	verificationInfo := types.NewVerificationInfo(signBytes, signMode, modeInfoBytes, pkBytes, signerSig, callbackSig)

	contractInfo, codeInfo, prefixStore, err := k.contractInstance(ctx, contractAddress)
	if err != nil {
		return nil, err
	}

	store := ctx.KVStore(k.storeKey)

	// add more funds
	if !coins.IsZero() {
		if k.bankKeeper.BlockedAddr(caller) {
			return nil, sdkerrors.Wrap(sdkerrors.ErrInvalidAddress, "blocked address can not be used")
		}

		sdkerr := k.bankKeeper.SendCoins(ctx, caller, contractAddress, coins)
		if sdkerr != nil {
			return nil, sdkerr
		}
	}

	contractKey := store.Get(types.GetContractEnclaveKey(contractAddress))
	env := types.NewEnv(ctx, caller, coins, contractAddress, contractKey)

	// prepare querier
	querier := QueryHandler{
		Ctx:     ctx,
		Plugins: k.queryPlugins,
	}

	gas := gasForContract(ctx)
	response, gasUsed, execErr := k.wasmer.Execute(codeInfo.CodeHash, env, msg, prefixStore, cosmwasmAPI, querier, gasMeter(ctx), gas, verificationInfo, wasmTypes.HandleTypeExecute)
	consumeGas(ctx, gasUsed)

	if execErr != nil {
		var result sdk.Result
		switch res := response.(type) {
		case v1wasmTypes.DataWithInternalReplyInfo:
			result.Data, err = json.Marshal(res)
			if err != nil {
				return nil, sdkerrors.Wrap(err, "couldn't marshal internal reply info")
			}
		}

		return &result, sdkerrors.Wrap(types.ErrExecuteFailed, execErr.Error())
	}

	switch res := response.(type) {
	case *v010wasmTypes.HandleResponse:
		subMessages, err := V010MsgsToV1SubMsgs(contractAddress.String(), res.Messages)
		if err != nil {
			return nil, sdkerrors.Wrap(err, "couldn't convert v0.10 messages to v1 messages")
		}

		data, err := k.handleContractResponse(ctx, contractAddress, contractInfo.IBCPortID, subMessages, res.Log, []v1wasmTypes.Event{}, res.Data, msg, verificationInfo, wasmTypes.CosmosMsgVersionV010)
		if err != nil {
			return nil, sdkerrors.Wrap(err, "dispatch")
		}

		return &sdk.Result{
			Data: data,
		}, nil
	case *v1wasmTypes.Response:
		ctx.EventManager().EmitEvent(sdk.NewEvent(
			types.EventTypeExecute,
			sdk.NewAttribute(types.AttributeKeyContractAddr, contractAddress.String()),
		))

		data, err := k.handleContractResponse(ctx, contractAddress, contractInfo.IBCPortID, res.Messages, res.Attributes, res.Events, res.Data, msg, verificationInfo, wasmTypes.CosmosMsgVersionV1)
		if err != nil {
			return nil, sdkerrors.Wrap(err, "dispatch")
		}

		return &sdk.Result{
			Data: data,
		}, nil
	default:
		return nil, sdkerrors.Wrap(types.ErrExecuteFailed, fmt.Sprintf("cannot detect response type: %+v", res))
	}
}

// QuerySmart queries the smart contract itself.
func (k Keeper) QuerySmart(ctx sdk.Context, contractAddr sdk.AccAddress, req []byte, useDefaultGasLimit bool) ([]byte, error) {
	return k.querySmartImpl(ctx, contractAddr, req, useDefaultGasLimit, false)
}

// QuerySmartRecursive queries the smart contract itself. This should only be called when running inside another query recursively.
func (k Keeper) querySmartRecursive(ctx sdk.Context, contractAddr sdk.AccAddress, req []byte, useDefaultGasLimit bool) ([]byte, error) {
	return k.querySmartImpl(ctx, contractAddr, req, useDefaultGasLimit, true)
}

func (k Keeper) querySmartImpl(ctx sdk.Context, contractAddr sdk.AccAddress, req []byte, useDefaultGasLimit bool, recursive bool) ([]byte, error) {
	defer telemetry.MeasureSince(time.Now(), "compute", "keeper", "query")

	if useDefaultGasLimit {
		ctx = ctx.WithGasMeter(sdk.NewGasMeter(k.queryGasLimit))
	}

	ctx.GasMeter().ConsumeGas(types.InstanceCost, "Loading CosmWasm module: query")

	_, codeInfo, prefixStore, err := k.contractInstance(ctx, contractAddr)
	if err != nil {
		return nil, err
	}

	// prepare querier
	querier := QueryHandler{
		Ctx:     ctx,
		Plugins: k.queryPlugins,
	}

	store := ctx.KVStore(k.storeKey)
	// 0x01 | codeID (uint64) -> ContractInfo
	contractKey := store.Get(types.GetContractEnclaveKey(contractAddr))
	params := types.NewEnv(
		ctx,
		sdk.AccAddress{}, /* empty because it's unused in queries */
		sdk.NewCoins(),   /* empty because it's unused in queries */
		contractAddr,
		contractKey,
	)
	params.Recursive = recursive

	queryResult, gasUsed, qErr := k.wasmer.Query(codeInfo.CodeHash, params, req, prefixStore, cosmwasmAPI, querier, gasMeter(ctx), gasForContract(ctx))
	consumeGas(ctx, gasUsed)

	telemetry.SetGauge(float32(gasUsed), "compute", "keeper", "query", contractAddr.String(), "gasUsed")

	if qErr != nil {
		return nil, sdkerrors.Wrap(types.ErrQueryFailed, qErr.Error())
	}
	return queryResult, nil
}

// We don't use this function since we have an encrypted state. It's here for upstream compatibility
// QueryRaw returns the contract's state for give key. For a `nil` key a empty slice result is returned.
func (k Keeper) QueryRaw(ctx sdk.Context, contractAddress sdk.AccAddress, key []byte) []types.Model {
	result := make([]types.Model, 0)
	if key == nil {
		return result
	}
	prefixStoreKey := types.GetContractStorePrefixKey(contractAddress)
	prefixStore := prefix.NewStore(ctx.KVStore(k.storeKey), prefixStoreKey)

	if val := prefixStore.Get(key); val != nil {
		return append(result, types.Model{
			Key:   key,
			Value: val,
		})
	}
	return result
}

func (k Keeper) contractInstance(ctx sdk.Context, contractAddress sdk.AccAddress) (types.ContractInfo, types.CodeInfo, prefix.Store, error) {
	store := ctx.KVStore(k.storeKey)

	contractBz := store.Get(types.GetContractAddressKey(contractAddress))
	if contractBz == nil {
		return types.ContractInfo{}, types.CodeInfo{}, prefix.Store{}, sdkerrors.Wrap(types.ErrNotFound, "contract")
	}
	var contract types.ContractInfo
	k.cdc.MustUnmarshal(contractBz, &contract)

	contractInfoBz := store.Get(types.GetCodeKey(contract.CodeID))
	if contractInfoBz == nil {
		return types.ContractInfo{}, types.CodeInfo{}, prefix.Store{}, sdkerrors.Wrap(types.ErrNotFound, "contract info")
	}
	var codeInfo types.CodeInfo
	k.cdc.MustUnmarshal(contractInfoBz, &codeInfo)
	prefixStoreKey := types.GetContractStorePrefixKey(contractAddress)
	prefixStore := prefix.NewStore(ctx.KVStore(k.storeKey), prefixStoreKey)
	return contract, codeInfo, prefixStore, nil
}

func (k Keeper) GetContractKey(ctx sdk.Context, contractAddress sdk.AccAddress) []byte {
	store := ctx.KVStore(k.storeKey)

	contractKey := store.Get(types.GetContractEnclaveKey(contractAddress))

	return contractKey
}

func (k Keeper) GetContractAddress(ctx sdk.Context, label string) sdk.AccAddress {
	store := ctx.KVStore(k.storeKey)

	contractAddress := store.Get(types.GetContractLabelPrefix(label))

	return contractAddress
}

func (k Keeper) GetContractHash(ctx sdk.Context, contractAddress sdk.AccAddress) []byte {
	codeId := k.GetContractInfo(ctx, contractAddress).CodeID

	hash := k.GetCodeInfo(ctx, codeId).CodeHash

	return hash
}

func (k Keeper) GetContractInfo(ctx sdk.Context, contractAddress sdk.AccAddress) *types.ContractInfo {
	store := ctx.KVStore(k.storeKey)
	var contract types.ContractInfo
	contractBz := store.Get(types.GetContractAddressKey(contractAddress))
	if contractBz == nil {
		return nil
	}
	k.cdc.MustUnmarshal(contractBz, &contract)
	return &contract
}

func (k Keeper) containsContractInfo(ctx sdk.Context, contractAddress sdk.AccAddress) bool {
	store := ctx.KVStore(k.storeKey)
	return store.Has(types.GetContractAddressKey(contractAddress))
}

func (k Keeper) setContractInfo(ctx sdk.Context, contractAddress sdk.AccAddress, contract *types.ContractInfo) {
	store := ctx.KVStore(k.storeKey)
	store.Set(types.GetContractAddressKey(contractAddress), k.cdc.MustMarshal(contract))
}

func (k Keeper) setContractCustomInfo(ctx sdk.Context, contractAddress sdk.AccAddress, contract *types.ContractCustomInfo) {
	store := ctx.KVStore(k.storeKey)
	store.Set(types.GetContractEnclaveKey(contractAddress), contract.EnclaveKey)
	// println(fmt.Sprintf("Setting enclave key: %x: %x\n", types.GetContractEnclaveKey(contractAddress), contract.EnclaveKey))
	store.Set(types.GetContractLabelPrefix(contract.Label), contractAddress)
	// println(fmt.Sprintf("Setting label: %x: %x\n", types.GetContractLabelPrefix(contract.Label), contractAddress))
}

func (k Keeper) IterateContractInfo(ctx sdk.Context, cb func(sdk.AccAddress, types.ContractInfo, types.ContractCustomInfo) bool) {
	prefixStore := prefix.NewStore(ctx.KVStore(k.storeKey), types.ContractKeyPrefix)
	iter := prefixStore.Iterator(nil, nil)
	for ; iter.Valid(); iter.Next() {
		var contract types.ContractInfo
		k.cdc.MustUnmarshal(iter.Value(), &contract)

		enclaveId := ctx.KVStore(k.storeKey).Get(types.GetContractEnclaveKey(iter.Key()))
		// println(fmt.Sprintf("Setting enclave key: %x: %x\n", types.GetContractEnclaveKey(iter.Key()), enclaveId))
		// println(fmt.Sprintf("Setting label: %x: %x\n", types.GetContractLabelPrefix(contract.Label), contract.Label))

		contractCustomInfo := types.ContractCustomInfo{
			EnclaveKey: enclaveId,
			Label:      contract.Label,
		}

		// cb returns true to stop early
		if cb(iter.Key(), contract, contractCustomInfo) {
			break
		}
	}
}

func (k Keeper) GetContractState(ctx sdk.Context, contractAddress sdk.AccAddress) sdk.Iterator {
	prefixStoreKey := types.GetContractStorePrefixKey(contractAddress)
	prefixStore := prefix.NewStore(ctx.KVStore(k.storeKey), prefixStoreKey)
	return prefixStore.Iterator(nil, nil)
}

func (k Keeper) importContractState(ctx sdk.Context, contractAddress sdk.AccAddress, models []types.Model) error {
	prefixStoreKey := types.GetContractStorePrefixKey(contractAddress)
	prefixStore := prefix.NewStore(ctx.KVStore(k.storeKey), prefixStoreKey)
	for _, model := range models {
		if model.Value == nil {
			model.Value = []byte{}
		}

		if prefixStore.Has(model.Key) {
			return sdkerrors.Wrapf(types.ErrDuplicate, "duplicate key: %x", model.Key)
		}
		prefixStore.Set(model.Key, model.Value)

	}
	return nil
}

func (k Keeper) fixContractState(ctx sdk.Context, contractAddress sdk.AccAddress, models []types.Model) error {
	prefixStoreKey := types.GetContractStorePrefixKey(contractAddress)
	prefixStore := prefix.NewStore(ctx.KVStore(k.storeKey), prefixStoreKey)
	for _, model := range models {
		if model.Value == nil {
			model.Value = []byte{}
		}

		if !prefixStore.Has(model.Key) {
			prefixStore.Set(model.Key, model.Value)
			continue
		}

		existingValue := prefixStore.Get(model.Key)
		if bytes.Equal(existingValue, model.Value) {
			continue
		} else {
			prefixStore.Set(model.Key, model.Value)
		}

	}
	return nil
}

func (k Keeper) GetCodeInfo(ctx sdk.Context, codeID uint64) *types.CodeInfo {
	store := ctx.KVStore(k.storeKey)
	var codeInfo types.CodeInfo
	codeInfoBz := store.Get(types.GetCodeKey(codeID))
	if codeInfoBz == nil {
		return nil
	}
	k.cdc.MustUnmarshal(codeInfoBz, &codeInfo)
	return &codeInfo
}

func (k Keeper) containsCodeInfo(ctx sdk.Context, codeID uint64) bool {
	store := ctx.KVStore(k.storeKey)
	return store.Has(types.GetCodeKey(codeID))
}

func (k Keeper) IterateCodeInfos(ctx sdk.Context, cb func(uint64, types.CodeInfo) bool) {
	prefixStore := prefix.NewStore(ctx.KVStore(k.storeKey), types.CodeKeyPrefix)
	iter := prefixStore.Iterator(nil, nil)
	for ; iter.Valid(); iter.Next() {
		var c types.CodeInfo
		k.cdc.MustUnmarshal(iter.Value(), &c)
		// cb returns true to stop early
		if cb(binary.BigEndian.Uint64(iter.Key()), c) {
			return
		}
	}
}

func (k Keeper) GetByteCode(ctx sdk.Context, codeID uint64) ([]byte, error) {
	store := ctx.KVStore(k.storeKey)
	var codeInfo types.CodeInfo
	codeInfoBz := store.Get(types.GetCodeKey(codeID))
	if codeInfoBz == nil {
		return nil, nil
	}
	k.cdc.MustUnmarshal(codeInfoBz, &codeInfo)
	return k.wasmer.GetCode(codeInfo.CodeHash)
}

// handleContractResponse processes the contract response data by emitting events and sending sub-/messages.
func (k *Keeper) handleContractResponse(
	ctx sdk.Context,
	contractAddr sdk.AccAddress,
	ibcPort string,
	msgs []v1wasmTypes.SubMsg,
	logs []v010wasmTypes.LogAttribute,
	evts v1wasmTypes.Events,
	data []byte,
	// original TX in order to extract the first 64bytes of signing info
	ogTx []byte,
	// sigInfo of the initial message that triggered the original contract call
	// This is used mainly in replies in order to decrypt their data.
	ogSigInfo wasmTypes.VerificationInfo,
	ogCosmosMessageVersion wasmTypes.CosmosMsgVersion,
) ([]byte, error) {
	events := types.ContractLogsToSdkEvents(logs, contractAddr)
	ctx.EventManager().EmitEvents(events)

	if len(evts) > 0 {

		customEvents, err := types.NewCustomEvents(evts, contractAddr)
		if err != nil {
			return nil, err
		}

		ctx.EventManager().EmitEvents(customEvents)
	}

	responseHandler := NewContractResponseHandler(NewMessageDispatcher(k.messenger, k))
	return responseHandler.Handle(ctx, contractAddr, ibcPort, msgs, data, ogTx, ogSigInfo, ogCosmosMessageVersion)
}

func gasForContract(ctx sdk.Context) uint64 {
	meter := ctx.GasMeter()
	remaining := (meter.Limit() - meter.GasConsumed()) * types.GasMultiplier
	if remaining > types.MaxGas {
		return types.MaxGas
	}
	return remaining
}

func consumeGas(ctx sdk.Context, gas uint64) {
	consumed := (gas / types.GasMultiplier) + 1
	ctx.GasMeter().ConsumeGas(consumed, "wasm contract")
	// throw OutOfGas error if we ran out (got exactly to zero due to better limit enforcing)
	if ctx.GasMeter().IsOutOfGas() {
		panic(sdk.ErrorOutOfGas{Descriptor: "Wasmer function execution"})
	}
}

// generates a contract address from codeID + instanceID
func (k Keeper) generateContractAddress(ctx sdk.Context, codeID uint64) sdk.AccAddress {
	instanceID := k.autoIncrementID(ctx, types.KeyLastInstanceID)
	return contractAddress(codeID, instanceID)
}

func contractAddress(codeID, instanceID uint64) sdk.AccAddress {
	// NOTE: It is possible to get a duplicate address if either codeID or instanceID
	// overflow 32 bits. This is highly improbable, but something that could be refactored.
	contractID := codeID<<32 + instanceID
	return addrFromUint64(contractID)
}

func (k Keeper) GetNextCodeID(ctx sdk.Context) uint64 {
	store := ctx.KVStore(k.storeKey)
	bz := store.Get(types.KeyLastCodeID)
	id := uint64(1)
	if bz != nil {
		id = binary.BigEndian.Uint64(bz)
	}
	return id
}

func (k Keeper) autoIncrementID(ctx sdk.Context, lastIDKey []byte) uint64 {
	store := ctx.KVStore(k.storeKey)
	bz := store.Get(lastIDKey)
	id := uint64(1)
	if bz != nil {
		id = binary.BigEndian.Uint64(bz)
	}

	bz = sdk.Uint64ToBigEndian(id + 1)
	store.Set(lastIDKey, bz)

	return id
}

// peekAutoIncrementID reads the current value without incrementing it.
func (k Keeper) peekAutoIncrementID(ctx sdk.Context, lastIDKey []byte) uint64 {
	store := ctx.KVStore(k.storeKey)
	bz := store.Get(lastIDKey)
	id := uint64(1)
	if bz != nil {
		id = binary.BigEndian.Uint64(bz)
	}
	return id
}

func (k Keeper) importAutoIncrementID(ctx sdk.Context, lastIDKey []byte, val uint64) error {
	store := ctx.KVStore(k.storeKey)
	if store.Has(lastIDKey) {
		return sdkerrors.Wrapf(types.ErrDuplicate, "autoincrement id: %s", string(lastIDKey))
	}
	bz := sdk.Uint64ToBigEndian(val)
	store.Set(lastIDKey, bz)
	return nil
}

func (k Keeper) importContract(ctx sdk.Context, contractAddr sdk.AccAddress, customInfo *types.ContractCustomInfo, c *types.ContractInfo, state []types.Model) error {
	if !k.containsCodeInfo(ctx, c.CodeID) {
		return sdkerrors.Wrapf(types.ErrNotFound, "code id: %d", c.CodeID)
	}
	if k.containsContractInfo(ctx, contractAddr) {
		return sdkerrors.Wrapf(types.ErrDuplicate, "contract: %s", contractAddr)
	}

	k.setContractCustomInfo(ctx, contractAddr, customInfo)
	k.setContractInfo(ctx, contractAddr, c)
	return k.importContractState(ctx, contractAddr, state)
}

func addrFromUint64(id uint64) sdk.AccAddress {
	addr := make([]byte, 20)
	addr[0] = 'C'
	binary.PutUvarint(addr[1:], id)
	return sdk.AccAddress(crypto.AddressHash(addr))
}

// MultipliedGasMeter wraps the GasMeter from context and multiplies all reads by out defined multiplier
type MultipiedGasMeter struct {
	originalMeter sdk.GasMeter
}

var _ wasm.GasMeter = MultipiedGasMeter{}

func (m MultipiedGasMeter) GasConsumed() sdk.Gas {
	return m.originalMeter.GasConsumed() * types.GasMultiplier
}

func gasMeter(ctx sdk.Context) MultipiedGasMeter {
	return MultipiedGasMeter{
		originalMeter: ctx.GasMeter(),
	}
}

type MsgDispatcher interface {
	DispatchSubmessages(ctx sdk.Context, contractAddr sdk.AccAddress, ibcPort string, msgs []v1wasmTypes.SubMsg, ogTx []byte, ogSigInfo wasmTypes.VerificationInfo, ogCosmosMessageVersion wasmTypes.CosmosMsgVersion) ([]byte, error)
}

// ContractResponseHandler default implementation that first dispatches submessage then normal messages.
// The Submessage execution may include an success/failure response handling by the contract that can overwrite the
// original
type ContractResponseHandler struct {
	md MsgDispatcher
}

func NewContractResponseHandler(md MsgDispatcher) *ContractResponseHandler {
	return &ContractResponseHandler{md: md}
}

// Handle processes the data returned by a contract invocation.
func (h ContractResponseHandler) Handle(ctx sdk.Context, contractAddr sdk.AccAddress, ibcPort string, messages []v1wasmTypes.SubMsg, origRspData []byte, ogTx []byte, ogSigInfo wasmTypes.VerificationInfo, ogCosmosMessageVersion wasmTypes.CosmosMsgVersion) ([]byte, error) {
	result := origRspData
	switch rsp, err := h.md.DispatchSubmessages(ctx, contractAddr, ibcPort, messages, ogTx, ogSigInfo, ogCosmosMessageVersion); {
	case err != nil:
		return nil, sdkerrors.Wrap(err, "submessages")
	case rsp != nil:
		result = rsp
	}
	return result, nil
}

// reply is only called from keeper internal functions (dispatchSubmessages) after processing the submessage
func (k Keeper) reply(ctx sdk.Context, contractAddress sdk.AccAddress, reply v1wasmTypes.Reply, ogTx []byte, ogSigInfo wasmTypes.VerificationInfo) ([]byte, error) {
	contractInfo, codeInfo, prefixStore, err := k.contractInstance(ctx, contractAddress)
	if err != nil {
		return nil, err
	}

	// always consider this pinned
	ctx.GasMeter().ConsumeGas(types.InstanceCost, "Loading Compute module: reply")

	store := ctx.KVStore(k.storeKey)
	contractKey := store.Get(types.GetContractEnclaveKey(contractAddress))

	env := types.NewEnv(ctx, contractAddress, sdk.Coins{}, contractAddress, contractKey)

	// prepare querier
	querier := QueryHandler{
		Ctx:     ctx,
		Plugins: k.queryPlugins,
	}

	// instantiate wasm contract
	gas := gasForContract(ctx)
	marshaledReply, error := json.Marshal(reply)
	marshaledReply = append(ogTx[0:64], marshaledReply...)

	if error != nil {
		return nil, error
	}

	response, gasUsed, execErr := k.wasmer.Execute(codeInfo.CodeHash, env, marshaledReply, prefixStore, cosmwasmAPI, querier, ctx.GasMeter(), gas, ogSigInfo, wasmTypes.HandleTypeReply)
	consumeGas(ctx, gasUsed)

	if execErr != nil {
		return nil, sdkerrors.Wrap(types.ErrExecuteFailed, execErr.Error())
	}

	switch res := response.(type) {
	case *v010wasmTypes.HandleResponse:
		return nil, sdkerrors.Wrap(types.ErrExecuteFailed, fmt.Sprintf("response of reply should always be a CosmWasm v1 response type: %+v", res))
	case *v1wasmTypes.Response:
<<<<<<< HEAD

=======
>>>>>>> a9212472
		ctx.EventManager().EmitEvent(sdk.NewEvent(
			types.EventTypeReply,
			sdk.NewAttribute(types.AttributeKeyContractAddr, contractAddress.String()),
		))

		data, err := k.handleContractResponse(ctx, contractAddress, contractInfo.IBCPortID, res.Messages, res.Attributes, res.Events, res.Data, ogTx, ogSigInfo, wasmTypes.CosmosMsgVersionV1)
		if err != nil {
			return nil, sdkerrors.Wrap(types.ErrExecuteFailed, err.Error())
		}

		return data, nil
	default:
		return nil, sdkerrors.Wrap(types.ErrExecuteFailed, fmt.Sprintf("cannot detect response type: %+v", res))
	}
}<|MERGE_RESOLUTION|>--- conflicted
+++ resolved
@@ -1073,10 +1073,8 @@
 	case *v010wasmTypes.HandleResponse:
 		return nil, sdkerrors.Wrap(types.ErrExecuteFailed, fmt.Sprintf("response of reply should always be a CosmWasm v1 response type: %+v", res))
 	case *v1wasmTypes.Response:
-<<<<<<< HEAD
-
-=======
->>>>>>> a9212472
+		consumeGas(ctx, gasUsed)
+
 		ctx.EventManager().EmitEvent(sdk.NewEvent(
 			types.EventTypeReply,
 			sdk.NewAttribute(types.AttributeKeyContractAddr, contractAddress.String()),
