--- conflicted
+++ resolved
@@ -75,7 +75,7 @@
 }
 
 func uploadCode(ctx sdk.Context, t *testing.T, keeper Keeper, wasmPath string, walletA sdk.AccAddress) (uint64, string) {
-	wasmCode, err := ioutil.ReadFile(wasmPath)
+	wasmCode, err := os.ReadFile(wasmPath)
 	require.NoError(t, err)
 
 	codeID, err := keeper.Create(ctx, walletA, wasmCode, "", "")
@@ -99,13 +99,8 @@
 	walletA, privKeyA := CreateFakeFundedAccount(ctx, accKeeper, keeper.bankKeeper, sdk.NewCoins(sdk.NewInt64Coin("denom", 200000)).Add(additionalCoinsInWallets...))
 	walletB, privKeyB := CreateFakeFundedAccount(ctx, accKeeper, keeper.bankKeeper, sdk.NewCoins(sdk.NewInt64Coin("denom", 5000)).Add(additionalCoinsInWallets...))
 
-<<<<<<< HEAD
-	wasmCode, err := os.ReadFile(wasmPath)
-	require.NoError(t, err)
-=======
 	return ctx, keeper, walletA, privKeyA, walletB, privKeyB
 }
->>>>>>> edefe419
 
 func setupTest(t *testing.T, wasmPath string, additionalCoinsInWallets sdk.Coins) (sdk.Context, Keeper, uint64, string, sdk.AccAddress, crypto.PrivKey, sdk.AccAddress, crypto.PrivKey) {
 	ctx, keeper, walletA, privKeyA, walletB, privKeyB := setupBasicTest(t, additionalCoinsInWallets)
@@ -3695,7 +3690,6 @@
 		originType, destinationType := callTypes[0], callTypes[1]
 
 		t.Run(originType+"->"+destinationType, func(t *testing.T) {
-
 			alreadyTested := make(map[string]bool)
 			alreadyTested["useruser->useruser"] = true // we are only testing contracts here
 			for _, currentSubjects := range multisetsFrom(testContracts, 2) {
