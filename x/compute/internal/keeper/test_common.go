package keeper

import (
	"crypto/rand"
	"crypto/sha256"
	"encoding/binary"
	"encoding/hex"
	"fmt"
	"os"
	"path/filepath"
	"strings"
	"testing"
	"time"

	moduletestutil "github.com/cosmos/cosmos-sdk/types/module/testutil"

	"github.com/cosmos/cosmos-sdk/runtime"
	authcodec "github.com/cosmos/cosmos-sdk/x/auth/codec"
	"github.com/cosmos/cosmos-sdk/x/auth/vesting"
	authz "github.com/cosmos/cosmos-sdk/x/authz/module"

	"github.com/cosmos/gogoproto/proto"
	"github.com/scrtlabs/SecretNetwork/go-cosmwasm/api"
	scrt "github.com/scrtlabs/SecretNetwork/types"

	cosmwasm "github.com/scrtlabs/SecretNetwork/go-cosmwasm/types"

	v010cosmwasm "github.com/scrtlabs/SecretNetwork/go-cosmwasm/types/v010"

	"cosmossdk.io/math"

	evidencetypes "cosmossdk.io/x/evidence/types"
	feegrant "cosmossdk.io/x/feegrant"
	feegrantmodule "cosmossdk.io/x/feegrant/module"
	upgradekeeper "cosmossdk.io/x/upgrade/keeper"
	upgradetypes "cosmossdk.io/x/upgrade/types"
	authzkeeper "github.com/cosmos/cosmos-sdk/x/authz/keeper"
	"github.com/cosmos/cosmos-sdk/x/genutil"
	capabilitykeeper "github.com/cosmos/ibc-go/modules/capability/keeper"
	capabilitytypes "github.com/cosmos/ibc-go/modules/capability/types"
	"github.com/cosmos/ibc-go/v8/modules/apps/transfer"
	ibctransfertypes "github.com/cosmos/ibc-go/v8/modules/apps/transfer/types"

	ibchost "github.com/cosmos/ibc-go/v8/modules/core/exported"
	ibckeeper "github.com/cosmos/ibc-go/v8/modules/core/keeper"

	"github.com/stretchr/testify/require"

	errorsmod "cosmossdk.io/errors"
	"cosmossdk.io/log"
	tmproto "github.com/cometbft/cometbft/proto/tendermint/types"
	tmtypes "github.com/cometbft/cometbft/types"
	sdkerrors "github.com/cosmos/cosmos-sdk/types/errors"
	tmenclave "github.com/scrtlabs/tm-secret-enclave"

	dbm "github.com/cosmos/cosmos-db"

	"github.com/cosmos/cosmos-sdk/baseapp"
	"github.com/cosmos/cosmos-sdk/codec"
	"github.com/cosmos/cosmos-sdk/codec/types"
	"github.com/cosmos/cosmos-sdk/crypto/keys/secp256k1"
	crypto "github.com/cosmos/cosmos-sdk/crypto/types"

	"cosmossdk.io/store"
	"cosmossdk.io/store/metrics"
	storetypes "cosmossdk.io/store/types"
	"github.com/cosmos/cosmos-sdk/std"
	sdk "github.com/cosmos/cosmos-sdk/types"
	"github.com/cosmos/cosmos-sdk/types/module"
	sdksigning "github.com/cosmos/cosmos-sdk/types/tx/signing"

	"github.com/cosmos/cosmos-sdk/x/auth"
	"github.com/cosmos/cosmos-sdk/x/auth/ante"
	authkeeper "github.com/cosmos/cosmos-sdk/x/auth/keeper"
	authsigning "github.com/cosmos/cosmos-sdk/x/auth/signing"
	authtx "github.com/cosmos/cosmos-sdk/x/auth/tx"
	authtypes "github.com/cosmos/cosmos-sdk/x/auth/types"

	"cosmossdk.io/x/tx/signing"
	"github.com/cosmos/cosmos-sdk/codec/address"
	"github.com/cosmos/cosmos-sdk/x/bank"
	bankkeeper "github.com/cosmos/cosmos-sdk/x/bank/keeper"
	banktypes "github.com/cosmos/cosmos-sdk/x/bank/types"
	govclient "github.com/cosmos/cosmos-sdk/x/gov/client"
	govv1 "github.com/cosmos/cosmos-sdk/x/gov/types/v1"
	govv1beta1 "github.com/cosmos/cosmos-sdk/x/gov/types/v1beta1"

	"github.com/cosmos/ibc-go/modules/capability"

	"github.com/cosmos/cosmos-sdk/x/crisis"
	crisistypes "github.com/cosmos/cosmos-sdk/x/crisis/types"

	"github.com/cosmos/cosmos-sdk/x/distribution"
	distrkeeper "github.com/cosmos/cosmos-sdk/x/distribution/keeper"
	distrtypes "github.com/cosmos/cosmos-sdk/x/distribution/types"

	"cosmossdk.io/x/evidence"
	"github.com/cosmos/cosmos-sdk/types/tx"
	"github.com/cosmos/cosmos-sdk/x/gov"
	govkeeper "github.com/cosmos/cosmos-sdk/x/gov/keeper"
	govtypes "github.com/cosmos/cosmos-sdk/x/gov/types"

	"github.com/cosmos/cosmos-sdk/x/mint"
	mintkeeper "github.com/cosmos/cosmos-sdk/x/mint/keeper"
	minttypes "github.com/cosmos/cosmos-sdk/x/mint/types"

	"github.com/cosmos/cosmos-sdk/x/params"
	paramsclient "github.com/cosmos/cosmos-sdk/x/params/client"
	paramskeeper "github.com/cosmos/cosmos-sdk/x/params/keeper"
	paramstypes "github.com/cosmos/cosmos-sdk/x/params/types"
	paramproposal "github.com/cosmos/cosmos-sdk/x/params/types/proposal"

	"github.com/cosmos/cosmos-sdk/x/slashing"
	slashingtypes "github.com/cosmos/cosmos-sdk/x/slashing/types"

	"github.com/cosmos/cosmos-sdk/x/staking"
	stakingkeeper "github.com/cosmos/cosmos-sdk/x/staking/keeper"
	stakingtypes "github.com/cosmos/cosmos-sdk/x/staking/types"

	"cosmossdk.io/x/upgrade"

	wasmtypes "github.com/scrtlabs/SecretNetwork/x/compute/internal/types"
	"github.com/scrtlabs/SecretNetwork/x/registration"
)

//const (
//	flagLRUCacheSize  = "lru_size"
//	flagQueryGasLimit = "query_gas_limit"
//)

const (
	hackAtomContract            = "hackatom.wasm"
	v010Contract                = "contract.wasm"
	v010MigratedContract        = "contract-v2.wasm"
	v1Contract                  = "v1-contract.wasm"
	v1MigratedContract          = "v1-contract-v2.wasm"
	plaintextLogsContract       = "plaintext_logs.wasm"
	ibcContract                 = "ibc.wasm"
	v010WithFloats              = "contract_with_floats.wasm"
	tooHighMemoryContract       = "too-high-initial-memory.wasm"
	staticTooHighMemoryContract = "static-too-high-initial-memory.wasm"
	evaporateContract           = "evaporate.wasm"
	randomContract              = "v1_random_test.wasm"
	benchContract               = "bench_contract.wasm"
	migrateContractV1           = "migrate_contract_v1.wasm"
	migrateContractV2           = "migrate_contract_v2.wasm"
)

const contractPath = "testdata"

var TestContractPaths = map[string]string{
	hackAtomContract:            filepath.Join(".", contractPath, hackAtomContract),
	v010Contract:                filepath.Join(".", contractPath, v010Contract),
	v010MigratedContract:        filepath.Join(".", contractPath, v010MigratedContract),
	v1Contract:                  filepath.Join(".", contractPath, v1Contract),
	v1MigratedContract:          filepath.Join(".", contractPath, v1MigratedContract),
	plaintextLogsContract:       filepath.Join(".", contractPath, plaintextLogsContract),
	ibcContract:                 filepath.Join(".", contractPath, ibcContract),
	v010WithFloats:              filepath.Join(".", contractPath, v010WithFloats),
	tooHighMemoryContract:       filepath.Join(".", contractPath, tooHighMemoryContract),
	staticTooHighMemoryContract: filepath.Join(".", contractPath, staticTooHighMemoryContract),
	benchContract:               filepath.Join(".", contractPath, benchContract),
	evaporateContract:           filepath.Join(".", contractPath, evaporateContract),
	randomContract:              filepath.Join(".", contractPath, randomContract),
	migrateContractV1:           filepath.Join(".", contractPath, migrateContractV1),
	migrateContractV2:           filepath.Join(".", contractPath, migrateContractV2),
}

// _                                   = sdkerrors.Wrap(wasmtypes.ErrExecuteFailed, "Out of gas")
var _ wasmtypes.ICS20TransferPortSource = &MockIBCTransferKeeper{}

type ContractEvent []v010cosmwasm.LogAttribute

type MigrateResult struct {
	Nonce      []byte
	Ctx        sdk.Context
	Data       []byte
	WasmEvents []ContractEvent
	GasUsed    uint64
}

type UpdateAdminResult struct {
	Ctx     sdk.Context
	GasUsed uint64
}

type ExecResult struct {
	Nonce      []byte
	Ctx        sdk.Context
	Data       []byte
	WasmEvents []ContractEvent
	GasUsed    uint64
}

type ErrorResult struct {
	CosmWasm *cosmwasm.StdError
	Generic  error
}

func (a ErrorResult) Error() string {
	switch {
	case a.CosmWasm != nil:
		return a.CosmWasm.Error()
	case a.Generic != nil:
		return a.Generic.Error()
	default:
		panic("unknown error variant")
	}
}

type MockIBCTransferKeeper struct {
	GetPortFn func(ctx sdk.Context) string
}

func (m MockIBCTransferKeeper) GetPort(ctx sdk.Context) string {
	if m.GetPortFn == nil {
		panic("not expected to be called")
	}
	return m.GetPortFn(ctx)
}

var ModuleBasics = module.NewBasicManager(
	authz.AppModuleBasic{},
	auth.AppModuleBasic{},
	genutil.AppModuleBasic{},
	bank.AppModuleBasic{},
	capability.AppModuleBasic{},
	staking.AppModuleBasic{},
	mint.AppModuleBasic{},
	distribution.AppModuleBasic{},
	gov.NewAppModuleBasic(
		[]govclient.ProposalHandler{
			paramsclient.ProposalHandler,
		},
	),
	params.AppModuleBasic{},
	crisis.AppModuleBasic{},
	slashing.AppModuleBasic{},
	upgrade.AppModuleBasic{},
	evidence.AppModuleBasic{},
	transfer.AppModuleBasic{},
	vesting.AppModuleBasic{},
	feegrantmodule.AppModuleBasic{},

	registration.AppModuleBasic{},
)

func MakeTestCodec() codec.Codec {
	return MakeEncodingConfig().Codec
}

func MakeEncodingConfig() moduletestutil.TestEncodingConfig {
	amino := codec.NewLegacyAmino()
	interfaceRegistry, _ := types.NewInterfaceRegistryWithOptions(types.InterfaceRegistryOptions{
		ProtoFiles: proto.HybridResolver,
		SigningOptions: signing.Options{
			AddressCodec: address.Bech32Codec{
				Bech32Prefix: sdk.GetConfig().GetBech32AccountAddrPrefix(),
			},
			ValidatorAddressCodec: address.Bech32Codec{
				Bech32Prefix: sdk.GetConfig().GetBech32ValidatorAddrPrefix(),
			},
		},
	})

	codec := codec.NewProtoCodec(interfaceRegistry)
	txCfg := authtx.NewTxConfig(codec, authtx.DefaultSignModes)

	std.RegisterInterfaces(interfaceRegistry)
	std.RegisterLegacyAminoCodec(amino)

	ModuleBasics.RegisterInterfaces(interfaceRegistry)
	ModuleBasics.RegisterLegacyAminoCodec(amino)
	wasmtypes.RegisterInterfaces(interfaceRegistry)
	wasmtypes.RegisterLegacyAminoCodec(amino)
	return moduletestutil.TestEncodingConfig{
		InterfaceRegistry: interfaceRegistry,
		Codec:             codec,
		TxConfig:          txCfg,
		Amino:             amino,
	}
}

var TestingStakeParams = stakingtypes.Params{
	UnbondingTime:     100,
	MaxValidators:     10,
	MaxEntries:        10,
	HistoricalEntries: 10,
	BondDenom:         sdk.DefaultBondDenom,
}

type TestKeepers struct {
	AccountKeeper authkeeper.AccountKeeper
	StakingKeeper stakingkeeper.Keeper
	WasmKeeper    Keeper
	DistKeeper    distrkeeper.Keeper
	GovKeeper     govkeeper.Keeper
	BankKeeper    bankkeeper.Keeper
	MintKeeper    mintkeeper.Keeper
}

var TestConfig = TestConfigType{
	ChainID: "test-secret-X",
}

type TestConfigType struct {
	ChainID string
}

// encoders can be nil to accept the defaults, or set it to override some of the message handlers (like default)
func CreateTestInput(t *testing.T, isCheckTx bool, supportedFeatures string, encoders *MessageEncoders, queriers *QueryPlugins) (sdk.Context, TestKeepers) {
	tempDir, err := os.MkdirTemp("", "wasm")
	require.NoError(t, err)
	t.Cleanup(func() { os.RemoveAll(tempDir) })

	// keyContract := sdk.NewKVStoreKey(wasmtypes.StoreKey)
	// keyAcc := sdk.NewKVStoreKey(authtypes.StoreKey)
	// keyStaking := sdk.NewKVStoreKey(stakingtypes.StoreKey)
	// keyDistro := sdk.NewKVStoreKey(distrtypes.StoreKey)
	// mintStore := sdk.NewKVStoreKey(minttypes.StoreKey)
	// keyParams := sdk.NewKVStoreKey(paramstypes.StoreKey)
	// tkeyParams := sdk.NewTransientStoreKey(paramstypes.TStoreKey)
	// keyGov := sdk.NewKVStoreKey(govtypes.StoreKey)
	// keyBank := sdk.NewKVStoreKey(banktypes.StoreKey)

	keys := storetypes.NewKVStoreKeys(
		authtypes.StoreKey, banktypes.StoreKey, stakingtypes.StoreKey,
		minttypes.StoreKey, distrtypes.StoreKey, slashingtypes.StoreKey,
		govtypes.StoreKey, paramstypes.StoreKey, ibchost.StoreKey, upgradetypes.StoreKey,
		evidencetypes.StoreKey, ibctransfertypes.StoreKey,
		capabilitytypes.StoreKey, feegrant.StoreKey, authzkeeper.StoreKey,
		wasmtypes.StoreKey,
	)

	db := dbm.NewMemDB()

	ms := store.NewCommitMultiStore(db, log.NewNopLogger(), metrics.NewNoOpMetrics())
	for _, v := range keys {
		ms.MountStoreWithDB(v, storetypes.StoreTypeIAVL, db)
	}

	tkeys := storetypes.NewTransientStoreKeys(paramstypes.TStoreKey)
	for _, v := range tkeys {
		ms.MountStoreWithDB(v, storetypes.StoreTypeTransient, db)
	}

	memKeys := storetypes.NewMemoryStoreKeys(capabilitytypes.MemStoreKey)
	for _, v := range memKeys {
		ms.MountStoreWithDB(v, storetypes.StoreTypeMemory, db)
	}

	require.NoError(t, ms.LoadLatestVersion())

	ctx := sdk.NewContext(ms, tmproto.Header{
		Height:  1234567,
		Time:    time.Date(2020, time.April, 22, 12, 0, 0, 0, time.UTC),
		ChainID: TestConfig.ChainID,
	}, isCheckTx, log.NewNopLogger())
	encodingConfig := MakeEncodingConfig()
	paramsKeeper := paramskeeper.NewKeeper(
		encodingConfig.Codec,
		encodingConfig.Amino,
		keys[paramstypes.StoreKey],
		tkeys[paramstypes.TStoreKey],
	)
	paramsKeeper.Subspace(authtypes.ModuleName)
	paramsKeeper.Subspace(govtypes.ModuleName)
	paramsKeeper.Subspace(banktypes.ModuleName)
	paramsKeeper.Subspace(stakingtypes.ModuleName)
	paramsKeeper.Subspace(minttypes.ModuleName)
	paramsKeeper.Subspace(distrtypes.ModuleName)
	paramsKeeper.Subspace(slashingtypes.ModuleName)
	paramsKeeper.Subspace(crisistypes.ModuleName)
	paramsKeeper.Subspace(ibchost.ModuleName)

	// this is also used to initialize module accounts (so nil is meaningful here)
	maccPerms := map[string][]string{
		faucetAccountName:              {authtypes.Burner, authtypes.Minter},
		authtypes.FeeCollectorName:     nil,
		distrtypes.ModuleName:          nil,
		minttypes.ModuleName:           {authtypes.Minter},
		stakingtypes.BondedPoolName:    {authtypes.Burner, authtypes.Staking},
		stakingtypes.NotBondedPoolName: {authtypes.Burner, authtypes.Staking},
		govtypes.ModuleName:            {authtypes.Burner},
	}
	authKeeper := authkeeper.NewAccountKeeper(
		encodingConfig.Codec,
		runtime.NewKVStoreService(keys[authtypes.StoreKey]), // target store
		authtypes.ProtoBaseAccount,                          // prototype
		maccPerms,
		authcodec.NewBech32Codec(scrt.Bech32PrefixAccAddr),
		scrt.Bech32PrefixAccAddr,
		authtypes.NewModuleAddress(govtypes.ModuleName).String(),
	)
	blockedAddrs := make(map[string]bool)
	for acc := range maccPerms {
		allowReceivingFunds := acc != distrtypes.ModuleName
		blockedAddrs[authtypes.NewModuleAddress(acc).String()] = allowReceivingFunds
	}

	bankSubsp, _ := paramsKeeper.GetSubspace(banktypes.ModuleName)
	bankKeeper := bankkeeper.NewBaseKeeper(
		encodingConfig.Codec,
		runtime.NewKVStoreService(keys[banktypes.StoreKey]),
		authKeeper,
		blockedAddrs,
		authtypes.NewModuleAddress(govtypes.ModuleName).String(),
		log.NewNopLogger(),
	)

	// bankParams = bankParams.SetSendEnabledParam(sdk.DefaultBondDenom, true)
	err = bankKeeper.SetParams(ctx, banktypes.DefaultParams())
	require.NoError(t, err)

	stakingSubsp, _ := paramsKeeper.GetSubspace(stakingtypes.ModuleName)
	stakingKeeper := stakingkeeper.NewKeeper(
		encodingConfig.Codec,
		runtime.NewKVStoreService(keys[stakingtypes.StoreKey]),
		authKeeper,
		bankKeeper,
		authtypes.NewModuleAddress(govtypes.ModuleName).String(),
		authcodec.NewBech32Codec(scrt.Bech32PrefixValAddr),
		authcodec.NewBech32Codec(scrt.Bech32PrefixConsAddr),
	)
	err = stakingKeeper.SetParams(ctx, TestingStakeParams)
	require.NoError(t, err)
	// mintSubsp, _ := paramsKeeper.GetSubspace(minttypes.ModuleName)

	// mintKeeper := mintkeeper.NewKeeper(encodingConfig.Marshaler,
	//	keyBank,
	//	mintSubsp,
	//	stakingKeeper,
	//	authKeeper,
	//	bankKeeper,
	//	authtypes.FeeCollectorName,
	//	)
	//
	// bankkeeper.SetSupply(ctx, banktypes.NewSupply(sdk.NewCoins((sdk.NewInt64Coin("stake", 1)))))

	distSubsp, _ := paramsKeeper.GetSubspace(distrtypes.ModuleName)
	distKeeper := distrkeeper.NewKeeper(
		encodingConfig.Codec,
		runtime.NewKVStoreService(keys[distrtypes.StoreKey]),
		authKeeper,
		bankKeeper,
		stakingKeeper,
		authtypes.FeeCollectorName,
		authtypes.NewModuleAddress(govtypes.ModuleName).String(),
	)

	// set genesis items required for distribution
	err = distKeeper.Params.Set(ctx, distrtypes.DefaultParams())
	require.NoError(t, err)
	err = distKeeper.FeePool.Set(ctx, distrtypes.InitialFeePool())
	require.NoError(t, err)
	stakingKeeper.SetHooks(stakingtypes.NewMultiStakingHooks(distKeeper.Hooks()))

	// set some funds ot pay out validatores, based on code from:
	// https://github.com/cosmos/cosmos-sdk/blob/fea231556aee4d549d7551a6190389c4328194eb/x/distribution/keeper/keeper_test.go#L50-L57
	// distrAcc := distKeeper.GetDistributionAccount(ctx)
	distrAcc := authtypes.NewEmptyModuleAccount(distrtypes.ModuleName)

	totalSupply := sdk.NewCoins(sdk.NewCoin(sdk.DefaultBondDenom, math.NewInt(2000000)))
	err = bankKeeper.MintCoins(ctx, faucetAccountName, totalSupply)
	require.NoError(t, err)

	// err = bankKeeper.SendCoinsFromModuleToAccount(ctx, faucetAccountName, distrAcc.GetAddress(), totalSupply)
	// require.NoError(t, err)

	notBondedPool := authtypes.NewEmptyModuleAccount(stakingtypes.NotBondedPoolName, authtypes.Burner, authtypes.Staking)
	bondPool := authtypes.NewEmptyModuleAccount(stakingtypes.BondedPoolName, authtypes.Burner, authtypes.Staking)
	feeCollectorAcc := authtypes.NewEmptyModuleAccount(authtypes.FeeCollectorName)

	err = distrAcc.SetAccountNumber(authKeeper.NextAccountNumber(ctx))
	require.NoError(t, err)
	err = bondPool.SetAccountNumber(authKeeper.NextAccountNumber(ctx))
	require.NoError(t, err)
	err = notBondedPool.SetAccountNumber(authKeeper.NextAccountNumber(ctx))
	require.NoError(t, err)
	err = feeCollectorAcc.SetAccountNumber(authKeeper.NextAccountNumber(ctx))
	require.NoError(t, err)

	authKeeper.SetModuleAccount(ctx, distrAcc)
	authKeeper.SetModuleAccount(ctx, bondPool)
	authKeeper.SetModuleAccount(ctx, notBondedPool)
	authKeeper.SetModuleAccount(ctx, feeCollectorAcc)

	err = bankKeeper.SendCoinsFromModuleToModule(ctx, faucetAccountName, stakingtypes.NotBondedPoolName, totalSupply)
	require.NoError(t, err)

	govRouter := govv1beta1.NewRouter().
		AddRoute(govtypes.RouterKey, govv1beta1.ProposalHandler).
		AddRoute(paramproposal.RouterKey, params.NewParamChangeProposalHandler(paramsKeeper))

	queryRouter := baseapp.NewGRPCQueryRouter()
	queryRouter.SetInterfaceRegistry(encodingConfig.InterfaceRegistry)
	msgRouter := baseapp.NewMsgServiceRouter()
	msgRouter.SetInterfaceRegistry(encodingConfig.InterfaceRegistry)

	govKeeper := govkeeper.NewKeeper(
		encodingConfig.Codec, runtime.NewKVStoreService(keys[govtypes.StoreKey]), authKeeper, bankKeeper, stakingKeeper, distKeeper, msgRouter, govtypes.DefaultConfig(), authtypes.NewModuleAddress(govtypes.ModuleName).String(),
	)
	govKeeper.SetLegacyRouter(govRouter)

	// bank := bankKeeper.
	// bk := bank.Keeper(bankKeeper)

	mintKeeper := mintkeeper.NewKeeper(encodingConfig.Codec, runtime.NewKVStoreService(keys[minttypes.StoreKey]), stakingKeeper, authKeeper, bankKeeper, authtypes.FeeCollectorName, authtypes.NewModuleAddress(govtypes.ModuleName).String())
	err = mintKeeper.Minter.Set(ctx, minttypes.DefaultInitialMinter())
	require.NoError(t, err)
	// keeper := NewKeeper(cdc, keyContract, accountKeeper, &bk, &govKeeper, &distKeeper, &mintKeeper, &stakingKeeper, router, tempDir, wasmConfig, supportedFeatures, encoders, queriers)
	//// add wasm handler so we can loop-back (contracts calling contracts)
	// router.AddRoute(wasmtypes.RouterKey, TestHandler(keeper))

	err = govKeeper.ProposalID.Set(ctx, govv1.DefaultStartingProposalID)
	require.NoError(t, err)
	err = govKeeper.Params.Set(ctx, govv1.DefaultParams())
	require.NoError(t, err)

	// Load default wasm config
	wasmConfig := wasmtypes.DefaultWasmConfig()

	//keys := sdk.NewKVStoreKeys(
	//	authtypes.StoreKey, banktypes.StoreKey, stakingtypes.StoreKey,
	//	minttypes.StoreKey, distrtypes.StoreKey, slashingtypes.StoreKey,
	//	govtypes.StoreKey, paramstypes.StoreKey, ibchost.StoreKey, upgradetypes.StoreKey,
	//	evidencetypes.StoreKey, ibctransfertypes.StoreKey, capabilitytypes.StoreKey, "compute",
	//	feegrant.StoreKey, authzkeeper.StoreKey, icahosttypes.StoreKey,
	//)
	//memKeys := sdk.NewMemoryStoreKeys(capabilitytypes.MemStoreKey)
	//for _, v := range memKeys {
	//	ms.MountStoreWithDB(v, sdk.StoreTypeMemory, db)
	//}

	upgradeKeeper := upgradekeeper.NewKeeper(
		map[int64]bool{},
		runtime.NewKVStoreService(keys[upgradetypes.StoreKey]),
		encodingConfig.Codec,
		tempDir,
		nil,
		authtypes.NewModuleAddress(govtypes.ModuleName).String(),
	)

	capabilityKeeper := capabilitykeeper.NewKeeper(
		encodingConfig.Codec,
		keys[capabilitytypes.StoreKey],
		memKeys[capabilitytypes.MemStoreKey],
	)

	scopedIBCKeeper := capabilityKeeper.ScopeToModule(ibchost.ModuleName)
	scopedWasmKeeper := capabilityKeeper.ScopeToModule(wasmtypes.ModuleName)

	ibchostSubSp, _ := paramsKeeper.GetSubspace(ibchost.ModuleName)
	ibcKeeper := ibckeeper.NewKeeper(
		encodingConfig.Codec,
		keys[ibchost.StoreKey],
		ibchostSubSp,
		stakingKeeper,
		upgradeKeeper,
		scopedIBCKeeper,
		authtypes.NewModuleAddress(govtypes.ModuleName).String(),
	)

	// todo: new grpc routing
	// serviceRouter := baseapp.NewMsgServiceRouter()

	// serviceRouter.SetInterfaceRegistry(encodingConfig.InterfaceRegistry)
	// bankMsgServer := bankkeeper.NewMsgServerImpl(bankKeeper)
	// stakingMsgServer := stakingkeeper.NewMsgServerImpl(stakingKeeper)
	// distrMsgServer := distrkeeper.NewMsgServerImpl(distKeeper)
	// wasmMsgServer := NewMsgServerImpl(keeper)

	// banktypes.RegisterMsgServer(serviceRouter, bankMsgServer)
	// stakingtypes.RegisterMsgServer(serviceRouter, stakingMsgServer)
	// distrtypes.RegisterMsgServer(serviceRouter, distrMsgServer)

	bappTxMngr := baseapp.LastMsgMarkerContainer{}

	keeper := NewKeeper(
		encodingConfig.Codec,
		*encodingConfig.Amino,
		runtime.NewKVStoreService(keys[wasmtypes.StoreKey]),
		authKeeper,
		bankKeeper,
		*govKeeper,
		distKeeper,
		mintKeeper,
		*stakingKeeper,
		// serviceRouter,
		scopedWasmKeeper,
		*ibcKeeper.PortKeeper,
		MockIBCTransferKeeper{},
		ibcKeeper.ChannelKeeper,
		nil,
		msgRouter,
		queryRouter,
		tempDir,
		wasmConfig,
		supportedFeatures,
		encoders,
		queriers,
		&bappTxMngr,
		authtypes.NewModuleAddress(govtypes.ModuleName).String(),
	)
	// keeper.setParams(ctx, wasmtypes.DefaultParams())
	// add wasm handler so we can loop-back (contracts calling contracts)

	random := make([]byte, 32)
	_, _ = rand.Read(random)
<<<<<<< HEAD
	keeper.SetRandomSeed(ctx, random)
	_ = keeper.SetParams(ctx, wasmtypes.DefaultParams())
=======
	keeper.SetRandomSeed(ctx, random, random)
>>>>>>> 691ebd4e

	govSubSp, _ := paramsKeeper.GetSubspace(govtypes.ModuleName)

	am := module.NewManager( // minimal module set that we use for message/ query tests
		bank.NewAppModule(encodingConfig.Codec, bankKeeper, authKeeper, bankSubsp),
		staking.NewAppModule(encodingConfig.Codec, stakingKeeper, authKeeper, bankKeeper, stakingSubsp),
		distribution.NewAppModule(encodingConfig.Codec, distKeeper, authKeeper, bankKeeper, stakingKeeper, distSubsp),
		gov.NewAppModule(encodingConfig.Codec, govKeeper, authKeeper, bankKeeper, govSubSp),
	)
	err = am.RegisterServices(module.NewConfigurator(encodingConfig.Codec, msgRouter, queryRouter))
	require.NoError(t, err)
	wasmtypes.RegisterMsgServer(msgRouter, NewMsgServerImpl(keeper))
	wasmtypes.RegisterQueryServer(queryRouter, NewGrpcQuerier(keeper))

	keepers := TestKeepers{
		AccountKeeper: authKeeper,
		StakingKeeper: *stakingKeeper,
		DistKeeper:    distKeeper,
		WasmKeeper:    keeper,
		GovKeeper:     *govKeeper,
		BankKeeper:    bankKeeper,
		MintKeeper:    mintKeeper,
	}

	return ctx, keepers
}

// TestHandler returns a wasm handler for tests (to avoid circular imports)
func TestHandler(k Keeper) baseapp.MsgServiceHandler {
	return func(ctx sdk.Context, msg sdk.Msg) (*sdk.Result, error) {
		ctx = ctx.WithEventManager(sdk.NewEventManager())

		switch msg := msg.(type) {
		case *wasmtypes.MsgInstantiateContract:
			return handleInstantiate(ctx, k, msg)
		case *wasmtypes.MsgExecuteContract:
			return handleExecute(ctx, k, msg)
		default:
			errMsg := fmt.Sprintf("unrecognized wasm message type: %T", msg)
			return nil, sdkerrors.ErrUnknownRequest.Wrap(errMsg)
		}
	}
}

func handleInstantiate(ctx sdk.Context, k Keeper, msg *wasmtypes.MsgInstantiateContract) (*sdk.Result, error) {
	var admin sdk.AccAddress
	var err error
	if msg.Admin != "" {
		admin, err = sdk.AccAddressFromBech32(msg.Admin)
		if err != nil {
			return nil, errorsmod.Wrap(err, "admin")
		}
	}

	contractAddr, data, err := k.Instantiate(ctx, msg.CodeID, []byte(msg.Sender), admin, msg.InitMsg, msg.Label, msg.InitFunds, msg.CallbackSig)
	if err != nil {
		result := sdk.Result{}
		result.Data = data
		return &result, err
	}

	if data != nil {
		return &sdk.Result{
			Data:   data,
			Events: ctx.EventManager().Events().ToABCIEvents(),
		}, nil
	}

	return &sdk.Result{
		Data:   contractAddr,
		Events: ctx.EventManager().Events().ToABCIEvents(),
	}, nil
}

func handleExecute(ctx sdk.Context, k Keeper, msg *wasmtypes.MsgExecuteContract) (*sdk.Result, error) {
	res, err := k.Execute(ctx, msg.Contract, msg.Sender, msg.Msg, msg.SentFunds, msg.CallbackSig, cosmwasm.HandleTypeExecute)
	if err != nil {
		return res, err
	}

	res.Events = ctx.EventManager().Events().ToABCIEvents()
	return res, nil
}

func PrepareExecSignedTxWithMultipleMsgs(
	t *testing.T, keeper Keeper, ctx sdk.Context,
	sender sdk.AccAddress, senderPrivKey crypto.PrivKey, secretMsgs [][]byte, contractAddress sdk.AccAddress, coins sdk.Coins,
) sdk.Context {
	creatorAcc, err := ante.GetSignerAcc(ctx, keeper.accountKeeper, sender)
	require.NoError(t, err)

	var encryptedMsgs []sdk.Msg
	for _, msg := range secretMsgs {
		executeMsg := wasmtypes.MsgExecuteContract{
			Sender:    sender,
			Contract:  contractAddress,
			Msg:       msg,
			SentFunds: coins,
		}
		encryptedMsgs = append(encryptedMsgs, &executeMsg)
	}

	creatorAccs := make([]sdk.AccountI, len(encryptedMsgs))
	senderPrivKeys := make([]crypto.PrivKey, len(encryptedMsgs))

	for i := range encryptedMsgs {
		creatorAccs[i] = creatorAcc
		senderPrivKeys[i] = senderPrivKey
	}

	preparedTx := NewTestTxMultiple(ctx, encryptedMsgs, creatorAccs, senderPrivKeys)

	txBytes, err := preparedTx.Marshal()
	require.NoError(t, err)

	ctx = ctx.WithTxBytes(txBytes)
	ctx = wasmtypes.WithTXCounter(ctx, 1)
	// updateLightClientHelper(t, ctx)
	return ctx
}

func PrepareExecSignedTx(t *testing.T, keeper Keeper, ctx sdk.Context, sender sdk.AccAddress, privKey crypto.PrivKey, encMsg []byte, contract sdk.AccAddress, funds sdk.Coins) sdk.Context {
	creatorAcc, err := ante.GetSignerAcc(ctx, keeper.accountKeeper, sender)
	require.NoError(t, err)

	executeMsg := wasmtypes.MsgExecuteContract{
		Sender:    sender,
		Contract:  contract,
		Msg:       encMsg,
		SentFunds: funds,
	}
	newTx := NewTestTx(ctx, &executeMsg, creatorAcc, privKey)

	txBytes, err := newTx.Marshal()
	require.NoError(t, err)

	ctx = ctx.WithTxBytes(txBytes)
	ctx = wasmtypes.WithTXCounter(ctx, 1)
	// updateLightClientHelper(t, ctx)
	return ctx
}

func PrepareInitSignedTx(t *testing.T, keeper Keeper, ctx sdk.Context, creator, admin sdk.AccAddress, privKey crypto.PrivKey, encMsg []byte, codeID uint64, funds sdk.Coins) sdk.Context {
	creatorAcc, err := ante.GetSignerAcc(ctx, keeper.accountKeeper, creator)
	require.NoError(t, err)

	initMsg := wasmtypes.MsgInstantiateContract{
		Sender:    creator,
		CodeID:    codeID,
		Label:     "demo contract 1",
		InitMsg:   encMsg,
		InitFunds: funds,
		Admin:     admin.String(),
	}
	newTx := NewTestTx(ctx, &initMsg, creatorAcc, privKey)

	txBytes, err := newTx.Marshal()
	require.NoError(t, err)

	ctx = ctx.WithTxBytes(txBytes)
	ctx = wasmtypes.WithTXCounter(ctx, 1)
	// updateLightClientHelper(t, ctx)
	return ctx
}

func prepareMigrateSignedTx(t *testing.T, keeper Keeper, ctx sdk.Context, contractAddress string, creator sdk.AccAddress, privKey crypto.PrivKey, encMsg []byte, codeID uint64) sdk.Context {
	creatorAcc, err := ante.GetSignerAcc(ctx, keeper.accountKeeper, creator)
	require.NoError(t, err)

	migrateMsg := wasmtypes.MsgMigrateContract{
		Sender:   creator.String(),
		CodeID:   codeID,
		Contract: contractAddress,
		Msg:      encMsg,
	}
	newTx := NewTestTx(ctx, &migrateMsg, creatorAcc, privKey)
	txBytes, err := newTx.Marshal()
	require.NoError(t, err)

	ctx = ctx.WithTxBytes(txBytes)
	ctx = wasmtypes.WithTXCounter(ctx, 1)
	// updateLightClientHelper(t, ctx)
	return ctx
}

func prepareUpdateAdminSignedTx(t *testing.T, keeper Keeper, ctx sdk.Context, contractAddress string, sender sdk.AccAddress, privKey crypto.PrivKey, newAdmin sdk.AccAddress) sdk.Context {
	senderAccount, err := ante.GetSignerAcc(ctx, keeper.accountKeeper, sender)
	require.NoError(t, err)

	sdkMsg := wasmtypes.MsgUpdateAdmin{
		Sender:   sender.String(),
		Contract: contractAddress,
		NewAdmin: newAdmin.String(),
	}
	newTx := NewTestTx(ctx, &sdkMsg, senderAccount, privKey)
	txBytes, err := newTx.Marshal()
	require.NoError(t, err)

	ctx = ctx.WithTxBytes(txBytes)
	ctx = wasmtypes.WithTXCounter(ctx, 1)
	// updateLightClientHelper(t, ctx)
	return ctx
}

func prepareClearAdminSignedTx(t *testing.T, keeper Keeper, ctx sdk.Context, contractAddress string, sender sdk.AccAddress, privKey crypto.PrivKey) sdk.Context {
	senderAccount, err := ante.GetSignerAcc(ctx, keeper.accountKeeper, sender)
	require.NoError(t, err)

	sdkMsg := wasmtypes.MsgClearAdmin{
		Sender:   sender.String(),
		Contract: contractAddress,
	}
	newTx := NewTestTx(ctx, &sdkMsg, senderAccount, privKey)
	txBytes, err := newTx.Marshal()
	require.NoError(t, err)

	ctx = ctx.WithTxBytes(txBytes)
	ctx = wasmtypes.WithTXCounter(ctx, 1)
	// updateLightClientHelper(t, ctx)
	return ctx
}

func PrepareSignedTx(t *testing.T,
	keeper Keeper,
	ctx sdk.Context,
	sender sdk.AccAddress,
	snederPrivkey crypto.PrivKey,
	msg sdk.Msg,
) sdk.Context {
	senderAccount, err := ante.GetSignerAcc(ctx, keeper.accountKeeper, sender)
	require.NoError(t, err)

	newTx := NewTestTx(ctx, msg, senderAccount, snederPrivkey)

	txBytes, err := newTx.Marshal()
	require.NoError(t, err)

	ctx = ctx.WithTxBytes(txBytes)
	ctx = wasmtypes.WithTXCounter(ctx, 1)
	// updateLightClientHelper(t, ctx)
	return ctx
}

func NewTestTx(ctx sdk.Context, msg sdk.Msg, creatorAcc sdk.AccountI, privKey crypto.PrivKey) *tx.Tx {
	return NewTestTxMultiple(ctx, []sdk.Msg{msg}, []sdk.AccountI{creatorAcc}, []crypto.PrivKey{privKey})
}

//func PrepareMultipleExecSignedTx(t *testing.T, keeper Keeper, ctx sdk.Context, sender sdk.AccAddress, privKey crypto.PrivKey, encMsg []byte, contract sdk.AccAddress, funds sdk.Coins) sdk.Context {
//	creatorAcc, err := ante.GetSignerAcc(ctx, keeper.accountKeeper, sender)
//	require.NoError(t, err)
//
//	executeMsg := wasmtypes.MsgExecuteContract{
//		Sender:    sender,
//		Contract:  contract,
//		Msg:       encMsg,
//		SentFunds: funds,
//	}
//
//	bankMsg := banktypes.MsgSend{
//		FromAddress: sender.String(),
//		ToAddress:   sender.String(),
//		Amount:      funds,
//	}
//
//	tx := NewTestTxMultiple([]sdk.Msg{&executeMsg, &executeMsg, &bankMsg}, []sdk.AccountI{creatorAcc, creatorAcc, creatorAcc}, []crypto.PrivKey{privKey, privKey, privKey})
//
//	txBytes, err := tx.Marshal()
//	require.NoError(t, err)
//
//  ctx = wasmtypes.WithTXCounter(ctx, 1)
//	return ctx.WithTxBytes(txBytes)
//}

func NewTestTxMultiple(ctx sdk.Context, msgs []sdk.Msg, creatorAccs []sdk.AccountI, privKeys []crypto.PrivKey) *tx.Tx {
	if len(msgs) != len(creatorAccs) || len(msgs) != len(privKeys) {
		panic("length of `msgs` `creatorAccs` and `privKeys` must be the same")
	}

	// There's no need to pass values to `NewTxConfig` because they get ignored by `NewTxBuilder` anyways,
	// and we just need the builder, which can not be created any other way, apparently.
	txConfig := authtx.NewTxConfig(MakeTestCodec(), authtx.DefaultSignModes)
	signModeHandler := txConfig.SignModeHandler()
	builder := txConfig.NewTxBuilder()
	builder.SetFeeAmount(nil)
	builder.SetGasLimit(0)
	builder.SetTimeoutHeight(0)

	err := builder.SetMsgs(msgs...)
	if err != nil {
		panic(err)
	}

	// This code is based on `cosmos-sdk/client/tx/tx.go::Sign()`
	var sigs []sdksigning.SignatureV2
	for _, creatorAcc := range creatorAccs {
		sig := sdksigning.SignatureV2{
			PubKey: creatorAcc.GetPubKey(),
			Data: &sdksigning.SingleSignatureData{
				SignMode:  sdksigning.SignMode_SIGN_MODE_DIRECT,
				Signature: nil,
			},
			Sequence: creatorAcc.GetSequence(),
		}
		sigs = append(sigs, sig)
	}
	err = builder.SetSignatures(sigs...)
	if err != nil {
		panic(err)
	}

	sigs = []sdksigning.SignatureV2{}
	for i, creatorAcc := range creatorAccs {
		privKey := privKeys[i]
		signerData := authsigning.SignerData{
			ChainID:       TestConfig.ChainID,
			AccountNumber: creatorAcc.GetAccountNumber(),
			Sequence:      creatorAcc.GetSequence(),
			PubKey:        creatorAcc.GetPubKey(),
		}
		bytesToSign, err := authsigning.GetSignBytesAdapter(ctx, signModeHandler, sdksigning.SignMode_SIGN_MODE_DIRECT, signerData, builder.GetTx())
		if err != nil {
			panic(err)
		}

		signBytes, err := privKey.Sign(bytesToSign)
		if err != nil {
			panic(err)
		}
		sig := sdksigning.SignatureV2{
			PubKey: creatorAcc.GetPubKey(),
			Data: &sdksigning.SingleSignatureData{
				SignMode:  sdksigning.SignMode_SIGN_MODE_DIRECT,
				Signature: signBytes,
			},
			Sequence: creatorAcc.GetSequence(),
		}
		sigs = append(sigs, sig)
	}

	err = builder.SetSignatures(sigs...)
	if err != nil {
		panic(err)
	}

	newTx, ok := builder.(protoTxProvider)
	if !ok {
		panic("failed to unwrap tx builder to protobuf tx")
	}
	return newTx.GetProtoTx()
}

func CreateFakeFundedAccount(ctx sdk.Context, am authkeeper.AccountKeeper, bk bankkeeper.Keeper, coins sdk.Coins) (sdk.AccAddress, crypto.PrivKey, crypto.PubKey) {
	priv, pub, addr := keyPubAddr()
	baseAcct := authtypes.NewBaseAccountWithAddress(addr)
	_ = baseAcct.SetPubKey(pub)
	err := baseAcct.SetAccountNumber(am.NextAccountNumber(ctx))
	if err != nil {
		ctx.Logger().Error("SetAccountNumber", "account", err.Error())
	}
	am.SetAccount(ctx, baseAcct)

	fundAccounts(ctx, am, bk, addr, coins)
	return addr, priv, pub
}

// StoreRandomOnNewBlock is used when height is incremented in tests, the random value for the new block needs to be
// generated too (to pass as env)
//func StoreRandomOnNewBlock(ctx sdk.Context, wasmKeeper Keeper) {
//	random := make([]byte, 32)
//	rand.Read(random)
//	wasmKeeper.SetRandomSeed(ctx, random)
//}

const faucetAccountName = "faucet"

func fundAccounts(ctx sdk.Context, am authkeeper.AccountKeeper, bk bankkeeper.Keeper, addr sdk.AccAddress, coins sdk.Coins) {
	baseAcct := am.GetAccount(ctx, addr)
	if err := bk.MintCoins(ctx, faucetAccountName, coins); err != nil {
		panic(err)
	}

	_ = bk.SendCoinsFromModuleToAccount(ctx, faucetAccountName, addr, coins)

	am.SetAccount(ctx, baseAcct)
}

var keyCounter uint64

// we need to make this deterministic (same every test run), as encoded address size and thus gas cost,
// depends on the actual bytes (due to ugly CanonicalAddress encoding)
func keyPubAddr() (crypto.PrivKey, crypto.PubKey, sdk.AccAddress) {
	keyCounter++
	seed := make([]byte, 8)
	binary.BigEndian.PutUint64(seed, keyCounter)

	key := secp256k1.GenPrivKeyFromSecret(seed)
	pub := key.PubKey()
	addr := sdk.AccAddress(pub.Address())
	return key, pub, addr
}

type protoTxProvider interface {
	GetProtoTx() *tx.Tx
}

//func txBuilderToProtoTx(txBuilder client.TxBuilder) (*tx.Tx, error) {
//	protoProvider, ok := txBuilder.(protoTxProvider)
//	if !ok {
//		return nil, sdkerrors.Wrapf(sdkerrors.ErrInvalidType, "expected proto tx builder, got %T", txBuilder)
//	}
//
//	return protoProvider.GetProtoTx(), nil
//}

func MakeCommit(blockID tmtypes.BlockID, height int64, round int32, valSet *tmtypes.ValidatorSet, privVals []tmtypes.PrivValidator, chainID string, now time.Time) (*tmtypes.Commit, error) {
	sigs := make([]tmtypes.CommitSig, len(valSet.Validators))
	for i := 0; i < len(valSet.Validators); i++ {
		sigs[i] = tmtypes.NewCommitSigAbsent()
	}

	for _, privVal := range privVals {
		pk, err := privVal.GetPubKey()
		if err != nil {
			return nil, err
		}
		addr := pk.Address()

		idx, _ := valSet.GetByAddress(addr)
		if idx < 0 {
			return nil, fmt.Errorf("validator with address %s not in validator set", addr)
		}

		vote := &tmtypes.Vote{
			ValidatorAddress: addr,
			ValidatorIndex:   idx,
			Height:           height,
			Round:            round,
			Type:             tmproto.PrecommitType,
			BlockID:          blockID,
			Timestamp:        now,
		}

		v := vote.ToProto()

		if err := privVal.SignVote(chainID, v); err != nil {
			return nil, err
		}

		sigs[idx] = tmtypes.CommitSig{
			BlockIDFlag:      tmtypes.BlockIDFlagCommit,
			ValidatorAddress: addr,
			Timestamp:        now,
			Signature:        v.Signature,
		}
	}

	return &tmtypes.Commit{Height: height, Round: round, BlockID: blockID, Signatures: sigs}, nil
}

func updateLightClientHelper(t *testing.T, ctx sdk.Context) {
	blockData := tmproto.Data{
		Txs: [][]byte{ctx.TxBytes()},
	}
	dataBz, err := blockData.Marshal()
	require.NoError(t, err)

	blockHeader := ctx.BlockHeader()

	blockId := makeBlockIDRandom()

	valSet, privValidators := tmtypes.RandValidatorSet(1, 1)
	commit, err := MakeCommit(blockId, blockHeader.Height, 0, valSet, privValidators, ctx.ChainID(), time.Now())
	require.NoError(t, err)

	commitBz, err := commit.ToProto().Marshal()
	require.NoError(t, err)

	blockHeader.ProposerAddress = valSet.Proposer.Address

	blockHeader.DataHash = tmtypes.Txs{ctx.TxBytes()}.Hash()
	blockHeader.AppHash = make([]byte, sha256.Size) // make it up just to pass the length check
	blockHeader.ValidatorsHash = valSet.Hash()      // unnecessary really

	headerBz, err := blockHeader.Marshal()
	require.NoError(t, err)

	valSetProto, err := valSet.ToProto()
	require.NoError(t, err)

	valSetBytes, err := valSetProto.Marshal()
	require.NoError(t, err)

	// Note: SubmitValidatorSet must come before GetRandom, as the valSetHash is used
	// in the random number encryption, and later on in the verification
	err = tmenclave.SubmitValidatorSet(valSetBytes, uint64(blockHeader.Height))
	require.NoError(t, err)

	random, proof, err := tmenclave.GetRandom(blockHeader.AppHash, uint64(blockHeader.Height))
	require.NoError(t, err)

	randomAndProofBz := append(random, proof...) //nolint:all

	_, _, err = api.SubmitBlockSignatures(headerBz, commitBz, dataBz, randomAndProofBz)
	require.NoError(t, err)
}

func makeBlockIDRandom() tmtypes.BlockID {
	var (
		blockHash   = make([]byte, sha256.Size)
		partSetHash = make([]byte, sha256.Size)
	)
	rand.Read(blockHash)   //nolint: errcheck // ignore errcheck for read
	rand.Read(partSetHash) //nolint: errcheck // ignore errcheck for read
	return tmtypes.BlockID{
		Hash: blockHash,
		PartSetHeader: tmtypes.PartSetHeader{
			Total: 123,
			Hash:  partSetHash,
		},
	}
}

func txhash(t *testing.T, ctx sdk.Context) string {
	require.NotEmpty(t, ctx.TxBytes())
	txhashBz := sha256.Sum256(ctx.TxBytes())
	txhash := strings.ToUpper(hex.EncodeToString(txhashBz[:]))
	return txhash
}<|MERGE_RESOLUTION|>--- conflicted
+++ resolved
@@ -607,12 +607,8 @@
 
 	random := make([]byte, 32)
 	_, _ = rand.Read(random)
-<<<<<<< HEAD
-	keeper.SetRandomSeed(ctx, random)
+	keeper.SetRandomSeed(ctx, random, random)
 	_ = keeper.SetParams(ctx, wasmtypes.DefaultParams())
-=======
-	keeper.SetRandomSeed(ctx, random, random)
->>>>>>> 691ebd4e
 
 	govSubSp, _ := paramsKeeper.GetSubspace(govtypes.ModuleName)
 
