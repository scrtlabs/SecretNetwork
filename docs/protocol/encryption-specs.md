--- conflicted
+++ resolved
@@ -545,11 +545,7 @@
 - Notice on a `Contract` message, the `msg` value should be the same `msg` as in our `tx_input`, so we need to prepend the `nonce` and `tx_sender_wallet_pubkey` just like we did on the tx sender above.
 - On a `Contract` message, we also send a `callback_signature`, so we can later on verify the parameters sent to the enclave:
   ```
-<<<<<<< HEAD
-  callback_signature = sha256(consensus_callback_secret | calling_contract_addr | encrypted_msg | funds_to_send)
-=======
   callback_signature = sha256(consensus_callback_secret | calling_contract_addr | encrypted_msg)
->>>>>>> 77fece86
   ```
   For more on that, [read here](../dev/privacy-model-of-secret-contracts.md#verified-values-during-contract-execution).
 - For the rest of the encrypted outputs we only need to send the ciphertext, as the tx sender can get `consensus_io_exchange_prubkey` from `genesis.json` and `nonce` from the `tx_input` that is attached to the `tx_output`.
