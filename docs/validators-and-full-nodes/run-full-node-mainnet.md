# Run a Full Node

This document details how to join the Secret Network `mainnet` as a validator.

### Requirements

- Up to date SGX ([Read this](https://learn.scrt.network/sgx.html), [Setup](setup-sgx.md), [Verify](verify-sgx.md))
- Ubuntu/Debian host (with ZFS or LVM to be able to add more storage easily)
- A public IP address
- Open ports `TCP 26656 & 26657` _Note: If you're behind a router or firewall then you'll need to port forward on the network device._
- Reading https://docs.tendermint.com/master/tendermint-core/running-in-production.html

#### Minimum requirements

- Up to date SGX ([Read this](https://learn.scrt.network/sgx.html), [Setup](setup-sgx.md), [Verify](verify-sgx.md))
- 1GB RAM
- 100GB HDD
- 1 dedicated core of any Intel Skylake processor (Intel® 6th generation) or better

#### Recommended requirements

- Up to date SGX ([Read this](https://learn.scrt.network/sgx.html), [Setup](setup-sgx.md), [Verify](verify-sgx.md))
- 2GB RAM
- 256GB SSD
- 2 dedicated cores of any Intel Skylake processor (Intel® 6th generation) or better

### Installation

#### Install the `secretnetwork`, initialize your node and validate the genesis file:

*NOTE*: Substitute **$YOUR_MONIKER** (below) with your node's nickname or alias.

```bash
cd ~

wget https://github.com/enigmampc/SecretNetwork/releases/download/v1.0.0/secretnetwork_1.0.0_amd64.deb

sudo apt install ./secretnetwork_1.0.0_amd64.deb

secretd init "$YOUR_MONIKER" --chain-id secret-2

wget -O ~/.secretd/config/genesis.json "https://github.com/enigmampc/SecretNetwork/releases/download/v1.0.0/genesis.json"

echo "4ca53e34afed034d16464d025291fe16a847c9aca0a259f9237413171b19b4cf .secretd/config/genesis.json" | sha256sum --check

secretd validate-genesis
```

#### Create the enclave attestation certificate and store its public key:

```bash
secretd init-enclave

PUBLIC_KEY=$(secretd parse attestation_cert.der 2> /dev/null | cut -c 3-)
echo $PUBLIC_KEY
```

#### Configure `secretcli`:

```bash
secretcli config chain-id secret-2
secretcli config node tcp://secret-2.node.enigma.co:26657
secretcli config trust-node true
secretcli config output json
secretcli config indent true
```

#### Create your `key-alias`:

If you haven't **already created a key**, use these steps to create a secret address and send some SCRT to it. The key will be used to register your node with the Secret Network.

##### Generate a new key pair for yourself (change `<key-alias>` with any word of your choice, this is just for your internal/personal reference):

```bash
secretcli keys add <key-alias>
```

**:warning:Note:warning:: Backup the mnemonics!**
**:warning:Note:warning:: Please make sure you also [backup your validator](backup-a-validator.md)**

**Note**: If you already have a key you can import it with the bip39 mnemonic with `secretcli keys add <key-alias> --recover` or with `secretcli keys export` (exports to `stderr`!!) & `secretcli keys import`.

Then transfer funds to the address you just created.

##### Check that you have the funds:

```bash
secretcli q account $(secretcli keys show -a <key-alias>)
```

If you get the following message, it means that you have no tokens yet:

```bash
ERROR: unknown address: account secret1xxxxxxxxxxxxxxxxxxxxxxxxxxxxxxxxxxxxxx does not exist
```

#### Register and configure your node:

*NOTE*: Substitute **$YOUR_KEY_NAME** (below) with the `key-alias` you created earlier.

```bash
secretcli tx register auth ./attestation_cert.der --from "$YOUR_KEY_NAME" --gas 250000 --gas-prices 0.25uscrt

SEED=$(secretcli query register seed "$PUBLIC_KEY" | cut -c 3-)
echo $SEED

secretcli query register secret-network-params

mkdir -p ~/.secretd/.node

secretd configure-secret node-master-cert.der "$SEED"

perl -i -pe 's/^seeds = ".*?"/seeds = "bee0edb320d50c839349224b9be1575ca4e67948\@secret-2.node.enigma.co:26656"/' ~/.secretd/config/config.toml
perl -i -pe 's;laddr = "tcp://127.0.0.1:26657";laddr = "tcp://0.0.0.0:26657";' ~/.secretd/config/config.toml
```

#### Start your node as a service:

```bash
sudo systemctl enable secret-node

sudo systemctl start secret-node # (Now your new node is live and catching up)
```

You are now a full node. :tada:

#### See your node's logs:

```bash
journalctl -u secret-node -f
<<<<<<< HEAD
```
You can stop viewing the logs by pressing `ctrl + C` which sends a signal to `journalctl` to exit.

#### Point `secretcli` to your node and query its status:

```bash
secretcli config node tcp://localhost:26657

secretcli status
```

When the value of `catching_up` is *false*, your node is fully sync'd with the network.

```bash
  "sync_info": {
    "latest_block_hash": "7BF95EED4EB50073F28CF833119FDB8C7DFE0562F611DF194CF4123A9C1F4640",
    "latest_app_hash": "7C0C89EC4E903BAC730D9B3BB369D870371C6B7EAD0CCB5080B5F9D3782E3559",
    "latest_block_height": "668538",
    "latest_block_time": "2020-10-31T17:50:56.800119764Z",
    "earliest_block_hash": "E7CAD87A4FDC47DFDE3D4E7C24D80D4C95517E8A6526E2D4BB4D6BC095404113",
    "earliest_app_hash": "",
    "earliest_block_height": "1",
    "earliest_block_time": "2020-09-15T14:02:31Z",
    "catching_up": false
  },
=======
>>>>>>> b072450f
```

#### Get your node ID with:

```bash
secretd tendermint show-node-id
```

And publish yourself as a node with this ID:
```
<your-node-id>@<your-public-ip>:26656
```

So if someone wants to add you as a peer, have them add the above address to their `persistent_peers` in their `~/.secretd/config/config.toml`.
And if someone wants to use you from their `secretcli` then have them run:

```bash
secretcli config chain-id secret-2
secretcli config output json
secretcli config indent true
secretcli config trust-node true
secretcli config node tcp://<your-public-ip>:26657
```
<|MERGE_RESOLUTION|>--- conflicted
+++ resolved
@@ -128,8 +128,8 @@
 
 ```bash
 journalctl -u secret-node -f
-<<<<<<< HEAD
 ```
+
 You can stop viewing the logs by pressing `ctrl + C` which sends a signal to `journalctl` to exit.
 
 #### Point `secretcli` to your node and query its status:
@@ -154,8 +154,6 @@
     "earliest_block_time": "2020-09-15T14:02:31Z",
     "catching_up": false
   },
-=======
->>>>>>> b072450f
 ```
 
 #### Get your node ID with:
