# Hardware

1. Go to your BIOS menu
2. Enable SGX (Software controlled is not enough)
3. Disable Secure Boot

# Software

First, make sure you have Rust installed: https://www.rust-lang.org/tools/install

- Once Rust is installed, install the `nightly` toolchain:

  ```bash
  rustup toolchain install nightly
  ```

Then you can use this script (or run the commands one-by-one), which was tested on Ubuntu 20.04 with SGX driver/sdk version 2.9 intended for Ubuntu 18.04:

<<<<<<< HEAD
```shell
UBUNTUVERSION=$(lsb_release -r -s | cut -d '.' -f 1)

if (($UBUNTUVERSION < 16)); then 
	echo "Your version of Ubuntu is not supported. Aborting installation script..."
	exit 1
elif (($UBUNTUVERSION < 18)); then
	DISTRO='xenial'
else
	DISTRO='bionic'
fi

=======
```bash
>>>>>>> 4f23bff5
echo "\n\n#######################################"
echo "##### Installing missing packages #####"
echo "#######################################\n\n"

# Install needed packages for script
sudo apt install -y lynx parallel gdebi

# Create a working directory to download and install the SDK inside
mkdir -p "$HOME/.sgxsdk"

(
   # In a new sub-shell cd into our working directory so to no pollute the
   # original shell's working directory
   cd "$HOME/.sgxsdk"

   echo "\n\n################################################"
   echo "##### Downloading Intel SGX driver and SDK #####"
   echo "################################################\n\n"

   # 1. Go to https://download.01.org/intel-sgx/sgx-linux
   # 2. Step into the latest version
   # 3. Step into `distro/$LATEST_UBUNTU_YOU_SEE_THERE`
   # 4. Download `sgx_linux_x64_driver_*.bin` and `sgx_linux_x64_sdk_*.bin`
   lynx -dump -listonly -nonumbers https://download.01.org/intel-sgx/sgx-linux/ |
      grep -P 'sgx-linux/(\d\.?)+/' |
      sort |
      tail -1 |
      parallel --bar --verbose lynx -dump -listonly -nonumbers "{}/distro" |
      grep -P 'ubuntu\d\d' |
      sort |
      tail -1 |
      parallel --bar --verbose lynx -dump -listonly -nonumbers |
      grep -P '\.bin$' |
      parallel --bar --verbose curl -OSs

   # Make the driver and SDK installers executable
   chmod +x ./sgx_linux_*.bin

   echo "\n\n###############################################"
   echo "##### Installing Intel SGX driver and SDK #####"
   echo "###############################################\n\n"

   # Install the driver
   sudo ./sgx_linux_x64_driver_*.bin
   sudo mount -o remount,exec /dev

   # Verify SGX driver installation
   ls /dev/isgx &>/dev/null && echo "SGX Driver installed" || echo "SGX Driver NOT installed"

   # Install the SDK inside ./sgxsdk which is inside $HOME/.sgxsdk
   echo yes | ./sgx_linux_x64_sdk_*.bin

   # Setup the environment variables for every new shell
   echo "source '$HOME/.sgxsdk/sgxsdk/environment'" |
      tee -a "$HOME/.bashrc" "$HOME/.zshrc" > /dev/null
)

echo "\n\n##############################################"
echo "##### Installing additional dependencies #####"
echo "##############################################\n\n"

# Add Intels's SGX PPA
echo "deb [arch=amd64] https://download.01.org/intel-sgx/sgx_repo/ubuntu $DISTRO main" |
   sudo tee /etc/apt/sources.list.d/intel-sgx.list
wget -qO - https://download.01.org/intel-sgx/sgx_repo/ubuntu/intel-sgx-deb.key |
   sudo apt-key add -
sudo apt update

# Install all the additional necessary dependencies (besides the driver and the SDK)
# for building a rust enclave
wget -O /tmp/libprotobuf10_3.0.0-9_amd64.deb http://ftp.br.debian.org/debian/pool/main/p/protobuf/libprotobuf10_3.0.0-9_amd64.deb
(sleep 3 ; echo y) | sudo gdebi /tmp/libprotobuf10_3.0.0-9_amd64.deb

sudo apt install -y libsgx-enclave-common libsgx-enclave-common-dev libsgx-urts sgx-aesm-service libsgx-uae-service libsgx-launch libsgx-aesm-launch-plugin libsgx-ae-le autoconf libtool
```

Note that sometimes after a system reboot you'll need to reinstall the driver (usually after a kernel upgrade):

```bash
sudo $HOME/.sgxsdk/sgx_linux_x64_driver_*.bin
sudo mount -o remount,exec /dev
```

# Testing your SGX setup

1. Using `sgx-detect`:

   ```bash
   sudo apt install -y libssl-dev protobuf-compiler
   cargo +nightly install fortanix-sgx-tools sgxs-tools

   sgx-detect
   ```

   Should print at the end:

   ```
   ✔  Able to launch enclaves
      ✔  Debug mode
      ✔  Production mode (Intel whitelisted)

   You're all set to start running SGX programs!
   ```

2. Compiling a `hello-rust` project:

   ```bash
   git clone --depth 1 -b v1.1.1-testing git@github.com:apache/incubator-teaclave-sgx-sdk.git

   cd incubator-teaclave-sgx-sdk/samplecode/hello-rust
   perl -i -pe 's/SGX_SDK \?=.+/SGX_SDK ?= \$(HOME)\/.sgxsdk\/sgxsdk/' Makefile
   make
   cd bin
   ./app
   ```

   Should print somting similar to this:

   ```
   [+] Init Enclave Successful 2!
   This is a normal world string passed into Enclave!
   This is a in-Enclave Rust string!
   gd: 1 0 0 1
   static: 1 eremove: 0 dyn: 0
   EDMM: 0, feature: 9007268790009855
   supported sgx
   [+] say_something success...
   ```

# Uninstall

To uninstall the Intel(R) SGX Driver, run:

```bash
sudo /opt/intel/sgxdriver/uninstall.sh
```

The above command produces no output when it succeeds. If you want to verify that the driver has been uninstalled, you can run the following, which should print `SGX Driver NOT installed`:

```bash
ls /dev/isgx &>/dev/null && echo "SGX Driver installed" || echo "SGX Driver NOT installed"
```

To uninstall the SGX SDK, run:

```bash
sudo "$HOME"/.sgxsdk/sgxsdk/uninstall.sh
rm -rf "$HOME/.sgxsdk"
```

To uninstall the rest of the dependencies, run:

```bash
sudo apt purge -y libsgx-enclave-common libsgx-enclave-common-dev libsgx-urts sgx-aesm-service libsgx-uae-service libsgx-launch libsgx-aesm-launch-plugin libsgx-ae-le
```

# Refs

1. https://github.com/apache/incubator-teaclave-sgx-sdk/wiki/Environment-Setup
2. https://github.com/openenclave/openenclave/blob/master/docs/GettingStartedDocs/install_oe_sdk-Ubuntu_18.04.md
3. https://github.com/apache/incubator-teaclave-sgx-sdk/blob/783f04c002e243d1022c5af8a982f9c2a7138f32/dockerfile/Dockerfile.1804.nightly
4. https://edp.fortanix.com/docs/installation/guide/<|MERGE_RESOLUTION|>--- conflicted
+++ resolved
@@ -16,8 +16,7 @@
 
 Then you can use this script (or run the commands one-by-one), which was tested on Ubuntu 20.04 with SGX driver/sdk version 2.9 intended for Ubuntu 18.04:
 
-<<<<<<< HEAD
-```shell
+```bash
 UBUNTUVERSION=$(lsb_release -r -s | cut -d '.' -f 1)
 
 if (($UBUNTUVERSION < 16)); then 
@@ -29,9 +28,6 @@
 	DISTRO='bionic'
 fi
 
-=======
-```bash
->>>>>>> 4f23bff5
 echo "\n\n#######################################"
 echo "##### Installing missing packages #####"
 echo "#######################################\n\n"
