--- conflicted
+++ resolved
@@ -26,7 +26,6 @@
 echo "Waiting for bootstrap to start..."
 sleep 20
 
-<<<<<<< HEAD
 cp /tmp/.secretd/keyring-test /root/.secretd/ -r
 
 secretd init-enclave
@@ -43,27 +42,6 @@
 echo "SEED: $SEED"
 
 secretd q register secret-network-params 2> /dev/null
-=======
-# MASTER_KEY="$(secretcli q register secret-network-params --node http://bootstrap:26657 | cut -c 3- )"
-
-#echo "Master key: $MASTER_KEY"
-
-secretd init-enclave
-
-PUBLIC_KEY=$(secretd parse attestation_cert.der | cut -c 3- )
-
-echo "Public key: $PUBLIC_KEY"
-
-secretcli tx register auth attestation_cert.der --node http://bootstrap:26657 --gas 250000 -y --from a -b block | jq -r '.txhash'
-
-SEED=$(secretcli q register seed "$PUBLIC_KEY" --node http://bootstrap:26657 | cut -c 3-)
-if [[ -z "$SEED" ]]; then
-    exit 1
-fi
-echo "SEED: $SEED"
-
-secretcli q register secret-network-params --node http://bootstrap:26657
->>>>>>> 9fedf33d
 
 secretd configure-secret node-master-cert.der "$SEED"
 
