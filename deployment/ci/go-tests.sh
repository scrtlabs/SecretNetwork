--- conflicted
+++ resolved
@@ -1,9 +1,5 @@
 set -euv
 
 # Run go system tests for compute module
-<<<<<<< HEAD
-LOG_LEVEL=ERROR go test -p 1 -v ./x/compute/internal/...
-=======
 mkdir -p ./x/compute/internal/keeper/.sgx_secrets
-GOMAXPROCS=8 SCRT_SGX_STORAGE='./' go test -failfast -timeout 90m -v ./x/compute/internal/...
->>>>>>> dc962d53
+GOMAXPROCS=8 SCRT_SGX_STORAGE='./' go test -failfast -timeout 90m -v ./x/compute/internal/...