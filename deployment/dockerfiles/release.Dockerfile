--- conflicted
+++ resolved
@@ -21,14 +21,6 @@
 
 RUN echo "source /etc/profile.d/bash_completion.sh" >> ~/.bashrc
 
-<<<<<<< HEAD
-=======
-RUN curl -sL https://deb.nodesource.com/setup_16.x | bash - && \
-    apt-get update && \
-    apt-get install -y nodejs && \
-    npm i -g local-cors-proxy
-
->>>>>>> 6e476c0c
 ARG SGX_MODE=SW
 ENV SGX_MODE=${SGX_MODE}
 
