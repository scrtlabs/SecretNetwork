--- conflicted
+++ resolved
@@ -13,15 +13,12 @@
 
 // Query provides defines the gRPC querier service
 service Query {
-<<<<<<< HEAD
   // Query contract
-  rpc ContractInfo(QueryContractInfoRequest)
-      returns (QueryContractInfoResponse) {
+  rpc ContractInfo(QueryByAddressRequest) returns (QueryContractInfoResponse) {
     option (google.api.http).get = "/compute/v1beta1/contract/{address}";
   }
   // Query contract
-  rpc ContractsByCode(QueryContractsByCodeRequest)
-      returns (QueryContractsByCodeResponse) {
+  rpc ContractsByCode(QueryByIDRequest) returns (QueryContractsByCodeResponse) {
     option (google.api.http).get = "/compute/v1beta1/code/{code_id}/contracts";
   }
   // Query contract
@@ -30,103 +27,70 @@
     option (google.api.http).get = "/compute/v1beta1/contract/{address}/smart";
   }
   // Query a specific contract code
-  rpc Code(QueryCodeRequest) returns (QueryCodeResponse) {
+  rpc Code(QueryByIDRequest) returns (QueryCodeResponse) {
     option (google.api.http).get = "/compute/v1beta1/code/{code_id}";
   }
   // Query all contract codes on-chain
   rpc Codes(google.protobuf.Empty) returns (QueryCodesResponse) {
     option (google.api.http).get = "/compute/v1beta1/code";
   }
+  // Query contract hash by address
+  rpc ContractHash(QueryByAddressRequest) returns (QueryContractHashResponse) {
+    option (google.api.http).get = "/compute/v1beta1/hash/address/{address}";
+  }
+  // Query contract hash by code id
+  rpc ContractHashByID(QueryByIDRequest) returns (QueryContractHashResponse) {
+    option (google.api.http).get = "/compute/v1beta1/hash/id/{code_id}";
+  }
+  // Query contract key by address
+  rpc ContractKey(QueryByAddressRequest) returns (QueryContractKeyResponse) {
+    option (google.api.http).get = "/compute/v1beta1/key/{address}";
+  }
+  // Query contract label by address
+  rpc LabelByAddress(QueryByAddressRequest)
+      returns (QueryContractLabelResponse) {
+    option (google.api.http).get = "/compute/v1beta1/label/address/{address}";
+  }
+  // Query contract address by label
+  rpc AddressByLabel(QueryByLabelRequest)
+      returns (QueryContractAddressResponse) {
+    option (google.api.http).get = "/compute/v1beta1/address/label/{label}";
+  }
 }
 
-// QueryContractInfoRequest is the request type for the Query/ContractInfo RPC
-// method
-message QueryContractInfoRequest {
-  // address is the canonical address of the contract to query
-  bytes address = 1 [ (gogoproto.casttype) =
-                          "github.com/cosmos/cosmos-sdk/types.AccAddress" ];
+message QuerySmartContractStateRequest {
+  // address is the canonical address of the contract
+  string address = 1;
+  bytes query_data = 2;
 }
+
+message QueryByLabelRequest { string label = 1; }
+
+message QueryByAddressRequest {
+  // address is the canonical address of the contract
+  string address = 1;
+}
+
+message QueryByIDRequest {
+  uint64 code_id = 1; // grpc-gateway_out does not support Go style CodID
+}
+
+message QuerySmartContractStateResponse { bytes data = 1; }
+
 // QueryContractInfoResponse is the response type for the Query/ContractInfo RPC
 // method
 message QueryContractInfoResponse {
   // address is the canonical address of the contract
-  bytes address = 1 [ (gogoproto.casttype) =
-                          "github.com/cosmos/cosmos-sdk/types.AccAddress" ];
+  string address = 1;
   ContractInfo ContractInfo = 2
       [ (gogoproto.embed) = true, (gogoproto.jsontag) = "" ];
-}
-
-message QueryContractHistoryRequest {
-  // address is the canonical address of the contract to query
-  bytes address = 1 [ (gogoproto.casttype) =
-                          "github.com/cosmos/cosmos-sdk/types.AccAddress" ];
-}
-
-/*
-message QueryContractHistoryResponse {
-    repeated ContractCodeHistoryEntry entries = 1 [(gogoproto.nullable) =
-false];
-=======
-    // Query contract
-    rpc ContractInfo (QueryByAddressRequest) returns (QueryContractInfoResponse) {
-        option (google.api.http).get = "/compute/v1beta1/contract/{address}";
-    }
-    // Query contract
-    rpc ContractsByCode (QueryByIDRequest) returns (QueryContractsByCodeResponse) {
-        option (google.api.http).get = "/compute/v1beta1/code/{code_id}/contracts";
-    }
-    // Query contract
-    rpc SmartContractState (QuerySmartContractStateRequest) returns (QuerySmartContractStateResponse) {
-        option (google.api.http).get = "/compute/v1beta1/contract/{address}/smart";
-    }
-    // Query a specific contract code
-    rpc Code (QueryByIDRequest) returns (QueryCodeResponse) {
-        option (google.api.http).get = "/compute/v1beta1/code/{code_id}";
-    }
-    // Query all contract codes on-chain
-    rpc Codes (google.protobuf.Empty) returns (QueryCodesResponse) {
-        option (google.api.http).get = "/compute/v1beta1/code";
-    }
-    // Query contract hash by address
-    rpc ContractHash (QueryByAddressRequest) returns (QueryContractHashResponse) {
-        option (google.api.http).get = "/compute/v1beta1/hash/address/{address}";
-    }
-    // Query contract hash by code id
-    rpc ContractHashByID (QueryByIDRequest) returns (QueryContractHashResponse) {
-        option (google.api.http).get = "/compute/v1beta1/hash/id/{code_id}";
-    }
-    // Query contract key by address
-    rpc ContractKey(QueryByAddressRequest) returns (QueryContractKeyResponse) {
-        option (google.api.http).get = "/compute/v1beta1/key/{address}";
-    }
-    // Query contract label by address
-    rpc LabelByAddress(QueryByAddressRequest) returns (QueryContractLabelResponse) {
-        option (google.api.http).get = "/compute/v1beta1/label/address/{address}";
-    }
-    // Query contract address by label
-    rpc AddressByLabel(QueryByLabelRequest) returns (QueryContractAddressResponse) {
-        option (google.api.http).get = "/compute/v1beta1/address/label/{label}";
-    }
-}
-
-message QuerySmartContractStateRequest {
-    // address is the canonical address of the contract
-    string address = 1;
-    bytes query_data = 2;
->>>>>>> f62a4f1b
-}
-
-<<<<<<< HEAD
-message QueryContractsByCodeRequest {
-  uint64 code_id = 1; // grpc-gateway_out does not support Go style CodID
 }
 
 // ContractInfoWithAddress adds the address (key) to the ContractInfo
 // representation
 message ContractInfoWithAddress {
   // address is the canonical address of the contract
-  bytes address = 1 [ (gogoproto.casttype) =
-                          "github.com/cosmos/cosmos-sdk/types.AccAddress" ];
+  string address = 1;
   ContractInfo ContractInfo = 2
       [ (gogoproto.embed) = true, (gogoproto.jsontag) = "" ];
 }
@@ -136,108 +100,17 @@
       [ (gogoproto.nullable) = false ];
 }
 
-/*
-message QueryAllContractStateRequest {
-    // address is the address of the contract
-    bytes address = 1 [(gogoproto.casttype) =
-"github.com/cosmos/cosmos-sdk/types.AccAddress"];
-}
-
-message QueryAllContractStateResponse {
-    repeated Model models = 1 [(gogoproto.nullable) = false];
-}
-
-message QueryRawContractStateRequest {
-    // address is the address of the contract
-    bytes address = 1 [(gogoproto.casttype) =
-"github.com/cosmos/cosmos-sdk/types.AccAddress"]; bytes query_data = 2;
-=======
-message QueryByLabelRequest {
-    string label = 1;
-}
-
-message QueryByAddressRequest {
-    // address is the canonical address of the contract
-    string address = 1;
-}
-
-message QueryByIDRequest {
-    uint64 code_id = 1; // grpc-gateway_out does not support Go style CodID
->>>>>>> f62a4f1b
-}
-
-message QuerySmartContractStateResponse {
-    bytes data = 1;
-}
-<<<<<<< HEAD
-*/
-
-message QuerySmartContractStateRequest {
-  // address is the canonical address of the contract
-  bytes address = 1 [ (gogoproto.casttype) =
-                          "github.com/cosmos/cosmos-sdk/types.AccAddress" ];
-  bytes query_data = 2;
-}
-
-message QueryContractAddressByLabelRequest { string label = 1; }
-
-message QueryContractKeyRequest {
-  // address is the canonical address of the contract
-  bytes address = 1 [ (gogoproto.casttype) =
-                          "github.com/cosmos/cosmos-sdk/types.AccAddress" ];
-}
-
-message QueryContractHashRequest {
-  // address is the canonical address of the contract
-  bytes address = 1 [ (gogoproto.casttype) =
-                          "github.com/cosmos/cosmos-sdk/types.AccAddress" ];
-}
-
-message QuerySmartContractStateResponse { bytes data = 1; }
-
-message QueryCodeRequest {
-  uint64 code_id = 1; // grpc-gateway_out does not support Go style CodID
-}
-
 message CodeInfoResponse {
   uint64 code_id = 1 [
     (gogoproto.customname) = "CodeID",
     (gogoproto.jsontag) = "id"
   ]; // id for legacy support
-  bytes creator = 2 [ (gogoproto.casttype) =
-                          "github.com/cosmos/cosmos-sdk/types.AccAddress" ];
+  string creator = 2;
   bytes data_hash = 3
       [ (gogoproto.casttype) =
             "github.com/tendermint/tendermint/libs/bytes.HexBytes" ];
   string source = 4;
   string builder = 5;
-=======
-
-// QueryContractInfoResponse is the response type for the Query/ContractInfo RPC method
-message QueryContractInfoResponse {
-    // address is the canonical address of the contract
-    string address = 1;
-    ContractInfo ContractInfo = 2 [(gogoproto.embed) = true, (gogoproto.jsontag) = ""];
-}
-
-// ContractInfoWithAddress adds the address (key) to the ContractInfo representation
-message ContractInfoWithAddress {
-    // address is the canonical address of the contract
-    string address = 1;
-    ContractInfo ContractInfo = 2 [(gogoproto.embed) = true, (gogoproto.jsontag) = ""];
-}
-
-message QueryContractsByCodeResponse {
-    repeated ContractInfoWithAddress contract_infos = 1 [(gogoproto.nullable) = false];
-}
-
-message CodeInfoResponse {
-    uint64 code_id = 1 [(gogoproto.customname) = "CodeID", (gogoproto.jsontag) = "id"]; // id for legacy support
-    string creator = 2;
-    bytes data_hash = 3 [(gogoproto.casttype) = "github.com/tendermint/tendermint/libs/bytes.HexBytes"];
-    string source = 4;
-    string builder = 5;
->>>>>>> f62a4f1b
 }
 
 message QueryCodeResponse {
@@ -250,30 +123,16 @@
   repeated CodeInfoResponse code_infos = 1 [ (gogoproto.nullable) = false ];
 }
 
-<<<<<<< HEAD
-message QueryContractAddressByLabelResponse {
+message QueryContractAddressResponse {
   // address is the canonical address of the contract
-  bytes address = 1 [ (gogoproto.casttype) =
-                          "github.com/cosmos/cosmos-sdk/types.AccAddress" ];
+  string address = 1;
 }
 
+message QueryContractLabelResponse { string label = 1; }
+
 message QueryContractKeyResponse {
-  // address is the address of the contract
   bytes key = 1 [ (gogoproto.casttype) =
                       "github.com/tendermint/tendermint/libs/bytes.HexBytes" ];
-=======
-message QueryContractAddressResponse {
-    // address is the canonical address of the contract
-    string address = 1;
-}
-
-message QueryContractLabelResponse {
-    string label = 1;
-}
-
-message QueryContractKeyResponse {
-    bytes key = 1 [(gogoproto.casttype) = "github.com/tendermint/tendermint/libs/bytes.HexBytes"];
->>>>>>> f62a4f1b
 }
 
 message QueryContractHashResponse {
