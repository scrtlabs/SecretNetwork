--- conflicted
+++ resolved
@@ -26,12 +26,9 @@
   rpc UpdateAdmin(MsgUpdateAdmin) returns (MsgUpdateAdminResponse);
   // ClearAdmin removes any admin stored for a smart contract
   rpc ClearAdmin(MsgClearAdmin) returns (MsgClearAdminResponse);
-<<<<<<< HEAD
   // UpdateParams updates compute module params
   rpc UpdateParams(MsgUpdateParams) returns (MsgUpdateParamsResponse);
-=======
   rpc UpgradeProposalPassed(MsgUpgradeProposalPassed) returns (MsgUpgradeProposalPassedResponse);
->>>>>>> 691ebd4e
 }
 
 message MsgStoreCode {
@@ -188,7 +185,6 @@
 // MsgClearAdminResponse returns empty data
 message MsgClearAdminResponse {}
 
-<<<<<<< HEAD
 // MsgUpdateParams updates params of compute module
 message MsgUpdateParams {
   option (cosmos.msg.v1.signer) = "authority";
@@ -205,7 +201,6 @@
 
 // MsgClearAdminResponse returns empty data
 message MsgUpdateParamsResponse {}
-=======
 message MsgUpgradeProposalPassed {
   option (gogoproto.goproto_getters) = false;
   option (cosmos.msg.v1.signer) = "sender_address";
@@ -218,5 +213,4 @@
   bytes mr_enclave_hash = 2;
 }
 
-message MsgUpgradeProposalPassedResponse {}
->>>>>>> 691ebd4e
+message MsgUpgradeProposalPassedResponse {}