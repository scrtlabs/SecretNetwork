--- conflicted
+++ resolved
@@ -360,11 +360,6 @@
 # 2. The new version is updated in `cosmwasm-js/packages/sdk/package.json` 
 secretjs-publish-npm: secretjs-build
 	cd cosmwasm-js/packages/sdk && npm publish
-<<<<<<< HEAD
-  
-=======
-
->>>>>>> 05d87a48
+
 aesm-image:
-	docker build -f deployment/dockerfiles/aesm.Dockerfile -t enigmampc/aesm .
- +	docker build -f deployment/dockerfiles/aesm.Dockerfile -t enigmampc/aesm .