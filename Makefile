--- conflicted
+++ resolved
@@ -227,7 +227,6 @@
 	$(MAKE) -C go-cosmwasm clean-all
 	$(MAKE) -C cosmwasm/enclaves/test clean
 
-<<<<<<< HEAD
 localsecret:
 	docker build \
 			--build-arg FEATURES="${FEATURES},debug-print" \
@@ -240,33 +239,12 @@
  			-f deployment/dockerfiles/Dockerfile \
  			--target release-image \
  			-t ghcr.io/scrtlabs/localsecret:${DOCKER_TAG} .
-=======
-build-rocksdb-image:
-	docker build --build-arg BUILD_VERSION=${VERSION} -f deployment/dockerfiles/db-compile.Dockerfile -t enigmampc/rocksdb:${VERSION}-1.1.5 .
-
-localsecret: _localsecret-compile
-	docker build --build-arg SGX_MODE=SW --build-arg SECRET_NODE_TYPE=BOOTSTRAP --build-arg CHAIN_ID=secretdev-1 -f deployment/dockerfiles/release.Dockerfile -t build-release .
-	docker build --build-arg SGX_MODE=SW --build-arg SECRET_NODE_TYPE=BOOTSTRAP --build-arg CHAIN_ID=secretdev-1 -f deployment/dockerfiles/dev-image.Dockerfile -t ghcr.io/scrtlabs/localsecret:${DOCKER_TAG} .
-
-_localsecret-compile:
-	docker build \
-				--build-arg BUILD_VERSION=${VERSION} \
-				--build-arg FEATURES="${FEATURES},debug-print" \
-				--build-arg FEATURES_U=${FEATURES_U} \
-				--secret id=API_KEY,src=.env.local \
-				--secret id=SPID,src=.env.local \
-				--build-arg SGX_MODE=SW \
-				-f deployment/dockerfiles/base.Dockerfile \
-				-t rust-go-base-image \
-				.
->>>>>>> 71542ec9
 
 build-ibc-hermes:
 	docker build -f deployment/dockerfiles/ibc/hermes.Dockerfile -t hermes:v0.0.0 deployment/dockerfiles/ibc
 
 build-testnet:
 	@mkdir build 2>&3 || true
-<<<<<<< HEAD
 	DOCKER_BUILDKIT=1 docker build --build-arg BUILDKIT_INLINE_CACHE=1 \
 				 --secret id=API_KEY,src=api_key.txt \
 				 --secret id=SPID,src=spid.txt \
@@ -285,16 +263,10 @@
 				 -f deployment/dockerfiles/Dockerfile \
 				 -t deb_build \
 				 --target build-deb .
-=======
-	docker build --build-arg BUILD_VERSION=${VERSION} --build-arg SGX_MODE=HW --build-arg SECRET_NODE_TYPE=BOOTSTRAP -f deployment/dockerfiles/release.Dockerfile -t enigmampc/secret-network-bootstrap:v$(VERSION)-testnet .
-	docker build --build-arg BUILD_VERSION=${VERSION} --build-arg SGX_MODE=HW --build-arg SECRET_NODE_TYPE=NODE -f deployment/dockerfiles/release.Dockerfile -t enigmampc/secret-network-node:v$(VERSION)-testnet .
-	docker build --build-arg SGX_MODE=HW -f deployment/dockerfiles/build-deb.Dockerfile -t deb_build .
->>>>>>> 71542ec9
 	docker run -e VERSION=${VERSION} -v $(CUR_DIR)/build:/build deb_build
 
 build-mainnet-upgrade:
 	@mkdir build 2>&3 || true
-<<<<<<< HEAD
 	docker build --build-arg FEATURES=production \
 				 --build-arg BUILDKIT_INLINE_CACHE=1 \
 				 --secret id=API_KEY,src=api_key.txt \
@@ -304,10 +276,6 @@
 				 -f deployment/dockerfiles/Dockerfile \
 				 -t deb_build \
 				 --target build-deb-mainnet .
-=======
-	docker build --build-arg BUILD_VERSION=${VERSION} -f deployment/dockerfiles/mainnet-upgrade-release.Dockerfile -t build-release:latest .
-	docker build --build-arg BUILD_VERSION=${VERSION} --build-arg SGX_MODE=HW -f deployment/dockerfiles/build-deb-mainnet.Dockerfile -t deb_build .
->>>>>>> 71542ec9
 	docker run -e VERSION=${VERSION} -v $(CUR_DIR)/build:/build deb_build
 	docker tag build-release ghcr.io/scrtlabs/secret-network-node:$(VERSION)
 
@@ -338,34 +306,6 @@
 				 --target build-deb .
 	docker run -e VERSION=${VERSION} -v $(CUR_DIR)/build:/build deb_build
 
-<<<<<<< HEAD
-=======
-docker_bootstrap: _docker_base
-	docker build --build-arg SGX_MODE=${SGX_MODE} --build-arg SECRET_NODE_TYPE=BOOTSTRAP -f deployment/dockerfiles/local-node.Dockerfile -t enigmampc/secret-network-bootstrap-${ext}:${DOCKER_TAG} .
-
-docker_node: _docker_base
-	docker build --build-arg SGX_MODE=${SGX_MODE} --build-arg SECRET_NODE_TYPE=NODE -f deployment/dockerfiles/local-node.Dockerfile -t enigmampc/secret-network-node-${ext}:${DOCKER_TAG} .
-
-docker_local_azure_hw: _docker_base
-	docker build --build-arg SGX_MODE=HW --build-arg SECRET_NODE_TYPE=NODE -f deployment/dockerfiles/local-node.Dockerfile -t ci-enigma-sgx-node .
-	docker build --build-arg SGX_MODE=HW --build-arg SECRET_NODE_TYPE=BOOTSTRAP -f deployment/dockerfiles/local-node.Dockerfile -t ci-enigma-sgx-bootstrap .
-
-docker_enclave_test:
-	docker build --build-arg FEATURES="test ${FEATURES}" --build-arg SGX_MODE=${SGX_MODE} -f deployment/dockerfiles/enclave-test.Dockerfile -t rust-enclave-test .
-
-_docker_base:
-	docker build \
-				--build-arg BUILD_VERSION=${VERSION} \
-				--build-arg FEATURES=${FEATURES} \
-				--build-arg FEATURES_U=${FEATURES_U} \
-				--build-arg SGX_MODE=${SGX_MODE} \
-				--secret id=API_KEY,src=api_key.txt \
-				--secret id=SPID,src=spid.txt \
-				-f deployment/dockerfiles/base.Dockerfile \
-				-t rust-go-base-image \
-				.
-
->>>>>>> 71542ec9
 # while developing:
 build-enclave:
 	$(MAKE) -C $(EXECUTE_ENCLAVE_PATH) enclave
