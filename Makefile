PACKAGES=$(shell go list ./... | grep -v '/simulation')
VERSION := $(shell echo $(shell git describe --tags) | sed 's/^v//')
COMMIT := $(shell git log -1 --format='%H')
LEDGER_ENABLED ?= true
BINDIR ?= $(GOPATH)/bin
BUILD_PROFILE ?= release

SGX_MODE ?= HW
BRANCH ?= develop
DEBUG ?= 0
DOCKER_TAG ?= latest

ifeq ($(SGX_MODE), HW)
	ext := hw
else ifeq ($(SGX_MODE), SW)
	ext := sw
else
$(error SGX_MODE must be either HW or SW)
endif

build_tags = netgo
ifeq ($(LEDGER_ENABLED),true)
  ifeq ($(OS),Windows_NT)
    GCCEXE = $(shell where gcc.exe 2> NUL)
    ifeq ($(GCCEXE),)
      $(error "gcc.exe not installed for ledger support, please install or set LEDGER_ENABLED=false")
    else
      build_tags += ledger
    endif
  else
    UNAME_S = $(shell uname -s)
    ifeq ($(UNAME_S),OpenBSD)
      $(warning "OpenBSD detected, disabling ledger support (https://github.com/cosmos/cosmos-sdk/issues/1988)")
    else
      GCC = $(shell command -v gcc 2> /dev/null)
      ifeq ($(GCC),)
        $(error "gcc not installed for ledger support, please install or set LEDGER_ENABLED=false")
      else
        build_tags += ledger
      endif
    endif
  endif
endif

ifeq ($(WITH_CLEVELDB),yes)
  build_tags += gcc
endif
build_tags += $(BUILD_TAGS)
build_tags := $(strip $(build_tags))

whitespace :=
whitespace += $(whitespace)
comma := ,
build_tags_comma_sep := $(subst $(whitespace),$(comma),$(build_tags))

ldflags = -X github.com/enigmampc/cosmos-sdk/version.Name=EnigmaBlockchain \
	-X github.com/enigmampc/cosmos-sdk/version.ServerName=secretd \
	-X github.com/enigmampc/cosmos-sdk/version.ClientName=secretcli \
	-X github.com/enigmampc/cosmos-sdk/version.Version=$(VERSION) \
	-X github.com/enigmampc/cosmos-sdk/version.Commit=$(COMMIT) \
	-X "github.com/enigmampc/cosmos-sdk/version.BuildTags=$(build_tags)"

ifeq ($(WITH_CLEVELDB),yes)
  ldflags += -X github.com/enigmampc/cosmos-sdk/types.DBBackend=cleveldb
endif
ldflags += -s -w
ldflags += $(LDFLAGS)
ldflags := $(strip $(ldflags))

BUILD_FLAGS := -tags "$(build_tags)" -ldflags '$(ldflags)'

all: build_all

vendor:
	cargo vendor third_party/vendor --manifest-path third_party/build/Cargo.toml

go.sum: go.mod
	@echo "--> Ensure dependencies have not been modified"
	GO111MODULE=on go mod verify

xgo_build_secretd: go.sum
	xgo --go latest --targets $(XGO_TARGET) $(BUILD_FLAGS) github.com/enigmampc/SecretNetwork/cmd/secretd

xgo_build_secretcli: go.sum
	xgo --go latest --targets $(XGO_TARGET) $(BUILD_FLAGS) github.com/enigmampc/SecretNetwork/cmd/secretcli

build_local_no_rust:
	cp go-cosmwasm/target/release/libgo_cosmwasm.so go-cosmwasm/api
#   this pulls out ELF symbols, 80% size reduction!
	go build -mod=readonly $(BUILD_FLAGS) ./cmd/secretd
	go build -mod=readonly $(BUILD_FLAGS) ./cmd/secretcli

<<<<<<< HEAD
build-linux: vendor
	BUILD_PROFILE=$(BUILD_PROFILE) $(MAKE) -C go-cosmwasm build-rust
	cp go-cosmwasm/target/$(BUILD_PROFILE)/libgo_cosmwasm.so go-cosmwasm/api
	go build -mod=readonly $(BUILD_FLAGS) ./cmd/enigmad
	go build -mod=readonly $(BUILD_FLAGS) ./cmd/enigmacli

build_windows:
	# CLI only
	$(MAKE) xgo_build_enigmacli XGO_TARGET=windows/amd64

build_macos:
	# CLI only
	$(MAKE) xgo_build_enigmacli XGO_TARGET=darwin/amd64

build_arm_linux:
	# CLI only
	$(MAKE) xgo_build_enigmacli XGO_TARGET=linux/arm64
=======
build_linux: vendor
	$(MAKE) -C go-cosmwasm build-rust
	cp go-cosmwasm/target/release/libgo_cosmwasm.so go-cosmwasm/api
#   this pulls out ELF symbols, 80% size reduction!
	go build -mod=readonly $(BUILD_FLAGS) ./cmd/secretd
	go build -mod=readonly $(BUILD_FLAGS) ./cmd/secretcli

#build_local_no_rust:
#   this pulls out ELF symbols, 80% size reduction!
#	go build -mod=readonly $(BUILD_FLAGS) ./cmd/secretd
#	go build -mod=readonly $(BUILD_FLAGS) ./cmd/secretcli

build_windows:
	# CLI only 
	$(MAKE) xgo_build_secretcli XGO_TARGET=windows/amd64

build_macos:
	# CLI only 
	$(MAKE) xgo_build_secretcli XGO_TARGET=darwin/amd64

build_arm_linux:
	# CLI only 
	$(MAKE) xgo_build_secretcli XGO_TARGET=linux/arm64
>>>>>>> 181db9b1

build_all: build-linux build_windows build_macos build_arm_linux

deb: build-linux
    ifneq ($(UNAME_S),Linux)
		exit 1
    endif
	rm -rf /tmp/EnigmaBlockchain

	mkdir -p /tmp/EnigmaBlockchain/deb/usr/local/bin
	mv -f ./secretcli /tmp/EnigmaBlockchain/deb/usr/local/bin/secretcli
	mv -f ./secretd /tmp/EnigmaBlockchain/deb/usr/local/bin/secretd
	chmod +x /tmp/EnigmaBlockchain/deb/usr/local/bin/secretd /tmp/EnigmaBlockchain/deb/usr/local/bin/secretcli

	mkdir -p /tmp/EnigmaBlockchain/deb/usr/local/lib
	cp -f ./go-cosmwasm/api/libgo_cosmwasm.so ./go-cosmwasm/librust_cosmwasm_enclave.signed.so /tmp/EnigmaBlockchain/deb/usr/local/lib/
	chmod +x /tmp/EnigmaBlockchain/deb/usr/local/lib/lib*.so

	mkdir -p /tmp/EnigmaBlockchain/deb/DEBIAN
	cp ./packaging_ubuntu/control /tmp/EnigmaBlockchain/deb/DEBIAN/control
	printf "Version: " >> /tmp/EnigmaBlockchain/deb/DEBIAN/control
	git describe --tags | tr -d v >> /tmp/EnigmaBlockchain/deb/DEBIAN/control
	echo "" >> /tmp/EnigmaBlockchain/deb/DEBIAN/control
	cp ./packaging_ubuntu/postinst /tmp/EnigmaBlockchain/deb/DEBIAN/postinst
	chmod 755 /tmp/EnigmaBlockchain/deb/DEBIAN/postinst
	cp ./packaging_ubuntu/postrm /tmp/EnigmaBlockchain/deb/DEBIAN/postrm
	chmod 755 /tmp/EnigmaBlockchain/deb/DEBIAN/postrm
	dpkg-deb --build /tmp/EnigmaBlockchain/deb/ .
	-rm -rf /tmp/EnigmaBlockchain

rename_for_release:
	-rename "s/windows-4.0-amd64/v${VERSION}-win64/" *.exe
	-rename "s/darwin-10.6-amd64/v${VERSION}-osx64/" *darwin*

sign_for_release: rename_for_release
	sha256sum enigma-blockchain*.deb > SHA256SUMS
	-sha256sum secretd-* secretcli-* >> SHA256SUMS
	gpg -u 91831DE812C6415123AFAA7B420BF1CB005FBCE6 --digest-algo sha256 --clearsign --yes SHA256SUMS
	rm -f SHA256SUMS

release: sign_for_release
	rm -rf ./release/
	mkdir -p ./release/
	cp enigma-blockchain_*.deb ./release/
	cp secretcli-* ./release/
	cp secretd-* ./release/
	cp SHA256SUMS.asc ./release/

clean:
	-rm -rf /tmp/EnigmaBlockchain
<<<<<<< HEAD
	-rm -f ./enigmacli*
	-rm -f ./enigmad*
	-rm -f ./librust_cosmwasm_enclave.signed.so
	-rm -f ./x/compute/internal/keeper/librust_cosmwasm_enclave.signed.so
=======
	-rm -f ./secretcli*
	-rm -f ./secretd*
	-rm -f ./librust_cosmwasm_enclave.signed.so 
	-rm -f ./x/compute/internal/keeper/librust_cosmwasm_enclave.signed.so 
>>>>>>> 181db9b1
	-rm -f ./go-cosmwasm/api/libgo_cosmwasm.so
	-rm -f ./enigma-blockchain*.deb
	-rm -f ./SHA256SUMS*
	-rm -rf ./third_party/vendor/
	-rm -rf ./.sgx_secrets/*
	-rm -rf ./x/compute/internal/keeper/.sgx_secrets/*
	-rm -rf ./x/compute/internal/keeper/*.der
	-rm -rf ./x/compute/internal/keeper/*.so
	$(MAKE) -C go-cosmwasm clean-all
<<<<<<< HEAD
	$(MAKE) -C cosmwasm/packages/wasmi-runtime clean
	$(MAKE) -C ./x/compute/internal/keeper/testdata/test-contract clean
=======
	$(MAKE) -C cosmwasm/lib/wasmi-runtime clean
# docker build --build-arg SGX_MODE=HW --build-arg SECRET_NODE_TYPE=NODE -f Dockerfile.testnet -t cashmaney/secret-network-node:azuretestnet .
build-azure:
	docker build -f Dockerfile.azure -t cashmaney/secret-network-node:azuretestnet .

build-testnet:
	docker build --build-arg SGX_MODE=HW --build-arg SECRET_NODE_TYPE=BOOTSTRAP -f Dockerfile.testnet -t cashmaney/secret-network-bootstrap:testnet  .
	docker build --build-arg SGX_MODE=HW --build-arg SECRET_NODE_TYPE=NODE -f Dockerfile.testnet -t cashmaney/secret-network-node:testnet .
>>>>>>> 181db9b1

docker_bootstrap:
	docker build --build-arg SGX_MODE=${SGX_MODE} --build-arg SECRET_NODE_TYPE=BOOTSTRAP -t cashmaney/secret-network-bootstrap-${ext}:${DOCKER_TAG} .

docker_node:
<<<<<<< HEAD
	docker build --build-arg SECRET_NODE_TYPE=NODE -t enigmampc/secret_node .

=======
	docker build --build-arg SGX_MODE=${SGX_MODE} --build-arg SECRET_NODE_TYPE=NODE -t cashmaney/secret-network-node-${ext}:${DOCKER_TAG} .
>>>>>>> 181db9b1
# while developing:
build-enclave:
	$(MAKE) -C cosmwasm/packages/wasmi-runtime

# while developing:
check-enclave:
	$(MAKE) -C cosmwasm/packages/wasmi-runtime check

# while developing:
clean-enclave:
	$(MAKE) -C cosmwasm/packages/wasmi-runtime clean

sanity-test:
	SGX_MODE=SW $(MAKE) build-linux
	cp ./cosmwasm/packages/wasmi-runtime/librust_cosmwasm_enclave.signed.so .
	SGX_MODE=SW ./cosmwasm/testing/sanity-test.sh

sanity-test-hw:
	$(MAKE) build-linux
	cp ./cosmwasm/packages/wasmi-runtime/librust_cosmwasm_enclave.signed.so .
	./cosmwasm/testing/sanity-test.sh

callback-sanity-test:
	SGX_MODE=SW $(MAKE) build-linux
	cp ./cosmwasm/packages/wasmi-runtime/librust_cosmwasm_enclave.signed.so .
	SGX_MODE=SW ./cosmwasm/testing/callback-test.sh

build-test-contract:
	# sudo apt install binaryen	
	$(MAKE) -C ./x/compute/internal/keeper/testdata/test-contract

go-tests: build-test-contract
	# empty BUILD_PROFILE means debug mode which compiles faster
	SGX_MODE=SW $(MAKE) build-linux
	cp ./cosmwasm/packages/wasmi-runtime/librust_cosmwasm_enclave.signed.so ./x/compute/internal/keeper
	SGX_MODE=SW go test -p 1 -v ./x/compute/internal/...

build-cosmwasm-test-contracts:
	# sudo apt install binaryen
	cd ./cosmwasm/contracts/staking && RUSTFLAGS='-C link-arg=-s' cargo build --release --target wasm32-unknown-unknown --locked
	wasm-opt -Os ./cosmwasm/contracts/staking/target/wasm32-unknown-unknown/release/staking.wasm -o ./x/compute/internal/keeper/testdata/staking.wasm

	cd ./cosmwasm/contracts/reflect && RUSTFLAGS='-C link-arg=-s' cargo build --release --target wasm32-unknown-unknown --locked
	wasm-opt -Os ./cosmwasm/contracts/reflect/target/wasm32-unknown-unknown/release/reflect.wasm -o ./x/compute/internal/keeper/testdata/reflect.wasm

	cd ./cosmwasm/contracts/burner && RUSTFLAGS='-C link-arg=-s' cargo build --release --target wasm32-unknown-unknown --locked
	wasm-opt -Os ./cosmwasm/contracts/burner/target/wasm32-unknown-unknown/release/burner.wasm -o ./x/compute/internal/keeper/testdata/burner.wasm

	cd ./cosmwasm/contracts/erc20 && RUSTFLAGS='-C link-arg=-s' cargo build --release --target wasm32-unknown-unknown --locked
	wasm-opt -Os ./cosmwasm/contracts/erc20/target/wasm32-unknown-unknown/release/erc20.wasm -o ./x/compute/internal/keeper/testdata/erc20.wasm

	cd ./cosmwasm/contracts/escrow && RUSTFLAGS='-C link-arg=-s' cargo build --release --target wasm32-unknown-unknown --locked
	wasm-opt -Os ./cosmwasm/contracts/escrow/target/wasm32-unknown-unknown/release/escrow.wasm -o ./x/compute/internal/keeper/testdata/contract.wasm
	cat ./x/compute/internal/keeper/testdata/contract.wasm | gzip > ./x/compute/internal/keeper/testdata/contract.wasm.gzip
	cp ./x/compute/internal/keeper/testdata/contract.wasm ./x/compute/testdata/escrow.wasm<|MERGE_RESOLUTION|>--- conflicted
+++ resolved
@@ -90,37 +90,13 @@
 	go build -mod=readonly $(BUILD_FLAGS) ./cmd/secretd
 	go build -mod=readonly $(BUILD_FLAGS) ./cmd/secretcli
 
-<<<<<<< HEAD
-build-linux: vendor
+build_linux: vendor
 	BUILD_PROFILE=$(BUILD_PROFILE) $(MAKE) -C go-cosmwasm build-rust
 	cp go-cosmwasm/target/$(BUILD_PROFILE)/libgo_cosmwasm.so go-cosmwasm/api
-	go build -mod=readonly $(BUILD_FLAGS) ./cmd/enigmad
-	go build -mod=readonly $(BUILD_FLAGS) ./cmd/enigmacli
-
-build_windows:
-	# CLI only
-	$(MAKE) xgo_build_enigmacli XGO_TARGET=windows/amd64
-
-build_macos:
-	# CLI only
-	$(MAKE) xgo_build_enigmacli XGO_TARGET=darwin/amd64
-
-build_arm_linux:
-	# CLI only
-	$(MAKE) xgo_build_enigmacli XGO_TARGET=linux/arm64
-=======
-build_linux: vendor
-	$(MAKE) -C go-cosmwasm build-rust
-	cp go-cosmwasm/target/release/libgo_cosmwasm.so go-cosmwasm/api
 #   this pulls out ELF symbols, 80% size reduction!
 	go build -mod=readonly $(BUILD_FLAGS) ./cmd/secretd
 	go build -mod=readonly $(BUILD_FLAGS) ./cmd/secretcli
 
-#build_local_no_rust:
-#   this pulls out ELF symbols, 80% size reduction!
-#	go build -mod=readonly $(BUILD_FLAGS) ./cmd/secretd
-#	go build -mod=readonly $(BUILD_FLAGS) ./cmd/secretcli
-
 build_windows:
 	# CLI only 
 	$(MAKE) xgo_build_secretcli XGO_TARGET=windows/amd64
@@ -132,7 +108,6 @@
 build_arm_linux:
 	# CLI only 
 	$(MAKE) xgo_build_secretcli XGO_TARGET=linux/arm64
->>>>>>> 181db9b1
 
 build_all: build-linux build_windows build_macos build_arm_linux
 
@@ -183,17 +158,10 @@
 
 clean:
 	-rm -rf /tmp/EnigmaBlockchain
-<<<<<<< HEAD
-	-rm -f ./enigmacli*
-	-rm -f ./enigmad*
-	-rm -f ./librust_cosmwasm_enclave.signed.so
-	-rm -f ./x/compute/internal/keeper/librust_cosmwasm_enclave.signed.so
-=======
 	-rm -f ./secretcli*
 	-rm -f ./secretd*
 	-rm -f ./librust_cosmwasm_enclave.signed.so 
 	-rm -f ./x/compute/internal/keeper/librust_cosmwasm_enclave.signed.so 
->>>>>>> 181db9b1
 	-rm -f ./go-cosmwasm/api/libgo_cosmwasm.so
 	-rm -f ./enigma-blockchain*.deb
 	-rm -f ./SHA256SUMS*
@@ -203,10 +171,8 @@
 	-rm -rf ./x/compute/internal/keeper/*.der
 	-rm -rf ./x/compute/internal/keeper/*.so
 	$(MAKE) -C go-cosmwasm clean-all
-<<<<<<< HEAD
 	$(MAKE) -C cosmwasm/packages/wasmi-runtime clean
 	$(MAKE) -C ./x/compute/internal/keeper/testdata/test-contract clean
-=======
 	$(MAKE) -C cosmwasm/lib/wasmi-runtime clean
 # docker build --build-arg SGX_MODE=HW --build-arg SECRET_NODE_TYPE=NODE -f Dockerfile.testnet -t cashmaney/secret-network-node:azuretestnet .
 build-azure:
@@ -215,18 +181,14 @@
 build-testnet:
 	docker build --build-arg SGX_MODE=HW --build-arg SECRET_NODE_TYPE=BOOTSTRAP -f Dockerfile.testnet -t cashmaney/secret-network-bootstrap:testnet  .
 	docker build --build-arg SGX_MODE=HW --build-arg SECRET_NODE_TYPE=NODE -f Dockerfile.testnet -t cashmaney/secret-network-node:testnet .
->>>>>>> 181db9b1
 
 docker_bootstrap:
 	docker build --build-arg SGX_MODE=${SGX_MODE} --build-arg SECRET_NODE_TYPE=BOOTSTRAP -t cashmaney/secret-network-bootstrap-${ext}:${DOCKER_TAG} .
 
 docker_node:
-<<<<<<< HEAD
 	docker build --build-arg SECRET_NODE_TYPE=NODE -t enigmampc/secret_node .
 
-=======
 	docker build --build-arg SGX_MODE=${SGX_MODE} --build-arg SECRET_NODE_TYPE=NODE -t cashmaney/secret-network-node-${ext}:${DOCKER_TAG} .
->>>>>>> 181db9b1
 # while developing:
 build-enclave:
 	$(MAKE) -C cosmwasm/packages/wasmi-runtime
@@ -255,7 +217,7 @@
 	SGX_MODE=SW ./cosmwasm/testing/callback-test.sh
 
 build-test-contract:
-	# sudo apt install binaryen	
+	# sudo apt install binaryen
 	$(MAKE) -C ./x/compute/internal/keeper/testdata/test-contract
 
 go-tests: build-test-contract
